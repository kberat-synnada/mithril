# Copyright 2022 Synnada, Inc.
#
# Licensed under the Apache License, Version 2.0 (the "License");
# you may not use this file except in compliance with the License.
# You may obtain a copy of the License at
#
#     http://www.apache.org/licenses/LICENSE-2.0
#
# Unless required by applicable law or agreed to in writing, software
# distributed under the License is distributed on an "AS IS" BASIS,
# WITHOUT WARRANTIES OR CONDITIONS OF ANY KIND, either express or implied.
# See the License for the specific language governing permissions and
# limitations under the License.

from __future__ import annotations

import re
from collections.abc import Callable
from copy import deepcopy
from typing import Any, Self, TypedDict

from ..framework.common import (
    NOT_GIVEN,
    TBD,
<<<<<<< HEAD
=======
    BaseKey,
    ConnectionDataType,
>>>>>>> 28e954c5
    IOHyperEdge,
    KeyType,
    Table,
    Tensor,
    UniadicRecord,
    Variadic,
    get_shapes,
    get_summary_shapes,
)
from ..framework.logical.base import (
    BaseKey,
    BaseModel,
    ConnectionData,
    ConnectionDataType,
)
from ..framework.logical.model import (
    Connection,
    ExtendInfo,
    ExtendTemplate,
    IOKey,
    Model,
)
from ..framework.physical.model import FinalCost, LossKey
from .primitives import (
    Buffer,
    Concat,
    Divide,
    Max,
    Mean,
    Min,
    Multiply,
    Power,
    Prod,
    Size,
    Sum,
    ToTensor,
)

__all__ = ["TrainModel"]


class LossModelDict(TypedDict):
    loss_model: BaseModel
    reduce_steps: list[BaseModel] | None
    args: dict[str, str | Connection]
    coef: float | None


class RegModelDict(TypedDict):
    reg_model: BaseModel
    coef: float | None
    reg_key: str | Connection | None
    args: dict[str, str | Connection | re.Pattern[str]]


def _create_size() -> Model:
    # This is a temporary function to create size model with tensor output.
    # Convert _create_size() to directly Size() model after type constraints added.
    size_model = Model()
    size_model |= Size(dim=TBD)(input="input", dim="dim")
    size_model += ToTensor()(output="output")
    return size_model


class TrainModel(Model):
    def __init__(self, model: Model) -> None:
        super().__init__()
        self._model = model
        self._losses: list[LossModelDict] = []
        self._regularizations: list[RegModelDict] = []
        self._is_finalized = False
        self.factory_args = {"model": model}
        # TODO: If we add inputs as IOKey, we get multi-write error. Fix this.
        key_mappings = model.generate_keys(symbolic=False, include_internals=True)
        extend_kwargs: dict[str, str | IOKey] = {
            key: key_mappings.get(
                key, IOKey(name=key) if key in model.conns.output_keys else key
            )
            for key in model.input_keys | model.conns.output_keys
        }

        if LossKey in extend_kwargs:
            raise KeyError(
                f"'{LossKey}' could not be used as an external key in TrainModel!"
            )
        if FinalCost in extend_kwargs:
            raise KeyError(
                f"'{FinalCost}' could not be used as an external key in TrainModel!"
            )
        # TODO: We can use _extend instead of extend in TrainModel.
        self._extend(model, extend_kwargs)
        # self.loss_keys: dict[str, Connection] = {}
        self.loss_keys: dict[str, str] = {}
        self.regularization_keys: list[str] = []
        self.metric_keys: list[str] = []
        self.loss_combiner: BaseModel = Sum()
        self.reg_coef_map: dict[
            float | Tensor[int | float | bool], set[Connection]
        ] = {}
        self.geomean_map: dict[str, list[tuple[Connection, float]]] = {}
        self.reduce_inputs: dict[str, list[tuple[Connection, Connection]]] = {}

    def __add__(self, model: ExtendInfo | BaseModel) -> Self:
        """This function allows models to be added sequentially via "+=" operator.
        There are several conditions for a model to be sequentially added:
        if added model has single input, connect that input directly.

        Parameters
        ----------
        model : Model
            Other model to be sequentially added.
        """
        raise NotImplementedError("TrainModel could not be extended!")

    __iadd__ = __add__

    def check_extendability(self) -> None:
        raise AttributeError("TrainModel could extend any other model!")

    @staticmethod
    def get_single_output(model: BaseModel) -> Connection:
        if len(model.conns.output_keys) > 1:
            raise KeyError("All models in steps require single output.")
        (out_key,) = model.conns.output_keys
        return getattr(model, out_key)

    @staticmethod
    def check_finalized[T: Any](fn: Callable[..., T]) -> Callable[..., Any]:
        """Decorator to check if given TrainModel is finalized or not.

        Parameters
        ----------
        fn : Callable
            Any of TrainModel modification methods.
        """

        def check_fn(context: TrainModel, *args: Any, **kwargs: Any) -> T:
            if context._is_finalized:
                raise Exception(
                    "No modifications can be made to a finalized TrainModel!"
                )
            return fn(context, *args, **kwargs)

        return check_fn

    @check_finalized
    def add_loss(
        self,
        loss_model: Model,
        reduce_steps: list[Model] | None = None,
        key_name: str | None = None,
        coef: float | None = None,
        **kwargs: Any,
    ) -> None:
        # If provided key namings does not match with Loss model

        if {
            key
            for key, value in loss_model(**kwargs).connections.items()
            if value is NOT_GIVEN and key in loss_model.input_keys
        } - {
            conn.key
            for conn in loss_model.conns.input_connections
            if conn.metadata.is_scalar
        }:
            # if set(kwargs.keys()) != keys:
            raise KeyError("The provided keys do not match the model's loss.")

        outputs_conns_metadata: set[IOHyperEdge] = set()
        if len(self.conns.output_keys) > 0:
            for key in self.conns.output_keys:
                if (given_conn := self.conns.get_connection(key)) is None:
                    raise KeyError("Given key does not belong to the Model!")
                else:
                    outputs_conns_metadata.add(given_conn.metadata)
        else:
            if len(self.conns.couts) != 1:
                raise KeyError("Canonical output of given model is not available!")
            (c_out,) = self.conns.couts
            outputs_conns_metadata.add(c_out.metadata)

        is_loss_connected = False
        for value in kwargs.values():
<<<<<<< HEAD
            if (isinstance(value, ConnectionData) and value.model is not None) or (
                isinstance(value, str) and (value in self.conns.output_keys)
            ):
                is_loss_connected = True
                if isinstance(value, ConnectionData) and value.model is not None:
=======
            if isinstance(value, (Connection)) or (
                isinstance(value, str) and (value in self.conns.output_keys)
            ):
                is_loss_connected = True
                if isinstance(value, Connection):
>>>>>>> 28e954c5
                    conn = value
                else:
                    if value not in self.conns.all:
                        raise KeyError("Key does not belong to the Model!")
                    else:
                        assert isinstance(value, str)
                        _conn = self.conns.get_connection(value)
                        assert _conn is not None
                        conn = _conn  # type: ignore
                if conn.metadata not in outputs_conns_metadata:
                    raise KeyError(
                        "Given key to the add_loss model should be one of the"
                        " outputs of the model!"
                    )
        if not is_loss_connected:
            raise KeyError(
                "The provided keys are not valid; at least one of the keys"
                " must belong to the model!"
            )

        self._losses.append(
            {
                "loss_model": loss_model,
                "reduce_steps": None
                if reduce_steps is None
                else [reduce_step for reduce_step in reduce_steps],
                "args": kwargs,
                "coef": coef,
            }
        )

        # Set default reduce_steps to Mean
        if not reduce_steps:
            reduce_steps = [Mean()]

        # TODO: Currently kwargs contains only input keys of
        # first (loss) model.
        # We may want to add output key for the final model's output key.
        reduce_inputs: list[tuple[Connection, Connection]] = []
        for key in kwargs:
            if key in loss_model.conns.output_keys:
                raise KeyError("Output of the loss model cannot be defined!")
        # self._extend(loss_model(**kwargs))
        # self._extend(loss_model, kwargs)
        self._extend(loss_model, loss_model(**kwargs).connections)
        prev_out_key = self.get_single_output(loss_model)
        if (prev_con := self.conns.get_con_by_metadata(prev_out_key.metadata)) is None:
            raise KeyError("Given key does not belong to the Model!")
        loss_key = prev_con.key
        for i, m in enumerate(reduce_steps):
            in_key = m.cin.key
            if i == len(reduce_steps) - 1 and key_name is not None and coef is None:
                out_key = self.get_single_output(m).key
                # self.extend(m, **{in_key: prev_out_key.conn, out_key: key_name})
                info: dict[str, ConnectionDataType] = {
                    in_key: prev_out_key,
                    out_key: BaseKey(key_name),
                }
                self._extend(m, info)
            else:
                self._extend(m, {in_key: prev_out_key})
            # Save all reduce inputs for geo-mean
            if isinstance(m, Min | Max | Mean):
                if (axis := m.conns.get_connection("axis")) is None:
                    raise KeyError("Reduce model should have axis key.")
                reduce_inputs.append((prev_out_key, axis))  # type: ignore
            prev_out_key = self.get_single_output(m)

        # Apply coef
        if coef is not None:
            # kwargs = {"left": prev_out_key.conn, "right": coef, "output": key_name}
            kwargs = {
                "left": prev_out_key,
                "right": coef,
                "output": BaseKey(name=key_name),
            }
            if key_name is None:
                kwargs.pop("output")
            self._extend(m := Multiply(), kwargs)
            prev_out_key = self.get_single_output(m)

        if (loss_con := self.conns.get_con_by_metadata(prev_out_key.metadata)) is None:
            raise KeyError("Given key does not belong to the Model!")

        self.loss_keys[loss_key] = loss_con.key

        # TODO: maybe only add reduce_inputs if it is not empty
        self.reduce_inputs[loss_key] = reduce_inputs

    @check_finalized
    def add_regularization(
        self,
        model: Model,
        coef: float,
        reg_key: str | Connection | None = None,
        key_name: str | None = None,
        **kwargs: Any,
    ) -> None:
        valued_input_keys = {
            key
            for key, conn in zip(
                model.conns.input_keys, model.conns.input_connections, strict=False
            )
            if conn.metadata.is_valued
        }

        keys = set(model.input_keys) - valued_input_keys
        if set(kwargs.keys()) != keys:
            raise KeyError(
                "The provided keys do not match the regularization model keys!"
            )

        kwargs = {
            key: value if isinstance(value, Connection) else value
            for key, value in kwargs.items()
        }

        self._regularizations.append(
            {
                "reg_model": deepcopy(model),
                "coef": coef,
                "reg_key": reg_key
                if isinstance(reg_key, str) or reg_key is None
                else reg_key.key,
                "args": kwargs,
            }
        )
        canonical_inputs = {data for data in self.conns.cins}
        canonical_outputs = {data for data in self.conns.couts}
        self._add_regularization(model, coef, reg_key, key_name, **kwargs)
        self.set_cin(*canonical_inputs)
        self.set_cout(*canonical_outputs)

    def _add_regularization(
        self,
        model: Model,
        coef: float,
        reg_key: str | Connection | None = None,
        key_name: str | None = None,
        **kwargs: Any,
    ) -> None:
        # TODO: check if reg_key is single
        # TODO: Maybe use canonical input to decide reg_key!!!
        match reg_key:
            case str():
                reg_str = reg_key
            case Connection():
                reg_str = reg_key.key
            case None:
                reg_str = model.cin.key

        if any([isinstance(value, re.Pattern) for value in kwargs.values()]):
            if len(kwargs) > 1:
                raise Exception(
                    "Regex patterns are only \
                                supported for single input regularizers!"
                )
            else:
                (regex,) = kwargs.values()
                for key in tuple(self.input_keys):
                    if re.search(regex, key):
                        self._add_regularization(
                            deepcopy(model),
                            coef=coef,
                            key_name=key_name,
                            **{reg_str: key},
                        )
        else:
            generated_keys = self.generate_keys(symbolic=False)
            non_diff_keys = {
                generated_keys.get(key, key) for key in self.conns.get_non_diff_keys()
            }
            input_keys = {key for key in self.input_keys if "$" not in key}
            trainable_keys = (input_keys | set(generated_keys.values())) - non_diff_keys
            trainables: set[IOHyperEdge] = set()
            for key in trainable_keys:
                if key in self.conns.all:
                    if (t_key := self.conns.get_connection(key)) is None:
                        raise KeyError("Given key does not belong to the Model!")
                    trainables.add(t_key.metadata)

            provided_outputs: set[IOHyperEdge] = set()
            for value in kwargs.values():
                if isinstance(value, Connection):
                    provided_outputs.add(value.metadata)
                elif value in self.conns.all:
                    _con = self.conns.get_connection(value)
                    assert _con is not None
                    provided_outputs.add(_con.metadata)

            if len(trainables.intersection(provided_outputs)) == 0:
                raise KeyError(
                    "The provided keys are not valid; at least one of the keys"
                    " must belong to the model!"
                )

            if key_name is not None:
                out = self.get_single_output(model)
                # kwargs[out.key] = key_name
                kwargs[out.key] = IOKey(name=key_name)

            keywords = {}
            for key, value in model(**kwargs).connections.items():
                if isinstance(value, Connection):
                    keywords[key] = value
                else:
                    keywords[key] = value

<<<<<<< HEAD
            self._extend(model, keywords)
            if isinstance(outer_key := kwargs[reg_str], ConnectionData):
=======
            self.extend(model, **keywords)
            if isinstance(outer_key := kwargs[reg_str], Connection):
>>>>>>> 28e954c5
                outer_key = outer_key.key

            if (out_con := model.conns.get_connection("output")) is None:
                raise KeyError("Given key does not belong to the Model!")

            self.geomean_map.setdefault(outer_key, []).append((out_con, coef))  # type: ignore
            self.reg_coef_map.setdefault(coef, set()).add(out_con)  # type: ignore

    @check_finalized
    def add_metric(
        self,
        model: Model,
        reduce_steps: list[Model] | None = None,
        key_name: str | None = None,
        **kwargs: Any,
    ) -> None:
        # TODO: Somehow we need to imply metric is attached and self model
        # could not be extended or be used as another model's child model.
        self._extend(
            model,
            {
                key: value if isinstance(value, Connection) else value
                for key, value in model(**kwargs).connections.items()
            },
        )

        if not reduce_steps:
            reduce_steps = [Buffer()]
        prev_out_key = self.get_single_output(model)

        for i, m in enumerate(reduce_steps):
            in_key = m.cin.key
            if i == len(reduce_steps) - 1 and key_name is not None:
                out = self.get_single_output(m)
                # self.extend(m, **{in_key: prev_out_key, out.key: key_name})
                info: dict[str, ConnectionDataType] = {
                    in_key: prev_out_key,
                    out.key: BaseKey(name=key_name),
                }
                self._extend(m, info)
            else:
                self._extend(m, {in_key: prev_out_key})
            prev_out_con = self.get_single_output(m)
            assert prev_out_con is not None
            prev_out_key = prev_out_con

    @check_finalized
    def set_loss_combiner(self, loss_combiner: Model) -> None:
        self.loss_combiner = loss_combiner

    def _add_loss_combiner(self) -> None:
        # Adds final Concat and Sum
        # models if there exists a loss.
        # Else looks for any regularization output and if
        # there is, raises KeyError.
        # Regularization is only meaningful together with a loss.
        if len(self.loss_keys) == 0:
            raise ValueError("Requires at least 1 attached loss!")
        loss_output_key = LossKey if self.reg_coef_map else FinalCost
        if (num_of_loss_keys := len(self.loss_keys)) > 1:
<<<<<<< HEAD
            concat_model = Concat(n=num_of_loss_keys, axis=None)
            concat_kwargs: dict[Any, Any] = {}
            idx = 0
            for conn in concat_model.conns.input_connections:
                if conn.metadata.is_tensor:
                    concat_kwargs[conn.key] = self.conns.all[
                        list(self.loss_keys.values())[idx]
                    ]
                    idx += 1
            self._extend(concat_model, concat_kwargs)
            self._extend(
=======
            concat_model = Concat(axis=None)
            losses = [
                self.conns.get_connection(key).atleast_1d()  # type: ignore
                for key in self.loss_keys.values()
            ]
            self.extend(concat_model, input=losses)
            self.extend(
>>>>>>> 28e954c5
                self.loss_combiner,
                {"input": concat_model.output, "output": IOKey(name=loss_output_key)},
            )
        elif num_of_loss_keys == 1:
            # If there is only one loss, we don't need
            # any concat or loss combiner models.
            # We can directly buffer the only key in
            # loss_keys as FinalCost or LossKey
            # depending on existence of regularization.
            # TODO: check using rename_key and remove BUffer
            buffer_model = Buffer()
            self._extend(
                buffer_model,
                {
                    "input": self.conns.all[list(self.loss_keys.values())[0]],
                    "output": IOKey(name=loss_output_key),
                },
            )

    def finalize(self) -> None:
        # Apply finalization steps if and only if not finalized before.
        if not self._is_finalized:
            self._add_geo_mean()
            self._add_loss_combiner()
            if self.reg_coef_map:
                loss_conn = self.conns.get_connection(LossKey)
                assert loss_conn is not None
                reg_concat_args: list[ExtendTemplate | Connection] = [
                    loss_conn.atleast_1d()  # type: ignore
                ]
                for coef, o_set in self.reg_coef_map.items():
<<<<<<< HEAD
                    concat_inputs = {
                        f"input{idx + 1}": o for idx, o in enumerate(o_set)
                    }
                    self._extend(
                        concat := Concat(n=len(o_set), axis=None), concat_inputs
                    )
                    self._extend(add := Sum(), {"input": concat.output})
                    self._extend(
                        mult := Multiply(), {"left": add.output, "right": coef}
                    )
                    reg_concat_args.append(mult.output)
                # TODO: add concat and sum if len(reg_concat_args) > 1
                self._extend(
                    reg_concat := Concat(n=len(reg_concat_args), axis=None),
                    {f"input{idx + 1}": key for idx, key in enumerate(reg_concat_args)},
=======
                    concat_input = [o.atleast_1d() for o in o_set]
                    self.extend(concat := Concat(axis=None), input=concat_input)
                    self.extend(add := Sum(), input=concat.output)
                    self.extend(mult := Multiply(), left=add.output, right=coef)
                    reg_concat_args.append(mult.output)
                # TODO: add concat and sum if len(reg_concat_args) > 1
                self.extend(
                    reg_concat := Concat(axis=None),
                    input=reg_concat_args,
>>>>>>> 28e954c5
                )
                self._extend(
                    Sum(), {"input": reg_concat.output, "output": IOKey(name=FinalCost)}
                )
                self.set_cout(FinalCost)
                # loss_con = self.conns.get_connection(LossKey)
                # assert loss_con is not None
                self.conns.set_connection_type(loss_conn, KeyType.INTERNAL)
            self._freeze()

        self.dependency_map.update_all_keys()

    def _freeze(self) -> None:
        self._is_finalized = True
        return super()._freeze()

    def summary(
        self,
        shapes: bool = True,
        types: bool = False,
        symbolic: bool = False,
        name: str | None = None,
        alternative_shapes: bool = False,
        uni_cache: dict[UniadicRecord, str] | None = None,
        var_cache: dict[Variadic, str] | None = None,
        depth: int = 0,
    ) -> None:
        # TODO: Use all the arguments given above:
        uni_cache = {}
        var_cache = {}

        # TODO: Check the way we provide "depth" argument
        # to the model.summary() method.
        summary_kwargs: dict[str, Any] = {
            "shapes": shapes,
            "types": types,
            "symbolic": symbolic,
            "alternative_shapes": alternative_shapes,
            "uni_cache": uni_cache,
            "var_cache": var_cache,
        }
        if isinstance(self._model, Model):
            summary_kwargs["depth"] = depth

        self._model.summary(**summary_kwargs)

        name_mappings = self.get_unique_submodel_names()
        conn_info = self.extract_connection_info(name_mappings)
        model_shapes = {}

        for sub_model, sub_model_name in name_mappings.items():
            model_shapes[sub_model_name] = get_shapes(
                data_dict={
                    key: value.metadata
                    for key, value in sub_model.conns.all.items()
                    if key in sub_model.conns.io_keys
                },
                uniadic_keys=uni_cache,
                varadic_keys=var_cache,
                symbolic=symbolic,
                verbose=False,
                key_mappings=sub_model.generate_keys(
                    include_internals=False, include_outputs=True
                ),
            )

        shape_info = get_summary_shapes(model_shapes, conn_info)  # type: ignore
        if self.loss_keys:
            # If any loss is attached, extract useful information
            # about each added loss and print the table

            # Output table in the format as follows:
            # | Given loss model (SquaredError, AbsoluteError, etc.) | inner keys of loss model | shapes of each keys | keys' connections to the model | Output key of loss model | # noqa: E501
            loss_table = Table(name="Losses")
            loss_table.add_header(
                ["Loss model", "Keys", "Shapes", "Connections", "Reduce Steps", "Coef"]
            )
            self._model.get_shapes(uni_cache, var_cache, symbolic, verbose=False)
            for loss_key, loss_dict in zip(self.loss_keys, self._losses, strict=False):
                t_list: list[list[str]] = []
                loss_conn = self.conns.get_connection(loss_key)
                assert loss_conn is not None
                model = self.dependency_map.local_output_dependency_map[loss_conn][0]
                t_list.append([model.class_name])
                m_name = name_mappings[model]
                conns = conn_info[m_name][0]
                shape = shape_info[m_name][0]
                t_list.append(list(conns.keys()))
                t_list.append(
                    [str(shp) if shp is not None else "--" for shp in shape.values()]
                )
                t_list.append([val[0] for val in conns.values()])
                reduce_str = ""
                if not loss_dict["reduce_steps"]:
                    reduce_str += "Mean()  "
                else:
                    for reduce in loss_dict["reduce_steps"]:
                        axis = reduce.factory_args["axis"]
                        reduce_str += reduce.class_name
                        if axis is None:
                            reduce_str += "()"
                        else:
                            reduce_str += f"(axis = {axis})"
                        reduce_str += ", "
                t_list.append([reduce_str[:-2]])
                coef = loss_dict["coef"]
                if isinstance(coef, Tensor):
                    coef = coef.value
                t_list.append([str(coef)])
                loss_table.add_row(t_list)
            loss_table.compile(row_sep=["  |  ", " | ", " | ", "  |  ", "  |  "])
            loss_table.display()

        if self.geomean_map:
            # If any regularization is attached, extract useful information
            # about each regularized key and print the table,

            # regularization table in the format as follows:
            # |regularization model (L1, L2, etc.)  |  Regularization key  |  Shape of regularization key  |  coefficient|  # noqa: E501

            reg_table = Table(name="Regularizations")
            reg_table.add_header(["Reg Model", "Reg Key", "Reg Shape", "Coef"])
            for _, reg_info in self.geomean_map.items():
                for conn, coef in reg_info:
                    r_list: list[str | list[str]] = []
                    assert conn.metadata is not None
                    conn_data = self.conns.get_con_by_metadata(conn.metadata)
                    assert conn_data is not None
                    model = self.dependency_map.local_output_dependency_map[conn_data][
                        0
                    ]
                    r_list.append([model.class_name])
                    m_name = name_mappings[model]
                    conns = conn_info[m_name][0]
                    shape = shape_info[m_name][0]
                    reg_key = model.cin.key
                    updated_reg_key = model.generate_keys(include_outputs=True).get(
                        reg_key, reg_key
                    )
                    r_list.append(conns[updated_reg_key])
                    r_list.append(str(shape[updated_reg_key]))
                    r_list.append([str(coef)])
                    reg_table.add_row(r_list)
            reg_table.compile(row_sep=["  |  ", " | ", "  |  "])
            reg_table.display()

        if self.metric_keys:
            #  If any metric is attached, extract useful inforamtion
            # about each added metric and and print the table

            # Metric table in the format as follows:
            # | Given metric model (AUC, Precision, etc.) | inner keys of metric model | shapes of each keys | keys' connections to the model | Output key of metric model | # noqa: E501
            metric_table = Table(name="Metrics")
            metric_table.add_header(
                ["Metric Model", "Keys", "Shapes", "Connections", "Output key"]
            )
            for m_key in self.metric_keys:
                m_list: list[list[str]] = []
                m_conn = self.conns.get_connection(m_key)
                assert m_conn is not None
                model = self.dependency_map.local_output_dependency_map[m_conn][0]
                m_list.append([model.class_name])
                m_name = name_mappings[model]
                conns = conn_info[m_name][0]
                shape = shape_info[m_name][0]
                out_conn = conn_info[m_name][1]
                m_list.append(list(conns.keys()))
                m_list.append([str(shp) for shp in shape.values()])
                m_list.append([val[0] for val in conns.values()])
                m_list.append([val[0] for val in out_conn.values()])
                metric_table.add_row(m_list)
            metric_table.compile(row_sep=["  |  ", " | ", " | ", "  |  "])
            metric_table.display()

    def _add_geo_mean(self) -> None:
        # Find all loss / reg_key dependencies.
        # geo_mappings: dict[Connection, list[tuple[Connection, Connection]]] = {}
        geo_mappings: dict[
            tuple[Connection, float],
            list[list[tuple[Connection, Connection]]],
        ] = {}
        # Find all loss dependencies with corresponding regularization keys.
        for key, value in self.loss_keys.items():
            value_conn = self.conns.get_connection(value)
            assert value_conn is not None
            self.dependency_map.cache_conn_output_dependency(value_conn)
            dependencies = {
                key.key for key in self.dependency_map.get_dependent_input_conns(value)
            }
            for reg_key in dependencies & self.geomean_map.keys():
                for reg_info in self.geomean_map[reg_key]:
                    geo_mappings.setdefault(reg_info, [])
                    # if reduce_inputs := self.reduce_inputs[key]:
                    geo_mappings[reg_info].append(self.reduce_inputs[key])

        for reg_info, loss_connections in geo_mappings.items():
            final_outputs: list[Connection | Tensor[int]] = []
            for reduce in loss_connections:
                final_outputs.append(self._add_reduce_sizes(reduce))
            if final_outputs:
                # Apply geo-mean logic here
                final_output = final_outputs[0]
                if (n_final_outputs := len(final_outputs)) > 0:
<<<<<<< HEAD
                    concat_model = Concat(n=n_final_outputs, axis=None)
                    concat_kwargs: dict[str, Tensor[int] | ConnectionData] = {}
                    idx = 0
                    for conn in concat_model.conns.input_connections:
                        if conn.metadata.is_tensor:
                            concat_kwargs[conn.key] = final_outputs[idx]
                            idx += 1

                    self._extend(concat_model, concat_kwargs)
                    self._extend(prod := Prod(), {"input": concat_model.output})
=======
                    concat_model = Concat(axis=None)
                    self.extend(
                        concat_model,
                        input=[
                            out.atleast_1d() if isinstance(out, Connection) else out
                            for out in final_outputs
                        ],
                    )
                    self.extend(prod := Prod(), input=concat_model.output)
>>>>>>> 28e954c5
                    final_output = prod.output

                # Add geo-mean result as final_output
                if n_final_outputs > 1:
                    self._extend(
                        power := Power(),
                        {
                            "base": final_output,
                            "exponent": Tensor([1 / n_final_outputs]),
                        },
                    )
                    final_output = power.output
                # Add Divide Model to divide final_output to geo_mean.
                reg_con, coef = reg_info
                self._extend(
                    divide := Divide(),
                    {"numerator": reg_con, "denominator": final_output},
                )
                self.reg_coef_map[coef].remove(reg_con)
                out_con = divide.conns.get_connection("output")
                assert out_con is not None
                self.reg_coef_map[coef].add(out_con)  # type: ignore

    def _add_reduce_sizes(
        self, reduce_list: list[tuple[Connection, Connection]]
    ) -> Connection | Tensor[int]:
        final_output: Connection | Tensor[int] = Tensor(1)
        sizes: list[Connection] = []
        for input, dim in reduce_list:
            m = _create_size()
            self._extend(m, {"input": input, "dim": dim})
            out_con = m.conns.get_connection("output")
            assert out_con is not None
<<<<<<< HEAD
            sizes.append(out_con)
            final_output = out_con

        if (num_of_sizes := len(sizes)) > 0:
            concat_model = Concat(n=num_of_sizes, axis=None)
            concat_kwargs: dict[str, int | ConnectionData] = {}
            idx = 0
            for conn in concat_model.conns.input_connections:
                if conn.metadata.is_tensor:
                    concat_kwargs[conn.key] = sizes[idx]
                    idx += 1
            # self._extend(concat_model, concat_kwargs)
            # self._extend(prod := Prod(), {"input": concat_model.output})
            self |= concat_model(**concat_kwargs)
            self |= (prod := Prod())(input=concat_model.output)
=======
            sizes.append(out_con.atleast_1d())  # type: ignore
            final_output = out_con  # type: ignore

        if len(sizes) > 0:
            concat_model = Concat(axis=None)
            self.extend(concat_model, input=sizes)
            self.extend(prod := Prod(), input=concat_model.output)
>>>>>>> 28e954c5
            final_output = prod.output
        return final_output<|MERGE_RESOLUTION|>--- conflicted
+++ resolved
@@ -22,11 +22,6 @@
 from ..framework.common import (
     NOT_GIVEN,
     TBD,
-<<<<<<< HEAD
-=======
-    BaseKey,
-    ConnectionDataType,
->>>>>>> 28e954c5
     IOHyperEdge,
     KeyType,
     Table,
@@ -36,12 +31,7 @@
     get_shapes,
     get_summary_shapes,
 )
-from ..framework.logical.base import (
-    BaseKey,
-    BaseModel,
-    ConnectionData,
-    ConnectionDataType,
-)
+from ..framework.logical.base import BaseModel, ConnectionDataType
 from ..framework.logical.model import (
     Connection,
     ExtendInfo,
@@ -210,25 +200,16 @@
 
         is_loss_connected = False
         for value in kwargs.values():
-<<<<<<< HEAD
-            if (isinstance(value, ConnectionData) and value.model is not None) or (
-                isinstance(value, str) and (value in self.conns.output_keys)
-            ):
-                is_loss_connected = True
-                if isinstance(value, ConnectionData) and value.model is not None:
-=======
-            if isinstance(value, (Connection)) or (
+            if (isinstance(value, Connection) and value.model is not None) or (
                 isinstance(value, str) and (value in self.conns.output_keys)
             ):
                 is_loss_connected = True
                 if isinstance(value, Connection):
->>>>>>> 28e954c5
                     conn = value
                 else:
                     if value not in self.conns.all:
                         raise KeyError("Key does not belong to the Model!")
                     else:
-                        assert isinstance(value, str)
                         _conn = self.conns.get_connection(value)
                         assert _conn is not None
                         conn = _conn  # type: ignore
@@ -279,7 +260,7 @@
                 # self.extend(m, **{in_key: prev_out_key.conn, out_key: key_name})
                 info: dict[str, ConnectionDataType] = {
                     in_key: prev_out_key,
-                    out_key: BaseKey(key_name),
+                    out_key: IOKey(key_name),
                 }
                 self._extend(m, info)
             else:
@@ -297,7 +278,7 @@
             kwargs = {
                 "left": prev_out_key,
                 "right": coef,
-                "output": BaseKey(name=key_name),
+                "output": IOKey(name=key_name),
             }
             if key_name is None:
                 kwargs.pop("output")
@@ -431,13 +412,8 @@
                 else:
                     keywords[key] = value
 
-<<<<<<< HEAD
             self._extend(model, keywords)
-            if isinstance(outer_key := kwargs[reg_str], ConnectionData):
-=======
-            self.extend(model, **keywords)
             if isinstance(outer_key := kwargs[reg_str], Connection):
->>>>>>> 28e954c5
                 outer_key = outer_key.key
 
             if (out_con := model.conns.get_connection("output")) is None:
@@ -475,7 +451,7 @@
                 # self.extend(m, **{in_key: prev_out_key, out.key: key_name})
                 info: dict[str, ConnectionDataType] = {
                     in_key: prev_out_key,
-                    out.key: BaseKey(name=key_name),
+                    out.key: IOKey(name=key_name),
                 }
                 self._extend(m, info)
             else:
@@ -498,27 +474,13 @@
             raise ValueError("Requires at least 1 attached loss!")
         loss_output_key = LossKey if self.reg_coef_map else FinalCost
         if (num_of_loss_keys := len(self.loss_keys)) > 1:
-<<<<<<< HEAD
-            concat_model = Concat(n=num_of_loss_keys, axis=None)
-            concat_kwargs: dict[Any, Any] = {}
-            idx = 0
-            for conn in concat_model.conns.input_connections:
-                if conn.metadata.is_tensor:
-                    concat_kwargs[conn.key] = self.conns.all[
-                        list(self.loss_keys.values())[idx]
-                    ]
-                    idx += 1
-            self._extend(concat_model, concat_kwargs)
-            self._extend(
-=======
             concat_model = Concat(axis=None)
             losses = [
                 self.conns.get_connection(key).atleast_1d()  # type: ignore
                 for key in self.loss_keys.values()
             ]
-            self.extend(concat_model, input=losses)
-            self.extend(
->>>>>>> 28e954c5
+            self._extend(concat_model, {"input": losses})
+            self._extend(
                 self.loss_combiner,
                 {"input": concat_model.output, "output": IOKey(name=loss_output_key)},
             )
@@ -550,13 +512,8 @@
                     loss_conn.atleast_1d()  # type: ignore
                 ]
                 for coef, o_set in self.reg_coef_map.items():
-<<<<<<< HEAD
-                    concat_inputs = {
-                        f"input{idx + 1}": o for idx, o in enumerate(o_set)
-                    }
-                    self._extend(
-                        concat := Concat(n=len(o_set), axis=None), concat_inputs
-                    )
+                    concat_input = [o.atleast_1d() for o in o_set]
+                    self._extend(concat := Concat(axis=None), {"input": concat_input})
                     self._extend(add := Sum(), {"input": concat.output})
                     self._extend(
                         mult := Multiply(), {"left": add.output, "right": coef}
@@ -564,19 +521,7 @@
                     reg_concat_args.append(mult.output)
                 # TODO: add concat and sum if len(reg_concat_args) > 1
                 self._extend(
-                    reg_concat := Concat(n=len(reg_concat_args), axis=None),
-                    {f"input{idx + 1}": key for idx, key in enumerate(reg_concat_args)},
-=======
-                    concat_input = [o.atleast_1d() for o in o_set]
-                    self.extend(concat := Concat(axis=None), input=concat_input)
-                    self.extend(add := Sum(), input=concat.output)
-                    self.extend(mult := Multiply(), left=add.output, right=coef)
-                    reg_concat_args.append(mult.output)
-                # TODO: add concat and sum if len(reg_concat_args) > 1
-                self.extend(
-                    reg_concat := Concat(axis=None),
-                    input=reg_concat_args,
->>>>>>> 28e954c5
+                    reg_concat := Concat(axis=None), {"input": reg_concat_args}
                 )
                 self._extend(
                     Sum(), {"input": reg_concat.output, "output": IOKey(name=FinalCost)}
@@ -780,28 +725,17 @@
                 # Apply geo-mean logic here
                 final_output = final_outputs[0]
                 if (n_final_outputs := len(final_outputs)) > 0:
-<<<<<<< HEAD
-                    concat_model = Concat(n=n_final_outputs, axis=None)
-                    concat_kwargs: dict[str, Tensor[int] | ConnectionData] = {}
-                    idx = 0
-                    for conn in concat_model.conns.input_connections:
-                        if conn.metadata.is_tensor:
-                            concat_kwargs[conn.key] = final_outputs[idx]
-                            idx += 1
-
-                    self._extend(concat_model, concat_kwargs)
+                    concat_model = Concat(axis=None)
+                    self._extend(
+                        concat_model,
+                        {
+                            "input": [
+                                out.atleast_1d() if isinstance(out, Connection) else out
+                                for out in final_outputs
+                            ]
+                        },
+                    )
                     self._extend(prod := Prod(), {"input": concat_model.output})
-=======
-                    concat_model = Concat(axis=None)
-                    self.extend(
-                        concat_model,
-                        input=[
-                            out.atleast_1d() if isinstance(out, Connection) else out
-                            for out in final_outputs
-                        ],
-                    )
-                    self.extend(prod := Prod(), input=concat_model.output)
->>>>>>> 28e954c5
                     final_output = prod.output
 
                 # Add geo-mean result as final_output
@@ -835,30 +769,12 @@
             self._extend(m, {"input": input, "dim": dim})
             out_con = m.conns.get_connection("output")
             assert out_con is not None
-<<<<<<< HEAD
-            sizes.append(out_con)
-            final_output = out_con
-
-        if (num_of_sizes := len(sizes)) > 0:
-            concat_model = Concat(n=num_of_sizes, axis=None)
-            concat_kwargs: dict[str, int | ConnectionData] = {}
-            idx = 0
-            for conn in concat_model.conns.input_connections:
-                if conn.metadata.is_tensor:
-                    concat_kwargs[conn.key] = sizes[idx]
-                    idx += 1
-            # self._extend(concat_model, concat_kwargs)
-            # self._extend(prod := Prod(), {"input": concat_model.output})
-            self |= concat_model(**concat_kwargs)
-            self |= (prod := Prod())(input=concat_model.output)
-=======
             sizes.append(out_con.atleast_1d())  # type: ignore
             final_output = out_con  # type: ignore
 
         if len(sizes) > 0:
             concat_model = Concat(axis=None)
-            self.extend(concat_model, input=sizes)
-            self.extend(prod := Prod(), input=concat_model.output)
->>>>>>> 28e954c5
+            self._extend(concat_model, {"input": sizes})
+            self._extend(prod := Prod(), {"input": concat_model.output})
             final_output = prod.output
         return final_output