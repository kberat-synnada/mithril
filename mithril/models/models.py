# Copyright 2022 Synnada, Inc.
#
# Licensed under the Apache License, Version 2.0 (the "License");
# you may not use this file except in compliance with the License.
# You may obtain a copy of the License at
#
#     http://www.apache.org/licenses/LICENSE-2.0
#
# Unless required by applicable law or agreed to in writing, software
# distributed under the License is distributed on an "AS IS" BASIS,
# WITHOUT WARRANTIES OR CONDITIONS OF ANY KIND, either express or implied.
# See the License for the specific language governing permissions and
# limitations under the License.

from __future__ import annotations

import math
from abc import abstractmethod
from collections.abc import Sequence
from copy import deepcopy
from typing import Any

from ..framework import Model
from ..framework.common import (
    NOT_GIVEN,
    TBD,
    Connection,
    ConnectionType,
    IOKey,
    MainValueType,
    ShapeTemplateType,
    Tensor,
    ToBeDetermined,
)
from ..framework.constraints import polynomial_kernel_constraint
from ..framework.logical.base import BaseModel, ExtendInfo
from ..framework.logical.essential_primitives import (
    Absolute,
    Add,
    ArgMax,
    Buffer,
    Cast,
    Divide,
    DType,
    Exponential,
    Greater,
    Indexer,
    Length,
    MatrixMultiply,
    Mean,
    Minus,
    Multiply,
    Power,
    Reshape,
    Shape,
    Size,
    Slice,
    Sqrt,
    Subtract,
    Sum,
    Transpose,
    Variance,
)
from ..framework.logical.primitive import PrimitiveModel
from ..utils.utils import PaddingType, convert_to_list, convert_to_tuple
from .primitives import (
    AUCCore,
    CartesianDifference,
    Cholesky,
    Concat,
    DistanceMatrix,
    Eigvalsh,
    Eye,
    EyeComplement,
    GPRAlpha,
    GPRVOuter,
    KLDivergence,
    Log,
    NormModifier,
    PaddingConverter1D,
    PaddingConverter2D,
    PermuteTensor,
    PolynomialFeatures,
    PrimitiveConvolution1D,
    PrimitiveConvolution2D,
    PrimitiveMaxPool1D,
    PrimitiveMaxPool2D,
    Sigmoid,
    Sign,
    Square,
    Squeeze,
    StableReciprocal,
    StrideConverter,
    Tanh,
    TransposedDiagonal,
    Trapezoid,
    TsnePJoint,
    TupleConverter,
    Unique,
    Where,
)

__all__ = [
    "Linear",
    "ElementWiseAffine",
    "Layer",
    "LayerNorm",
    "GroupNorm",
    "L1",
    "L2",
    "QuadraticFormRegularizer",
    "RBFKernel",
    "PolynomialKernel",
    "KernelizedSVM",
    "LinearSVM",
    "LogisticRegression",
    "MLP",
    "Cell",
    "RNNCell",
    "LSTMCell",
    "RNN",
    "OneToMany",
    "ManyToOne",
    "EncoderDecoder",
    "EncoderDecoderInference",
    "EncoderDistanceMatrix",
    "PolynomialRegression",
    "MDSCore",
    "MDS",
    "TSNE",
    "GaussProcessRegressionCore",
    "GPRLoss",
    "F1",
    "Precision",
    "Recall",
    "MaxPool1D",
    "MaxPool2D",
    "Convolution1D",
    "Convolution2D",
    "LSTMCellBody",
    "Cast",
    "DType",
    "Metric",
    "Accuracy",
    "AUC",
    "SiLU",
]


class Pool1D(Model):
    input: Connection
    kernel_size: Connection
    stride: Connection
    padding: Connection
    dilation: Connection
    output: Connection

    @property
    def pool_model(self) -> type[BaseModel]:
        raise NotImplementedError("Pool Model should be indicated!")

    def __init__(
        self,
        kernel_size: int | ToBeDetermined,
        stride: int | None | ToBeDetermined = None,
        padding: int | PaddingType | tuple[int, int] | ToBeDetermined = (0, 0),
        dilation: int | ToBeDetermined = 1,
        input: Tensor[Any] | ToBeDetermined = TBD,
        *,
        name: str | None = None,
    ) -> None:
        super().__init__(name=name)
        self.factory_args = {
            "kernel_size": convert_to_list(kernel_size),
            "stride": convert_to_list(stride),
            "padding": convert_to_list(padding),
            "dilation": convert_to_list(dilation),
        }
        pad = convert_to_tuple(padding) if isinstance(padding, list) else padding

        stride_conv = StrideConverter()
        pad_conv = PaddingConverter1D()

        self |= stride_conv(
            input=IOKey(name="stride", value=stride),
            kernel_size=IOKey(name="kernel_size", value=kernel_size),
        )

        self |= pad_conv(
            input=IOKey(name="padding", value=pad), kernel_size="kernel_size"
        )

        self |= self.pool_model()(
            input=IOKey("input", value=input),
            kernel_size="kernel_size",
            stride=stride_conv.output,
            padding=pad_conv.output,
            dilation=IOKey(name="dilation", value=dilation),
            output=IOKey(name="output"),
        )
        self.input.set_differentiable(False)
        self.set_cin("input", safe=False)
        self._freeze()

    def __call__(  # type: ignore[override]
        self,
        input: ConnectionType = NOT_GIVEN,
        kernel_size: ConnectionType = NOT_GIVEN,
        stride: ConnectionType = NOT_GIVEN,
        padding: ConnectionType = NOT_GIVEN,
        dilation: ConnectionType = NOT_GIVEN,
        output: ConnectionType = NOT_GIVEN,
    ) -> ExtendInfo:
        return super().__call__(
            input=input,
            kernel_size=kernel_size,
            stride=stride,
            padding=padding,
            dilation=dilation,
            output=output,
        )


class MaxPool1D(Pool1D):
    @property
    def pool_model(self) -> type[PrimitiveModel]:
        return PrimitiveMaxPool1D


# TODO: Implement MinPool1D and AvgPool1D
# class MinPool1D(Pool1D):
#     @property
#     def pool_model(self):
#         return PrimitiveMinPool1D

# class AvgPool1D(Pool1D):
#     @property
#     def pool_model(self):
#         return PrimitiveAvgPool1D


class Pool2D(Model):
    input: Connection
    kernel_size: Connection
    stride: Connection
    padding: Connection
    dilation: Connection
    output: Connection

    @property
    def pool_model(self) -> type[BaseModel]:
        raise NotImplementedError("Pool Model should be indicated!")

    def __init__(
        self,
        kernel_size: int | tuple[int, int] | ToBeDetermined,
        stride: int | None | tuple[int, int] | ToBeDetermined = None,
        padding: int | PaddingType | tuple[int, int] | ToBeDetermined = (0, 0),
        dilation: int | ToBeDetermined = 1,
        input: Tensor[Any] | ToBeDetermined = TBD,
        *,
        name: str | None = None,
    ) -> None:
        super().__init__(name=name)
        self.factory_args = {
            "kernel_size": convert_to_list(kernel_size),
            "stride": convert_to_list(stride),
            "padding": convert_to_list(padding),
            "dilation": convert_to_list(dilation),
        }

        pad = convert_to_tuple(padding) if isinstance(padding, list) else padding
        if isinstance(stride, list):
            stride = convert_to_tuple(stride)
        if isinstance(kernel_size, list):
            kernel_size = convert_to_tuple(kernel_size)

        kt_converter = TupleConverter()
        s_converter = StrideConverter()
        st_converter = TupleConverter()
        p_converter = PaddingConverter2D()
        pt_converter = TupleConverter()
        dt_converter = TupleConverter()

        self |= kt_converter(input=IOKey(name="kernel_size", value=kernel_size))
        self |= s_converter(
            input=IOKey(name="stride", value=stride), kernel_size=kt_converter.output
        )
        self |= st_converter(input=s_converter.output)
        self |= p_converter(
            input=IOKey(name="padding", value=pad), kernel_size=kt_converter.output
        )
        self |= pt_converter(input=p_converter.output)
        self |= dt_converter(input=IOKey(name="dilation", value=dilation))
        self |= self.pool_model()(
            input=IOKey("input", value=input),
            kernel_size=kt_converter.output,
            stride=st_converter.output,
            padding=pt_converter.output,
            dilation=dt_converter.output,
            output=IOKey(name="output"),
        )
        self.input.set_differentiable(False)
        self.set_cin("input", safe=False)
        self._freeze()

    def __call__(  # type: ignore[override]
        self,
        input: ConnectionType = NOT_GIVEN,
        kernel_size: ConnectionType = NOT_GIVEN,
        stride: ConnectionType = NOT_GIVEN,
        padding: ConnectionType = NOT_GIVEN,
        dilation: ConnectionType = NOT_GIVEN,
        output: ConnectionType = NOT_GIVEN,
    ) -> ExtendInfo:
        return super().__call__(
            input=input,
            kernel_size=kernel_size,
            stride=stride,
            padding=padding,
            dilation=dilation,
            output=output,
        )


class MaxPool2D(Pool2D):
    @property
    def pool_model(self) -> type[PrimitiveModel]:
        return PrimitiveMaxPool2D


# TODO: Implement MinPool2D and AvgPool2D
# class MinPool2D(Pool2D):
#     @property
#     def pool_model(self):
#         return PrimitiveMinPool2D

# class AvgPool2D(Pool2D):
#     @property
#     def pool_model(self):
#         return PrimitiveAvgPool2D


class Convolution1D(Model):
    input: Connection
    weight: Connection
    stride: Connection
    padding: Connection
    dilation: Connection
    output: Connection

    def __init__(
        self,
        kernel_size: int | None = None,
        out_channels: int | None = None,
        stride: int | ToBeDetermined = 1,
        padding: int | PaddingType | tuple[int, int] | ToBeDetermined = 0,
        dilation: int | ToBeDetermined = 1,
        use_bias: bool = True,
        input: Tensor[Any] | ToBeDetermined = TBD,
        weight: Tensor[Any] | ToBeDetermined = TBD,
        *,
        name: str | None = None,
    ) -> None:
        super().__init__(name=name)
        self.factory_args = {
            "kernel_size": convert_to_list(kernel_size),
            "out_channels": out_channels,
            "stride": convert_to_list(stride),
            "padding": convert_to_list(padding),
            "dilation": convert_to_list(dilation),
            "use_bias": use_bias,
        }

        pad = convert_to_tuple(padding) if isinstance(padding, list) else padding

        k_shp = Shape()
        p_converter = PaddingConverter1D()

        self |= k_shp(
            input=IOKey(name="weight", shape=[out_channels, "C_in", kernel_size])
        )
        self |= p_converter(
            input=IOKey(name="padding", value=pad), kernel_size=k_shp.output[-1]
        )

        conv_connections: dict[str, ConnectionType] = {
            "output": IOKey(name="output"),
            "input": IOKey("input", value=input),
            "weight": IOKey("weight", value=weight),
            "stride": IOKey(name="stride", value=stride),
            "padding": p_converter.output,
            "dilation": IOKey(name="dilation", value=dilation),
        }
        if use_bias:
            conv_connections["bias"] = "bias"

        self |= PrimitiveConvolution1D(use_bias=use_bias)(**conv_connections)
        self.input.set_differentiable(False)
        self.set_cin("input", safe=False)
        self._freeze()

    def __call__(  # type: ignore[override]
        self,
        input: ConnectionType = NOT_GIVEN,
        weight: ConnectionType = NOT_GIVEN,
        stride: ConnectionType = NOT_GIVEN,
        padding: ConnectionType = NOT_GIVEN,
        dilation: ConnectionType = NOT_GIVEN,
        output: ConnectionType = NOT_GIVEN,
    ) -> ExtendInfo:
        return super().__call__(
            input=input,
            weight=weight,
            stride=stride,
            padding=padding,
            dilation=dilation,
            output=output,
        )


class Convolution2D(Model):
    input: Connection
    weight: Connection
    stride: Connection
    padding: Connection
    dilation: Connection
    output: Connection

    def __init__(
        self,
        kernel_size: int | tuple[int, int] | None = None,
        out_channels: int | None = None,
        stride: int | tuple[int, int] | ToBeDetermined = (1, 1),
        padding: int
        | PaddingType
        | tuple[int, int]
        | tuple[tuple[int, int], tuple[int, int]]
        | ToBeDetermined = (0, 0),
        dilation: int | tuple[int, int] | ToBeDetermined = (1, 1),
        use_bias: bool = True,
        input: Tensor[Any] | ToBeDetermined = TBD,
        weight: Tensor[Any] | ToBeDetermined = TBD,
        *,
        name: str | None = None,
    ) -> None:
        super().__init__(name=name)
        self.factory_args = {
            "kernel_size": convert_to_list(kernel_size),
            "out_channels": out_channels,
            "stride": convert_to_list(stride),
            "padding": convert_to_list(padding),
            "dilation": convert_to_list(dilation),
            "use_bias": use_bias,
        }

        if isinstance(kernel_size, int | None):
            k_size = (kernel_size, kernel_size)
        else:
            k_size = kernel_size

        if isinstance(stride, list):
            stride = convert_to_tuple(stride)
        pad = convert_to_tuple(padding) if isinstance(padding, list) else padding
        if isinstance(dilation, list):
            dilation = convert_to_tuple(dilation)

        k_shp = Shape()
        p_converter = PaddingConverter2D()
        st_converter = TupleConverter()
        pt_converter = TupleConverter()
        dt_converter = TupleConverter()

        self |= k_shp(input=IOKey(name="weight", shape=[out_channels, "C_in", *k_size]))
        self |= p_converter(
            input=IOKey(name="padding", value=pad), kernel_size=k_shp.output[-2:]
        )
        self |= st_converter(input=IOKey(name="stride", value=stride))
        self |= pt_converter(input=p_converter.output)
        self |= dt_converter(input=IOKey(name="dilation", value=dilation))

        conv_connections: dict[str, ConnectionType] = {
            "output": IOKey(name="output"),
            "input": IOKey("input", value=input),
            "weight": IOKey("weight", value=weight),
            "stride": st_converter.output,
            "padding": pt_converter.output,
            "dilation": dt_converter.output,
        }
        if use_bias:
            conv_connections["bias"] = "bias"

        self |= PrimitiveConvolution2D(use_bias=use_bias)(**conv_connections)
        self.input.set_differentiable(False)
        self.set_cin("input", safe=False)
        self._freeze()

    def __call__(  # type: ignore[override]
        self,
        input: ConnectionType = NOT_GIVEN,
        weight: ConnectionType = NOT_GIVEN,
        stride: ConnectionType = NOT_GIVEN,
        padding: ConnectionType = NOT_GIVEN,
        dilation: ConnectionType = NOT_GIVEN,
        output: ConnectionType = NOT_GIVEN,
    ) -> ExtendInfo:
        return super().__call__(
            input=input,
            weight=weight,
            stride=stride,
            padding=padding,
            dilation=dilation,
            output=output,
        )


class Linear(Model):
    output: Connection
    input: Connection
    weight: Connection
    bias: Connection

    def __init__(
        self,
        dimension: int | None = None,
        use_bias: bool = True,
        input: Tensor[Any] | ToBeDetermined = TBD,
        weight: Tensor[Any] | ToBeDetermined = TBD,
        bias: Tensor[Any] | ToBeDetermined = TBD,
        *,
        name: str | None = None,
    ) -> None:
        super().__init__(name=name)
        self.factory_args = {"dimension": dimension, "use_bias": use_bias}
        dim: int | str = "d_out" if dimension is None else dimension
        shapes: dict[str, ShapeTemplateType] = {
            "input": ["N", ("Var_inter", ...), "d_in"],
            "weight": [dim, "d_in"],
            "output": ["N", ("Var_inter", ...), dim],
        }

        mult = MatrixMultiply()

        output = IOKey(name="output")
        input_key = IOKey(name="input", value=input)
        weight_key = IOKey(name="weight", value=weight).transpose()
        in_key = IOKey("input", value=input)
        if use_bias:
<<<<<<< HEAD
            self |= mult(left=in_key, right=weight_key)
            self |= Add()(
                left=mult.output, right=IOKey("bias", value=bias), output=output
            )
            shapes["bias"] = [dim]
        else:
            self |= mult(left=in_key, right=weight_key, output=output)
=======
            bias_key = IOKey(name="bias", value=bias, type=Tensor)
            self += mult(left=input_key, right=weight_key)
            self += Add()(left=mult.output, right=bias_key, output=output)
            shapes["bias"] = [dim]
        else:
            self += mult(left=input_key, right=weight_key, output=output)
>>>>>>> c44e3055

        self._set_shapes(shapes)
        self.input.set_differentiable(False)
        self.set_cin("input", safe=False)
        self._freeze()

    def __call__(  # type: ignore[override]
        self,
        input: ConnectionType = NOT_GIVEN,
        weight: ConnectionType = NOT_GIVEN,
        output: ConnectionType = NOT_GIVEN,
        *,
        bias: ConnectionType = NOT_GIVEN,
    ) -> ExtendInfo:
        kwargs = {"input": input, "weight": weight, "output": output}

        if "bias" not in self.input_keys and bias != NOT_GIVEN:
            raise KeyError("bias is not a valid input when 'use_bias' is False!")
        elif "bias" in self.input_keys:
            kwargs["bias"] = bias

        return super().__call__(**kwargs)


class ElementWiseAffine(Model):
    input: Connection
    weight: Connection
    bias: Connection
    output: Connection

    def __init__(
        self,
        input: Tensor[Any] | ToBeDetermined = TBD,
        weight: Tensor[Any] | ToBeDetermined = TBD,
        bias: Tensor[Any] | ToBeDetermined = TBD,
        *,
        name: str | None = None,
    ) -> None:
        super().__init__(name=name)

        mult_model = Multiply()
        sum_model = Add()

        self += mult_model(
            left=IOKey("input", value=input), right=IOKey("weight", value=weight)
        )
        self += sum_model(
            left=mult_model.output,
            right=IOKey(name="bias", value=bias),
            output=IOKey(name="output"),
        )
        self.input.set_differentiable(False)
        self.set_cin("input", safe=False)
        self._freeze()

    def __call__(  # type: ignore[override]
        self,
        input: ConnectionType = NOT_GIVEN,
        weight: ConnectionType = NOT_GIVEN,
        bias: ConnectionType = NOT_GIVEN,
        output: ConnectionType = NOT_GIVEN,
    ) -> ExtendInfo:
        return super().__call__(
            input=input,
            weight=weight,
            bias=bias,
            output=output,
        )


class Layer(Model):
    input: Connection
    weight: Connection
    bias: Connection
    output: Connection

    def __init__(
        self,
        activation: BaseModel,
        dimension: int | None = None,
        input: Tensor[Any] | ToBeDetermined = TBD,
        weight: Tensor[Any] | ToBeDetermined = TBD,
        bias: Tensor[Any] | ToBeDetermined = TBD,
        *,
        name: str | None = None,
    ) -> None:
        super().__init__(name=name)
        self.factory_args = {"activation": activation, "dimension": dimension}
        linear_model = Linear(dimension=dimension)
        self += linear_model(
            input=IOKey("input", value=input),
            weight=IOKey("weight", value=weight),
            bias=IOKey("bias", value=bias),
        )
        self += activation(input=linear_model.output, output=IOKey(name="output"))
        self.set_cin("input", safe=False)
        self._freeze()

    def __call__(  # type: ignore[override]
        self,
        input: ConnectionType = NOT_GIVEN,
        weight: ConnectionType = NOT_GIVEN,
        bias: ConnectionType = NOT_GIVEN,
        output: ConnectionType = NOT_GIVEN,
    ) -> ExtendInfo:
        return super().__call__(
            input=input,
            weight=weight,
            bias=bias,
            output=output,
        )


class LayerNorm(Model):
    input: Connection
    output: Connection
    weight: Connection
    b: Connection

    def __init__(
        self,
        use_scale: bool = True,
        use_bias: bool = True,
        eps: float = 1e-5,
        input: Tensor[Any] | ToBeDetermined = TBD,
        weight: Tensor[Any] | ToBeDetermined = TBD,
        bias: Tensor[Any] | ToBeDetermined = TBD,
        *,
        name: str | None = None,
    ) -> None:
        super().__init__(name=name)
        self.factory_args = {"use_scale": use_scale, "use_bias": use_bias, "eps": eps}

        # Expects its input shape as [B, ..., d] d refers to normalized dimension
        mean = Mean(axis=-1, keepdim=True)
        numerator = Subtract()
        numerator.set_types(left=Tensor, right=Tensor)
        var = Variance(axis=-1, correction=0, keepdim=True)
        add = Add()
        add.set_types(left=Tensor)
        denominator = Sqrt()
        in_key = IOKey("input", value=input)
        self += mean(input=in_key)
        self += numerator(left=in_key, right=mean.output)
        self += var(input=in_key)
        self += add(left=var.output, right=eps)
        self += denominator(input=add.output)
        self += Divide()(numerator=numerator.output, denominator=denominator.output)

        self._set_shapes({"input": ["B", "C", "d"]})
        self.input.set_differentiable(False)

        shapes: dict[str, ShapeTemplateType] = {
            "left": ["B", "C", "d"],
            "right": ["d"],
        }

        if use_scale:
            mult = Multiply()
            mult.set_types(left=Tensor, right=Tensor)
            self += mult(
                left=self.canonical_output, right=IOKey("weight", value=weight)
            )
            mult._set_shapes(shapes)

        if use_bias:
            add = Add()
            add.set_types(left=Tensor, right=Tensor)
            self += add(left=self.canonical_output, right=IOKey("bias", value=bias))
            add._set_shapes(shapes)
        # TODO: Remove below Buffer after required naming-related changes are done.
        self += Buffer()(input=self.canonical_output, output=IOKey(name="output"))
        self.set_cin("input", safe=False)
        self._freeze()

    def __call__(  # type: ignore[override]
        self,
        input: ConnectionType = NOT_GIVEN,
        output: ConnectionType = NOT_GIVEN,
        *,
        weight: ConnectionType = NOT_GIVEN,
        bias: ConnectionType = NOT_GIVEN,
    ) -> ExtendInfo:
        kwargs = {"input": input, "output": output}

        if "weight" not in self.input_keys and weight != NOT_GIVEN:
            raise KeyError("weight is not a valid input when 'use_scale' is False!")
        elif "weight" in self.input_keys:
            kwargs["weight"] = weight

        if "bias" not in self.input_keys and bias != NOT_GIVEN:
            raise KeyError("bias is not a valid input when 'use_bias' is False!")
        elif "bias" in self.input_keys:
            kwargs["bias"] = bias

        return super().__call__(**kwargs)


class GroupNorm(Model):
    input: Connection
    output: Connection

    def __init__(
        self,
        num_groups: int = 32,
        use_scale: bool = True,
        use_bias: bool = True,
        eps: float = 1e-5,
        input: Tensor[Any] | ToBeDetermined = TBD,
        *,
        weight: Tensor[Any] | ToBeDetermined = TBD,
        bias: Tensor[Any] | ToBeDetermined = TBD,
        name: str | None = None,
    ) -> None:
        super().__init__(name=name)

        # Assumed input shape is [N, C, H, W]
        input_key = IOKey(name="input", value=input)
        input_shape = input_key.shape
        B = input_shape[0]

        _input_key = input_key.reshape((B, num_groups, -1))

        mean = _input_key.mean(axis=-1, keepdim=True)
        var = _input_key.var(axis=-1, keepdim=True)

<<<<<<< HEAD
        input_key = (input_key - mean) / (var + eps).sqrt()
        self |= Reshape()(input=input_key, shape=input_shape)
=======
        _input_key = (_input_key - mean) / (var + eps).sqrt()
        self += Reshape()(input=_input_key, shape=input_shape)
>>>>>>> c44e3055

        self._set_shapes({"input": ["B", "C", "H", "W"]})
        self.input.set_differentiable(False)

        shapes: dict[str, ShapeTemplateType] = {
            "left": ["B", "C", "H", "W"],
            "right": [1, "C", 1, 1],
        }

        if use_scale:
            weight_key = IOKey(name="weight", type=Tensor[float], value=weight)
            mult = Multiply()
<<<<<<< HEAD
            self |= mult(
                left=self.canonical_output, right=IOKey("weight", value=weight)
            )
=======
            self += mult(left=self.canonical_output, right=weight_key)
>>>>>>> c44e3055
            mult._set_shapes(shapes)

        if use_bias:
            bias_key = IOKey(name="bias", type=Tensor[float], value=bias)
            add = Add()
<<<<<<< HEAD
            self |= add(left=self.canonical_output, right=IOKey("bias", value=bias))
=======
            self += add(left=self.canonical_output, right=bias_key)
>>>>>>> c44e3055
            add._set_shapes(shapes)

        self |= Buffer()(input=self.canonical_output, output=IOKey(name="output"))
        self.set_cin("input", safe=False)
        self._freeze()

    def __call__(  # type: ignore[override]
        self,
        input: ConnectionType = NOT_GIVEN,
        output: ConnectionType = NOT_GIVEN,
        *,
        weight: ConnectionType = NOT_GIVEN,
        bias: ConnectionType = NOT_GIVEN,
    ) -> ExtendInfo:
        kwargs = {"input": input, "output": output}

        if "weight" not in self.input_keys and weight != NOT_GIVEN:
            raise KeyError("weight is not a valid input when 'use_scale' is False!")
        elif "weight" in self.input_keys:
            kwargs["weight"] = weight

        if "bias" not in self.input_keys and bias != NOT_GIVEN:
            raise KeyError("bias is not a valid input when 'use_bias' is False!")
        elif "bias" in self.input_keys:
            kwargs["bias"] = bias

        return super().__call__(**kwargs)


class L1(Model):
    input: Connection
    output: Connection

    def __init__(
        self, input: Tensor[Any] | ToBeDetermined = TBD, *, name: str | None = None
    ) -> None:
        super().__init__(name=name)

        abs_model = Absolute()

        self += abs_model(input=IOKey("input", value=input))
        self += Sum()(input=abs_model.output, output=IOKey(name="output"))

        self.set_cin("input", safe=False)
        self.set_cout("output", safe=False)
        self._freeze()

    def __call__(  # type: ignore[override]
        self, input: ConnectionType = NOT_GIVEN, output: ConnectionType = NOT_GIVEN
    ) -> ExtendInfo:
        return super().__call__(
            input=input,
            output=output,
        )


class L2(Model):
    input: Connection
    output: Connection

    def __init__(
        self, input: Tensor[Any] | ToBeDetermined = TBD, *, name: str | None = None
    ) -> None:
        super().__init__(name=name)
        square = Square()
        sum = Sum()

        self += square(input=IOKey("input", value=input))
        self += sum(input=square.output)
<<<<<<< HEAD
        self += Multiply()(left=sum.output, right=0.5, output=IOKey(name="output"))
        self.set_cin("input", safe=False)
        self.set_cout("output", safe=False)
=======
        self += Multiply()(
            left=sum.output, right=Tensor(0.5), output=IOKey(name="output")
        )

>>>>>>> c44e3055
        self._freeze()

    def __call__(  # type: ignore[override]
        self, input: ConnectionType = NOT_GIVEN, output: ConnectionType = NOT_GIVEN
    ) -> ExtendInfo:
        return super().__call__(
            input=input,
            output=output,
        )


class QuadraticFormRegularizer(Model):
    input: Connection
    kernel: Connection
    output: Connection

    def __init__(
        self,
        input: Tensor[Any] | ToBeDetermined = TBD,
        kernel: Tensor[Any] | ToBeDetermined = TBD,
        *,
        name: str | None = None,
    ) -> None:
        super().__init__(name=name)
        transpose_model = Transpose()
        dot_model1 = MatrixMultiply()
        dot_model2 = MatrixMultiply()

        self += transpose_model(input=IOKey("input", value=input))
        self += dot_model1(
            left=transpose_model.input, right=IOKey("kernel", value=kernel)
        )
        self += dot_model2(left=dot_model1.output, right=transpose_model.output)
        self += Multiply()(
            left=dot_model2.output, right=Tensor(0.5), output=IOKey(name="output")
        )
        shapes: dict[str, ShapeTemplateType] = {"input": [1, "N"], "kernel": ["N", "N"]}
        self._set_shapes(shapes)
        self.set_cin("input", safe=False)
        self._freeze()

    def __call__(  # type: ignore[override]
        self,
        input: ConnectionType = NOT_GIVEN,
        kernel: ConnectionType = NOT_GIVEN,
        output: ConnectionType = NOT_GIVEN,
    ) -> ExtendInfo:
        return super().__call__(
            input=input,
            kernel=kernel,
            output=output,
        )


class RBFKernel(Model):
    input1: Connection
    input2: Connection
    l_scale: Connection
    sigma: Connection
    output: Connection

    def __init__(
        self,
        input1: Tensor[Any] | ToBeDetermined = TBD,
        input2: Tensor[Any] | ToBeDetermined = TBD,
        l_scale: Tensor[Any] | ToBeDetermined = TBD,
        sigma: Tensor[Any] | ToBeDetermined = TBD,
        *,
        name: str | None = None,
    ) -> None:
        super().__init__(name=name)

        euclidean_model = CartesianDifference()
        square_model1 = Square()
        square_model2 = Square()
        sum_model = Sum(axis=2)
        mult_model1 = Multiply()
        div_model = Divide()
        exp_model = Exponential()
        mult_model2 = Multiply()
        l_square = Multiply()
        l_key = IOKey("l_scale", value=l_scale)

        self += euclidean_model(
            left=IOKey("input1", value=input1), right=IOKey("input2", value=input2)
        )
        self += square_model1(input=euclidean_model.output)
        self += sum_model(input=square_model1.output)
        self += mult_model1(left=sum_model.output, right=-0.5)
        self += square_model2(input=IOKey("sigma", value=sigma))
        self += div_model(
            numerator=mult_model1.output, denominator=square_model2.output
        )
        self += exp_model(input=div_model.output)
        self += l_square(left=l_key, right=l_key)
        self += mult_model2(
            left=l_square.output,
            right=exp_model.output,
            output=IOKey(name="output"),
        )

        # self.set_canonical_input("input1")
        shapes: dict[str, ShapeTemplateType] = {
            "input1": ["N", "dim"],
            "input2": ["M", "dim"],
            "l_scale": [1],
            "sigma": [1],
            "output": ["N", "M"],
        }

        self._set_shapes(shapes)
        self.set_cin("input1", "input2", safe=False)
        self._freeze()

    def __call__(  # type: ignore[override]
        self,
        input1: ConnectionType = NOT_GIVEN,
        input2: ConnectionType = NOT_GIVEN,
        l_scale: ConnectionType = NOT_GIVEN,
        sigma: ConnectionType = NOT_GIVEN,
        output: ConnectionType = NOT_GIVEN,
    ) -> ExtendInfo:
        return super().__call__(
            input1=input1,
            input2=input2,
            l_scale=l_scale,
            sigma=sigma,
            output=output,
        )


class PolynomialKernel(Model):
    input1: Connection
    input2: Connection
    poly_coef: Connection
    degree: Connection
    output: Connection

    def __init__(
        self,
        robust: bool = True,
        input1: Tensor[Any] | ToBeDetermined = TBD,
        input2: Tensor[Any] | ToBeDetermined = TBD,
        poly_coef: Tensor[Any] | ToBeDetermined = TBD,
        degree: Tensor[Any] | ToBeDetermined = TBD,
        *,
        name: str | None = None,
    ) -> None:
        super().__init__(name=name)

        transpose_model = Transpose()
        mult_model = MatrixMultiply()
        sum_model = Add()
        power_model = Power(robust=robust)  # TODO: Should it be usual Power or not???

        self += transpose_model(input=IOKey("input2", value=input2))
        self += mult_model(
            left=IOKey("input1", value=input1), right=transpose_model.output
        )
        self += sum_model(
            left=mult_model.output, right=IOKey("poly_coef", value=poly_coef)
        )
        self += power_model(
            base=sum_model.output,
            exponent=IOKey("degree", value=degree),
            output=IOKey(name="output"),
        )
        self._set_shapes(
            {
                "input1": ["N", "d"],
                "input2": ["M", "d"],
                "output": ["N", "M"],
            }
        )
        self._set_constraint(
            fn=polynomial_kernel_constraint, keys=["poly_coef", "degree"]
        )
        self._freeze()

    def __call__(  # type: ignore[override]
        self,
        input1: ConnectionType = NOT_GIVEN,
        input2: ConnectionType = NOT_GIVEN,
        poly_coef: ConnectionType = NOT_GIVEN,
        degree: ConnectionType = NOT_GIVEN,
        output: ConnectionType = NOT_GIVEN,
    ) -> ExtendInfo:
        return super().__call__(
            input1=input1,
            input2=input2,
            poly_coef=poly_coef,
            degree=degree,
            output=output,
        )


class KernelizedSVM(Model):
    input1: Connection
    input2: Connection
    weight: Connection
    bias: Connection
    output: Connection

    def __init__(
        self,
        kernel: BaseModel,
        weight: Tensor[Any] | ToBeDetermined = TBD,
        bias: Tensor[Any] | ToBeDetermined = TBD,
        *,
        name: str | None = None,
        **kwargs: Tensor[Any] | ToBeDetermined,
    ) -> None:
        if len(kernel.input_keys) < 2:
            raise KeyError("Kernel requires at least two inputs!")
        if len(kernel.conns.output_keys) != 1:
            raise KeyError("Kernel requires single output!")
        super().__init__(name=name)

        self.factory_args = {"kernel": kernel}

        linear_model = Linear()
        # Get kernel inputs from given model.
        kernel_input_args = {
            key: IOKey(key, value=kwargs.get(key, TBD))
            for key in kernel.input_keys
            if not kernel.conns.is_key_non_diff(key)
        }
        (kernel_output_name,) = kernel.conns.output_keys  # NOTE: Assumes single output!
        kernel_output_args = {kernel_output_name: IOKey(name="kernel")}

        self += kernel(**kernel_input_args, **kernel_output_args)
        self += linear_model(
            input=kernel.canonical_output,
            weight=IOKey("weight", value=weight),
            bias=IOKey("bias", value=bias),
            output=IOKey(name="output"),
        )

        shapes: dict[str, ShapeTemplateType] = {
            "input1": ["N", "d_in"],
            "input2": ["M", "d_in"],
            "weight": [1, "M"],
            "bias": [1],
            "output": ["N", 1],
            "kernel": ["N", "M"],
        }
        self._set_shapes(shapes)
        # self.set_cin("input1", "input2", safe=False)
        self.set_cin("input1", safe=False)
        self._freeze()

    def __call__(  # type: ignore[override]
        self,
        input1: ConnectionType = NOT_GIVEN,
        input2: ConnectionType = NOT_GIVEN,
        weight: ConnectionType = NOT_GIVEN,
        bias: ConnectionType = NOT_GIVEN,
        output: ConnectionType = NOT_GIVEN,
    ) -> ExtendInfo:
        return super().__call__(
            input1=input1,
            input2=input2,
            weight=weight,
            bias=bias,
            output=output,
        )


class LinearSVM(Model):
    input: Connection
    weight: Connection
    bias: Connection
    output: Connection
    decision_output: Connection

    def __init__(
        self,
        input: Tensor[Any] | ToBeDetermined = TBD,
        weight: Tensor[Any] | ToBeDetermined = TBD,
        bias: Tensor[Any] | ToBeDetermined = TBD,
        *,
        name: str | None = None,
    ) -> None:
        super().__init__(name=name)

        linear_model = Linear(dimension=1)
        decision_model = Sign()

        self += linear_model(
            input=IOKey("input", value=input),
            weight=IOKey("weight", value=weight),
            bias=IOKey("bias", value=bias),
            output=IOKey(name="output"),
        )
        self += decision_model(
            input=linear_model.output, output=IOKey(name="decision_output")
        )
        self.input.set_differentiable(False)

        self.set_cout(linear_model.output)
        self._freeze()

    def __call__(  # type: ignore[override]
        self,
        input: ConnectionType = NOT_GIVEN,
        weight: ConnectionType = NOT_GIVEN,
        bias: ConnectionType = NOT_GIVEN,
        output: ConnectionType = NOT_GIVEN,
        decision_output: ConnectionType = NOT_GIVEN,
    ) -> ExtendInfo:
        return super().__call__(
            input=input,
            weight=weight,
            bias=bias,
            output=output,
            decision_output=decision_output,
        )


class LogisticRegression(Model):
    input: Connection
    weight: Connection
    bias: Connection
    output: Connection
    probs_output: Connection

    def __init__(
        self,
        input: Tensor[Any] | ToBeDetermined = TBD,
        weight: Tensor[Any] | ToBeDetermined = TBD,
        bias: Tensor[Any] | ToBeDetermined = TBD,
        *,
        name: str | None = None,
    ) -> None:
        super().__init__(name=name)

        linear_model = Linear(dimension=1)
        sigmoid_model = Sigmoid()

        self |= linear_model(
            input=IOKey("input", value=input),
            weight=IOKey("weight", value=weight),
            bias=IOKey("bias", value=bias),
            output=IOKey(name="output"),
        )
        self |= sigmoid_model(
            input=linear_model.output, output=IOKey(name="probs_output")
        )

        self.input.set_differentiable(False)
        self.set_cout(linear_model.output)
        self._freeze()

    def __call__(  # type: ignore[override]
        self,
        input: ConnectionType = NOT_GIVEN,
        weight: ConnectionType = NOT_GIVEN,
        bias: ConnectionType = NOT_GIVEN,
        output: ConnectionType = NOT_GIVEN,
        probs_output: ConnectionType = NOT_GIVEN,
    ) -> ExtendInfo:
        return super().__call__(
            input=input,
            weight=weight,
            bias=bias,
            output=output,
            probs_output=probs_output,
        )


class MLP(Model):
    input: Connection
    output: Connection

    def __init__(
        self,
        activations: list[BaseModel],
        dimensions: Sequence[int | None],
        input_name_templates: dict[str, str] | None = None,
        input: Tensor[Any] | ToBeDetermined = TBD,
        *,
        name: str | None = None,
        **weights_biases: Tensor[Any] | ToBeDetermined,
    ) -> None:
        super().__init__(name=name)
        self.factory_args = {"activations": activations, "dimensions": dimensions}
        if len(activations) != len(dimensions):
            raise ValueError("Lengths of activations and dimensions must be equal!")
        assert len(activations) > 0, "At least one layer must be defined!"

        # Extract the keys to be used. Use "w" and "b" for default case.
        input_name_templates = input_name_templates or {}
        weight = input_name_templates.get("weight", "weight")
        bias = input_name_templates.get("bias", "bias")

        # Create first layer.
        prev_layer = Layer(activation=activations[0], dimension=dimensions[0])

        # Add first layer to the model in order to use as base for the
        # second model in the model extention loop.
        weight_key = weight + "0"
        bias_key = bias + "0"
        extend_kwargs: dict[str, ConnectionType] = {
            "input": IOKey("input", value=input),
            "weight": IOKey(weight_key, weights_biases.get(weight_key, TBD)),
            "bias": IOKey(bias_key, weights_biases.get(bias_key, TBD)),
        }
        if len(activations) == 1:
            extend_kwargs["output"] = IOKey(name="output")
        self += prev_layer(**extend_kwargs)

        # Add layers sequentially starting from second elements.
        for idx, (activation, dim) in enumerate(
            zip(activations[1:], dimensions[1:], strict=False)
        ):
            current_layer = Layer(activation=activation, dimension=dim)

            # Prepare the kwargs for the current layer.
            kwargs: dict[str, ConnectionType] = {
                "input": prev_layer.output,
                "weight": f"{weight}{idx + 1}",
                "bias": f"{bias}{idx + 1}",
            }

            # In order to make last layer output as model output we must name it.
            if idx == (
                len(activations) - 2
            ):  # Loop starts to iterate from second elemets, so it is -2.
                kwargs |= {"output": IOKey(name="output")}

            # Add current layer to the model.
            self += current_layer(**kwargs)
            prev_layer = current_layer
        self.set_cin("input", safe=False)
        self._freeze()

    def __call__(
        self,
        input: ConnectionType = NOT_GIVEN,
        output: ConnectionType = NOT_GIVEN,
        **weights_biases: ConnectionType,
    ) -> ExtendInfo:
        return super().__call__(
            input=input,
            output=output,
            **weights_biases,
        )


class Cell(Model):
    shared_keys: set[str]
    private_keys: set[str]
    state_keys: set[str]
    hidden_key: str

    input: Connection
    prev_hidden: Connection
    hidden: Connection
    hidden_compl: Connection
    output: Connection

    out_key = "output"

    @abstractmethod
    def __call__(self, **kwargs: ConnectionType) -> ExtendInfo:
        raise NotImplementedError("__call__ method not implemented!")


class RNNCell(Cell):
    input: Connection
    prev_hidden: Connection
    w_ih: Connection
    w_hh: Connection
    w_ho: Connection
    bias_h: Connection
    bias_o: Connection
    hidden: Connection
    hidden_compl: Connection
    output: Connection

    shared_keys = {"w_ih", "w_hh", "w_ho", "bias_h", "bias_o"}
    state_keys = {"hidden"}
    out_key = "output"
    # output_keys = {out, hidden_compl}

    def __init__(
        self,
        input: Tensor[Any] | ToBeDetermined = TBD,
        w_ih: Tensor[Any] | ToBeDetermined = TBD,
        w_hh: Tensor[Any] | ToBeDetermined = TBD,
        w_ho: Tensor[Any] | ToBeDetermined = TBD,
        bias_h: Tensor[Any] | ToBeDetermined = TBD,
        bias_o: Tensor[Any] | ToBeDetermined = TBD,
        *,
        name: str | None = None,
    ) -> None:
        super().__init__(name=name)

        shape = Shape()
        scalar_item = Indexer()
        slice_1 = Slice(stop=None, step=None)
        slice_2 = Slice(start=None, step=None)
        tensor_item_1 = Indexer()
        tensor_item_2 = Indexer()
        mult_model_1 = Linear(use_bias=False)
        mult_model_2 = Linear(use_bias=False)
        mult_model_3 = Linear(use_bias=False)
        sum_model_1 = Add()
        sum_model_2 = Add()

        self += shape(input=IOKey("input", value=input))
        self += scalar_item(input=shape.output, index=0)
        self |= slice_1(start=scalar_item.output)
        self += tensor_item_1(
            input="prev_hidden",
            index=slice_1.output,
            output=IOKey(name="hidden_compl"),
        )
        self |= slice_2(stop=scalar_item.output)
        self += tensor_item_2(input="prev_hidden", index=slice_2.output)
        self += mult_model_1(
            input=tensor_item_2.output, weight=IOKey("w_hh", value=w_hh)
        )
        self += mult_model_2(input="input", weight=IOKey("w_ih", value=w_ih))
        self += sum_model_1(left=mult_model_1.output, right=mult_model_2.output)
        self += sum_model_2(
            left=sum_model_1.output, right=IOKey("bias_h", value=bias_h)
        )
        self += Tanh()(input=sum_model_2.output, output=IOKey(name="hidden"))
        self += mult_model_3(input="hidden", weight=IOKey("w_ho", value=w_ho))
        self += Add()(
            left=mult_model_3.output,
            right=IOKey("bias_o", value=bias_o),
            output=IOKey(name="output"),
        )
        shapes: dict[str, ShapeTemplateType] = {
            "input": ["N", 1, "d_in"],
            "prev_hidden": ["M", 1, "d_hid"],
            "w_ih": ["d_hid", "d_in"],
            "w_hh": ["d_hid", "d_hid"],
            "w_ho": ["d_out", "d_hid"],
            "bias_h": ["d_hid"],
            "bias_o": ["d_out"],
        }
        self.input.set_differentiable(False)
        self.prev_hidden.set_differentiable(False)
        self._set_shapes(shapes)
        self.set_cin("input", safe=False)
        self.set_cout("output")
        self._freeze()

    def __call__(  # type: ignore[override]
        self,
        input: ConnectionType = NOT_GIVEN,
        prev_hidden: ConnectionType = NOT_GIVEN,
        w_ih: ConnectionType = NOT_GIVEN,
        w_hh: ConnectionType = NOT_GIVEN,
        w_ho: ConnectionType = NOT_GIVEN,
        bias_h: ConnectionType = NOT_GIVEN,
        bias_o: ConnectionType = NOT_GIVEN,
        hidden: ConnectionType = NOT_GIVEN,
        hidden_compl: ConnectionType = NOT_GIVEN,
        output: ConnectionType = NOT_GIVEN,
    ) -> ExtendInfo:
        return super(Cell, self).__call__(
            input=input,
            prev_hidden=prev_hidden,
            w_ih=w_ih,
            w_hh=w_hh,
            w_ho=w_ho,
            bias_h=bias_h,
            bias_o=bias_o,
            hidden=hidden,
            hidden_compl=hidden_compl,
            output=output,
        )


class LSTMCell(Cell):
    input: Connection
    prev_hidden: Connection
    prev_cell: Connection
    w_i: Connection
    w_f: Connection
    w_c: Connection
    w_o: Connection
    w_out: Connection
    bias_f: Connection
    bias_i: Connection
    bias_c: Connection
    bias_o: Connection
    bias_out: Connection
    hidden: Connection
    cell: Connection
    hidden_compl: Connection
    output: Connection

    shared_keys = {
        "w_f",
        "w_i",
        "w_o",
        "w_c",
        "w_out",
        "bias_f",
        "bias_i",
        "bias_o",
        "bias_c",
        "bias_out",
    }
    state_keys = {"hidden", "cell"}
    out_key = "output"

    def __init__(
        self,
        input: Tensor[Any] | ToBeDetermined = TBD,
        w_i: Tensor[Any] | ToBeDetermined = TBD,
        w_f: Tensor[Any] | ToBeDetermined = TBD,
        w_c: Tensor[Any] | ToBeDetermined = TBD,
        w_o: Tensor[Any] | ToBeDetermined = TBD,
        w_out: Tensor[Any] | ToBeDetermined = TBD,
        bias_f: Tensor[Any] | ToBeDetermined = TBD,
        bias_i: Tensor[Any] | ToBeDetermined = TBD,
        bias_c: Tensor[Any] | ToBeDetermined = TBD,
        bias_o: Tensor[Any] | ToBeDetermined = TBD,
        bias_out: Tensor[Any] | ToBeDetermined = TBD,
        *,
        name: str | None = None,
    ) -> None:
        super().__init__(name=name)
        factory_inputs = {
            "input": input,
            "w_i": w_i,
            "w_f": w_f,
            "w_c": w_c,
            "w_o": w_o,
            "w_out": w_out,
            "bias_f": bias_f,
            "bias_i": bias_i,
            "bias_c": bias_c,
            "bias_o": bias_o,
            "bias_out": bias_out,
        }

        cell_body = LSTMCellBody()
        shape_model = Shape()
        scalar_item = Indexer()

        slice_1 = Slice(start=None, step=None)
        slice_2 = Slice(start=None, step=None)
        slice_3 = Slice(stop=None, step=None)
        slice_4 = Slice(start=None, step=None)
        slice_5 = Slice(stop=None, step=None)

        tensor_item_1 = Indexer()
        tensor_item_2 = Indexer()
        tensor_item_3 = Indexer()
        tensor_item_4 = Indexer()
        tensor_item_5 = Indexer()

        self += shape_model(input=IOKey("input", value=input))
        self += scalar_item(input=shape_model.output, index=0)

        # Forget gate processes.
        self |= slice_1(stop=scalar_item.output)
        self += tensor_item_1(input="prev_cell", index=slice_1.output)

        self |= slice_2(stop=scalar_item.output)
        self += tensor_item_2(input="prev_hidden", index=slice_2.output)

        body_kwargs: dict[str, ConnectionType] = {
            key: IOKey(key, value=factory_inputs.get(key, TBD))
            for key in cell_body.input_keys
            if key[0] != "$"
        }
        body_kwargs["prev_cell"] = tensor_item_1.output
        body_kwargs["prev_hidden"] = tensor_item_2.output

        self += cell_body(**body_kwargs)

        self |= slice_3(start=scalar_item.output)
        self += tensor_item_3(
            input=cell_body.output, index=slice_3.output, output=IOKey(name="hidden")
        )

        self |= slice_4(stop=scalar_item.output)
        self += tensor_item_4(
            input=cell_body.output, index=slice_4.output, output=IOKey(name="cell")
        )

        # Slice complement process.
        self |= slice_5(start=scalar_item.output)
        self += tensor_item_5(
            input="prev_hidden",
            index=slice_5.output,
            output=IOKey(name="hidden_compl"),
        )
        # Final output.
        self += Linear()(
            input="hidden",
            weight=IOKey("w_out", value=w_out),
            bias=IOKey("bias_out", value=bias_out),
            output=IOKey(name="output"),
        )
        shapes: dict[str, ShapeTemplateType] = {
            "input": ["N", 1, "d_in"],
            "prev_hidden": ["M", 1, "d_hid"],
            "prev_cell": ["M", 1, "d_hid"],
            "w_i": ["d_hid", "d_sum"],
            "w_f": ["d_hid", "d_sum"],
            "w_c": ["d_hid", "d_sum"],
            "w_o": ["d_hid", "d_sum"],
            "w_out": ["d_out", "d_hid"],
            "bias_f": ["d_hid"],
            "bias_i": ["d_hid"],
            "bias_c": ["d_hid"],
            "bias_o": ["d_hid"],
            "bias_out": ["d_out"],
            "hidden": ["N", 1, "d_hid"],
            "cell": ["N", 1, "d_hid"],
        }
        self.input.set_differentiable(False)
        self.prev_hidden.set_differentiable(False)
        self.prev_cell.set_differentiable(False)
        self._set_shapes(shapes)
        self.set_cin("input", safe=False)
        self.set_cout("output")
        self._freeze()

    def __call__(  # type: ignore[override]
        self,
        input: ConnectionType = NOT_GIVEN,
        prev_hidden: ConnectionType = NOT_GIVEN,
        prev_cell: ConnectionType = NOT_GIVEN,
        w_i: ConnectionType = NOT_GIVEN,
        w_f: ConnectionType = NOT_GIVEN,
        w_c: ConnectionType = NOT_GIVEN,
        w_o: ConnectionType = NOT_GIVEN,
        w_out: ConnectionType = NOT_GIVEN,
        bias_f: ConnectionType = NOT_GIVEN,
        bias_i: ConnectionType = NOT_GIVEN,
        bias_c: ConnectionType = NOT_GIVEN,
        bias_o: ConnectionType = NOT_GIVEN,
        bias_out: ConnectionType = NOT_GIVEN,
        hidden: ConnectionType = NOT_GIVEN,
        cell: ConnectionType = NOT_GIVEN,
        hidden_compl: ConnectionType = NOT_GIVEN,
        output: ConnectionType = NOT_GIVEN,
    ) -> ExtendInfo:
        return super(Cell, self).__call__(
            input=input,
            prev_hidden=prev_hidden,
            prev_cell=prev_cell,
            w_i=w_i,
            w_f=w_f,
            w_c=w_c,
            w_o=w_o,
            w_out=w_out,
            bias_f=bias_f,
            bias_i=bias_i,
            bias_c=bias_c,
            bias_o=bias_o,
            bias_out=bias_out,
            hidden=hidden,
            cell=cell,
            hidden_compl=hidden_compl,
            output=output,
        )


class LSTMCellBody(Model):
    input: Connection
    prev_hidden: Connection
    prev_cell: Connection
    w_i: Connection
    w_f: Connection
    w_c: Connection
    w_o: Connection
    bias_f: Connection
    bias_i: Connection
    bias_c: Connection
    bias_o: Connection
    output: Connection

    def __init__(
        self,
        input: Tensor[Any] | ToBeDetermined = TBD,
        prev_hidden: Tensor[Any] | ToBeDetermined = TBD,
        prev_cell: Tensor[Any] | ToBeDetermined = TBD,
        w_i: Tensor[Any] | ToBeDetermined = TBD,
        w_f: Tensor[Any] | ToBeDetermined = TBD,
        w_c: Tensor[Any] | ToBeDetermined = TBD,
        w_o: Tensor[Any] | ToBeDetermined = TBD,
        bias_f: Tensor[Any] | ToBeDetermined = TBD,
        bias_i: Tensor[Any] | ToBeDetermined = TBD,
        bias_c: Tensor[Any] | ToBeDetermined = TBD,
        bias_o: Tensor[Any] | ToBeDetermined = TBD,
        *,
        name: str | None = None,
    ) -> None:
        super().__init__(name=name)

        matrix_concat_model = Concat(n=2, axis=-1)
        forward_lin = Linear()
        sigmoid_model_1 = Sigmoid()
        mult_model_1 = Multiply()
        input_lin = Linear()
        sigmoid_model_2 = Sigmoid()
        cell_lin = Linear()
        tanh_model_1 = Tanh()
        mult_model_2 = Multiply()
        sum_model_4 = Add()
        tanh_model_2 = Tanh()
        out_gate_lin = Linear()
        sigmoid_model_3 = Sigmoid()
        mult_model_3 = Multiply()

        self += matrix_concat_model(
            input1=IOKey("input", value=input),
            input2=IOKey("prev_hidden", value=prev_hidden),
        )
        self += forward_lin(
            input=matrix_concat_model.output,
            weight=IOKey("w_f", value=w_f),
            bias=IOKey("bias_f", value=bias_f),
        )
        self += sigmoid_model_1(input=forward_lin.output)
        self += mult_model_1(
            left=IOKey("prev_cell", value=prev_cell), right=sigmoid_model_1.output
        )
        # Input gate processes.
        self += input_lin(
            input=matrix_concat_model.output,
            weight=IOKey("w_i", value=w_i),
            bias=IOKey("bias_i", value=bias_i),
        )
        self += sigmoid_model_2(input=input_lin.output)
        # Cell state gate processes.
        self += cell_lin(
            input=matrix_concat_model.output,
            weight=IOKey("w_c", value=w_c),
            bias=IOKey("bias_c", value=bias_c),
        )
        self += tanh_model_1(input=cell_lin.output)
        # Input-cell gate multiplication.
        self += mult_model_2(left=sigmoid_model_2.output, right=tanh_model_1.output)
        # Addition to cell state.
        self += sum_model_4(left=mult_model_1.output, right=mult_model_2.output)
        # Cell state to hidden state info.
        self += tanh_model_2(input=sum_model_4.output)
        # Output gate process.
        self += out_gate_lin(
            input=matrix_concat_model.output,
            weight=IOKey("w_o", value=w_o),
            bias=IOKey("bias_o", value=bias_o),
        )
        self += sigmoid_model_3(input=out_gate_lin.output)
        # Final hidden state.
        self += mult_model_3(left=tanh_model_2.output, right=sigmoid_model_3.output)
        self += Concat(n=2, axis=0)(
            input1=sum_model_4.output,
            input2=mult_model_3.output,
            output=IOKey(name="output"),
        )
        shapes: dict[str, ShapeTemplateType] = {
            "input": ["N", 1, "d_in"],
            "prev_hidden": ["N", 1, "d_hid"],
            "prev_cell": ["N", 1, "d_hid"],
            "w_i": ["d_hid", "d_sum"],
            "w_f": ["d_hid", "d_sum"],
            "w_c": ["d_hid", "d_sum"],
            "w_o": ["d_hid", "d_sum"],
            "bias_f": ["d_hid"],
            "bias_i": ["d_hid"],
            "bias_c": ["d_hid"],
            "bias_o": ["d_hid"],
        }

        self.input.set_differentiable(False)
        self._set_shapes(shapes)
        self._freeze()

    def __call__(  # type: ignore[override]
        self,
        input: ConnectionType = NOT_GIVEN,
        prev_hidden: ConnectionType = NOT_GIVEN,
        prev_cell: ConnectionType = NOT_GIVEN,
        w_i: ConnectionType = NOT_GIVEN,
        w_f: ConnectionType = NOT_GIVEN,
        w_c: ConnectionType = NOT_GIVEN,
        w_o: ConnectionType = NOT_GIVEN,
        bias_f: ConnectionType = NOT_GIVEN,
        bias_i: ConnectionType = NOT_GIVEN,
        bias_c: ConnectionType = NOT_GIVEN,
        bias_o: ConnectionType = NOT_GIVEN,
        output: ConnectionType = NOT_GIVEN,
    ) -> ExtendInfo:
        return super().__call__(
            input=input,
            prev_hidden=prev_hidden,
            prev_cell=prev_cell,
            w_i=w_i,
            w_f=w_f,
            w_c=w_c,
            w_o=w_o,
            bias_f=bias_f,
            bias_i=bias_i,
            bias_c=bias_c,
            bias_o=bias_o,
            output=output,
        )


class RNN(Model):
    def __init__(
        self,
        cell_type: Cell,
        *,
        name: str | None = None,
        # **kwargs: Tensor[Any] | MainValueType,
    ) -> None:
        self.cell_type = cell_type
        super().__init__(name=name)
        # self.set_values(**kwargs)

    def __call__(self, **kwargs: ConnectionType) -> ExtendInfo:
        raise NotImplementedError("__call__ method not implemented!")


class OneToMany(RNN):
    input: Connection

    def __init__(
        self,
        cell_type: Cell,
        max_sequence_length: int,
        teacher_forcing: bool = False,
        input: Tensor[Any] | ToBeDetermined = TBD,
        *,
        name: str | None = None,
        **kwargs: Tensor[Any] | MainValueType,
    ) -> None:
        super().__init__(cell_type=cell_type, name=name)

        cell = deepcopy(cell_type)
        prev_cell = cell

        shared_keys_kwargs = {
            key: IOKey(key, value=kwargs.get(key, TBD)) for key in cell_type.shared_keys
        }
        output_kwargs = {cell_type.out_key: IOKey(name="output0")}
        input_kwargs: dict[str, ConnectionType] = {"input": IOKey("input", value=input)}
        initial_state_kwargs = {
            f"prev_{key}": IOKey(
                f"initial_{key}", value=kwargs.get(f"initial_{key}", TBD)
            )
            for key in cell_type.state_keys
        }

        self += prev_cell(
            **(input_kwargs | shared_keys_kwargs | output_kwargs | initial_state_kwargs)
        )

        for idx in range(1, max_sequence_length):
            current_cell = deepcopy(cell_type)
            state_keys_kwargs = {
                f"prev_{key}": getattr(prev_cell, key) for key in cell_type.state_keys
            }
            # Create slicing model which filters unnecessary data for
            # current time step.
            shape_model = Shape()
            item_model = Indexer()
            slice_model = Slice(start=None, step=None)
            tensor_item = Indexer()

            self += shape_model(input=f"target{idx}")
            self += item_model(input=shape_model.output, index=0)

            # # Create slicing model which filters unnecessary data for
            # # current time step.
            if teacher_forcing:
                # Teacher forcing apporach requires targets of  previous
                # time step as inputs to the current time step.
                slice_input_1 = f"target{idx - 1}"
            else:
                # When not using teacher forcing, simply take outputs
                # of previous time step as inputs to the current time step.
                slice_input_1 = getattr(prev_cell, prev_cell.out_key)

            self |= slice_model(stop=item_model.output)
            self += tensor_item(input=slice_input_1, index=slice_model.output)

            input_kwargs = {"input": tensor_item.output}
            output_kwargs = {cell_type.out_key: IOKey(name=f"output{idx}")}

            self += current_cell(
                **(
                    input_kwargs
                    | shared_keys_kwargs
                    | state_keys_kwargs
                    | output_kwargs
                )
            )

            prev_cell = current_cell
        self.set_cin("input")
        self.set_cout(current_cell.output)
        self._freeze()


    def __call__(
        self, input: ConnectionType = NOT_GIVEN, **model_keys: ConnectionType
    ) -> ExtendInfo:
        return super(RNN, self).__call__(input=input, **model_keys)


class OneToManyInference(RNN):
    input: Connection

    def __init__(
        self,
        cell_type: Cell,
        max_sequence_length: int,
        input: Tensor[Any] | ToBeDetermined = TBD,
        *,
        name: str | None = None,
        **kwargs: Tensor[Any] | ToBeDetermined,
    ) -> None:
        super().__init__(cell_type=cell_type, name=name)

        cell = deepcopy(cell_type)
        prev_cell = cell

        shared_keys_kwargs = {key: key for key in cell_type.shared_keys}
        output_kwargs = {cell_type.out_key: IOKey(name="output0")}
        input_kwargs: dict[str, ConnectionType] = {"input": IOKey("input", value=input)}
        initial_state_kwargs = {
            f"prev_{key}": IOKey(
                f"initial_{key}", value=kwargs.get(f"initial_{key}", TBD)
            )
            for key in cell_type.state_keys
        }
        self += prev_cell(
            **(input_kwargs | shared_keys_kwargs | output_kwargs | initial_state_kwargs)
        )

        for idx in range(1, max_sequence_length):
            current_cell = deepcopy(cell_type)

            state_keys_kwargs = {
                f"prev_{key}": getattr(prev_cell, key) for key in cell_type.state_keys
            }
            input_kwargs = {"input": prev_cell.output}
            output_kwargs = {cell_type.out_key: IOKey(name=f"output{idx}")}

            self += current_cell(
                **(
                    input_kwargs
                    | shared_keys_kwargs
                    | state_keys_kwargs
                    | output_kwargs
                )
            )

            prev_cell = current_cell
        self._freeze()

    def __call__(
        self, input: ConnectionType = NOT_GIVEN, **model_keys: ConnectionType
    ) -> ExtendInfo:
        return super(RNN, self).__call__(input=input, **model_keys)


class ManyToOne(RNN):
    hidden_concat: Connection

    def __init__(
        self,
        cell_type: Cell,
        max_sequence_length: int,
        hidden_concat: Tensor[Any] | ToBeDetermined = TBD,
        *,
        name: str | None = None,
        **kwargs: Tensor[Any] | ToBeDetermined,
    ) -> None:
        super().__init__(cell_type, name=name)

        prev_cell = deepcopy(cell_type)

        concat_model = Concat(n=max_sequence_length)
        concat_input_kwargs: dict[str, ConnectionType] = {}
        shared_keys_kwargs = {key: key for key in cell_type.shared_keys}
        output_kwargs = {cell_type.out_key: IOKey(name="output0")}
        input_kwargs = {"input": IOKey("input0", value=kwargs.get("input0", TBD))}
        initial_state_kwargs = {
            f"prev_{key}": IOKey(
                f"initial_{key}", value=kwargs.get(f"initial_{key}", TBD)
            )
            for key in cell_type.state_keys
        }

        self += prev_cell(
            **(input_kwargs | shared_keys_kwargs | output_kwargs | initial_state_kwargs)
        )

        for idx in range(1, max_sequence_length):
            cur_cell = deepcopy(cell_type)
            state_keys_kwargs = {
                f"prev_{key}": getattr(prev_cell, key) for key in cell_type.state_keys
            }
            input_kwargs = {
                "input": IOKey(f"input{idx}", value=kwargs.get(f"input{idx}", TBD))
            }
            output_kwargs = {cell_type.out_key: IOKey(name=f"output{idx}")}

            # For the last cell, include hidden
            self += cur_cell(
                **(
                    input_kwargs
                    | shared_keys_kwargs
                    | state_keys_kwargs
                    | output_kwargs
                )
            )

            # # For the last cell, include hidden
            if idx < max_sequence_length - 1:
                concat_input_kwargs |= {
                    f"input{max_sequence_length - idx + 1}": cur_cell.hidden_compl
                }

            else:
                concat_input_kwargs |= {
                    "input2": cur_cell.hidden_compl,
                    "input1": cur_cell.hidden,
                }

            prev_cell = cur_cell

        # Add concat model with accumulated hidden states.
        self += concat_model(
            **concat_input_kwargs,
            output=IOKey(name="hidden_concat", value=hidden_concat),
        )
        self._freeze()

    def __call__(
        self, hidden_concat: ConnectionType = NOT_GIVEN, **model_keys: ConnectionType
    ) -> ExtendInfo:
        return super(RNN, self).__call__(hidden_concat=hidden_concat, **model_keys)


class EncoderDecoder(Model):
    indices: Connection

    def __init__(
        self,
        cell_type: Cell,
        max_input_sequence_length: int,
        max_target_sequence_length: int,
        teacher_forcing: bool = False,
        indices: Tensor[Any] | ToBeDetermined = TBD,
        *,
        name: str | None = None,
    ) -> None:
        super().__init__(name=name)

        # Encoder Model
        encoder = ManyToOne(
            cell_type=cell_type, max_sequence_length=max_input_sequence_length
        )

        # Decoder Model
        decoder = OneToMany(
            cell_type=cell_type,
            max_sequence_length=max_target_sequence_length,
            teacher_forcing=teacher_forcing,
        )

        permutation_model = PermuteTensor()

        enc_input_mapping = {key: key for key in encoder.input_keys if "$" not in key}

        dec_input_mapping = {
            key: "decoder_" + key if "target" not in key else key
            for key in decoder.input_keys
            if "$" not in key and key != "initial_hidden"
        }

        dec_output_mapping = {key: IOKey(name=key) for key in decoder.conns.output_keys}

        self += encoder(**enc_input_mapping)
        self += permutation_model(
            input=encoder.hidden_concat, indices=IOKey("indices", value=indices)
        )
        self += decoder(
            initial_hidden=permutation_model.output,
            **(dec_input_mapping | dec_output_mapping),
        )
        self.set_cout(decoder.canonical_output)

        self._freeze()

    def __call__(
        self, indices: ConnectionType = NOT_GIVEN, **model_keys: ConnectionType
    ) -> ExtendInfo:
        return super().__call__(indices=indices, **model_keys)


class EncoderDecoderInference(Model):
    indices: Connection

    def __init__(
        self,
        cell_type: Cell,
        max_input_sequence_length: int,
        max_target_sequence_length: int,
        *,
        name: str | None = None,
    ) -> None:
        super().__init__(name=name)

        # Encoder Model
        encoder = ManyToOne(
            cell_type=cell_type, max_sequence_length=max_input_sequence_length
        )

        # Decoder Model
        decoder = OneToManyInference(
            cell_type=cell_type, max_sequence_length=max_target_sequence_length
        )

        enc_input_mapping = {key: key for key in encoder.input_keys if "$" not in key}

        dec_input_mapping = {
            key: "decoder_" + key if "target" not in key else key
            for key in decoder.input_keys
            if "$" not in key and key != "initial_hidden"
        }

        dec_output_mapping = {key: IOKey(name=key) for key in decoder.conns.output_keys}

        self += encoder(**enc_input_mapping)
        self += decoder(
            initial_hidden=encoder.hidden_concat,
            **(dec_input_mapping | dec_output_mapping),
        )

        self._freeze()

    def __call__(self, **model_keys: ConnectionType) -> ExtendInfo:
        return super().__call__(**model_keys)


class EncoderDistanceMatrix(Model):
    input1: Connection
    input2: Connection
    norm: Connection
    output: Connection

    def __init__(
        self,
        get_final_distance: bool = True,
        robust: bool = True,
        input1: Tensor[Any] | ToBeDetermined = TBD,
        input2: Tensor[Any] | ToBeDetermined = TBD,
        *,
        name: str | None = None,
    ) -> None:
        super().__init__(name=name)
        self.factory_args = {"get_final_distance": get_final_distance, "robust": robust}

        dist_model = DistanceMatrix()
        modifier_model = NormModifier()
        input1_key = IOKey("input1", value=input1)
        input2_key = IOKey("input2", value=input2)
        if get_final_distance:
            reciprocal_model = Divide()
            power_model = Power(robust=robust)

            self += modifier_model(input="norm")
            self += dist_model(
                left=input1_key, right=input2_key, norm=modifier_model.output
            )
            self += reciprocal_model(
                numerator=Tensor(1.0), denominator=modifier_model.output
            )
            self += power_model(
                base=dist_model.output,
                exponent=reciprocal_model.output,
                output=IOKey(name="output"),
            )

        else:
            self += modifier_model(input="norm")
            self += dist_model(
                left="input1",
                right="input2",
                norm=modifier_model.output,
                output=IOKey(name="output"),
            )

        self._freeze()

    def __call__(  # type: ignore[override]
        self,
        input1: ConnectionType = NOT_GIVEN,
        input2: ConnectionType = NOT_GIVEN,
        norm: ConnectionType = NOT_GIVEN,
        output: ConnectionType = NOT_GIVEN,
    ) -> ExtendInfo:
        return super().__call__(input1=input1, input2=input2, norm=norm, output=output)


class PolynomialRegression(Model):
    input: Connection
    weight: Connection
    bias: Connection
    output: Connection

    def __init__(
        self,
        degree: int,
        dimension: int | None = None,
        input: Tensor[Any] | ToBeDetermined = TBD,
        weight: Tensor[Any] | ToBeDetermined = TBD,
        bias: Tensor[Any] | ToBeDetermined = TBD,
        *,
        name: str | None = None,
    ) -> None:
        super().__init__(name=name)
        self.factory_args = {"degree": degree, "dimension": dimension}

        linear_model = Linear(dimension=dimension)
        feature_model = PolynomialFeatures(degree=degree)

        self += feature_model(input=IOKey("input", value=input))
        self += linear_model(
            input=feature_model.output,
            weight=IOKey("weight", value=weight),
            bias=IOKey("bias", value=bias),
            output=IOKey(name="output"),
        )
        self.input.set_differentiable(False)
        self._freeze()

    def __call__(  # type: ignore[override]
        self,
        input: ConnectionType = NOT_GIVEN,
        weight: ConnectionType = NOT_GIVEN,
        bias: ConnectionType = NOT_GIVEN,
        output: ConnectionType = NOT_GIVEN,
    ) -> ExtendInfo:
        return super().__call__(input=input, weight=weight, bias=bias, output=output)


class MDSCore(Model):
    distances: Connection
    pred_distances: Connection
    norm: Connection
    output: Connection

    requires_norm: bool = True

    def __init__(
        self,
        exact_distances: bool = True,
        robust: bool = True,
        distances: Tensor[Any] | ToBeDetermined = TBD,
        pred_distances: Tensor[Any] | ToBeDetermined = TBD,
        norm: Tensor[Any] | ToBeDetermined = TBD,
        *,
        name: str | None = None,
    ) -> None:
        self.factory_args = {"exact_distances": exact_distances, "robust": robust}
        super().__init__(name=name)

        # Prepare models used in MDS.
        subtract_model = Subtract()
        abs_model = Absolute()
        norm_model = NormModifier()
        power_model_1 = Power(robust=robust)
        power_model_2 = Power(robust=robust)
        power_model_3 = Power(robust=robust)
        power_model_4 = Power(robust=robust)
        sum_model_1 = Sum()
        sum_model_2 = Sum()
        reciprocal_model_1 = StableReciprocal()
        reciprocal_model_2 = StableReciprocal()
        mult_model = Multiply()

        if exact_distances:
            self += norm_model(input=IOKey("norm", value=norm))
            self += reciprocal_model_1(input=norm_model.output)
            self += power_model_4(
                base=IOKey("pred_distances", value=pred_distances),
                exponent=reciprocal_model_1.output,
            )
            self += subtract_model(
                left=IOKey("distances", value=distances), right=power_model_4.output
            )
            self += abs_model(input=subtract_model.output)
            self += power_model_1(base=abs_model.output, exponent=norm_model.output)
            self += sum_model_1(input=power_model_1.output)
            self += power_model_2(base=self.distances, exponent=norm_model.output)
            self += sum_model_2(input=power_model_2.output)
            self += reciprocal_model_2(input=sum_model_2.output)
            self += mult_model(left=sum_model_1.output, right=reciprocal_model_2.output)
            self += power_model_3(
                base=mult_model.output,
                exponent=reciprocal_model_1.output,
                output=IOKey(name="output"),
            )

        else:
            self += norm_model(input="norm")
            self += reciprocal_model_1(input=norm_model.output)
            self += power_model_1(base="distances", exponent=reciprocal_model_1.output)
            self += power_model_4(
                base="pred_distances", exponent=reciprocal_model_1.output
            )
            self += subtract_model(
                left=power_model_1.output, right=power_model_4.output
            )
            self += abs_model(input=subtract_model.output)
            self += power_model_2(base=abs_model.output, exponent=norm_model.output)
            self += sum_model_1(input=power_model_2.output)
            self += sum_model_2(input=self.distances)
            self += reciprocal_model_2(input=sum_model_2.output)
            self += mult_model(left=sum_model_1.output, right=reciprocal_model_2.output)
            self += power_model_3(
                base=mult_model.output,
                exponent=reciprocal_model_1.output,
                output=IOKey(name="output"),
            )

        self.distances.set_differentiable(False)
        self._set_shapes({"distances": ["N", "N"], "pred_distances": ["N", "N"]})
        self._freeze()

    def __call__(  # type: ignore[override]
        self,
        distances: ConnectionType = NOT_GIVEN,
        pred_distances: ConnectionType = NOT_GIVEN,
        norm: ConnectionType = NOT_GIVEN,
        output: ConnectionType = NOT_GIVEN,
    ) -> ExtendInfo:
        return super().__call__(
            distances=distances,
            pred_distances=pred_distances,
            norm=norm,
            output=output,
        )


class TSNECore(Model):
    distances: Connection
    pred_distances: Connection
    p_joint: Connection
    output: Connection

    requires_norm: bool = False

    def __init__(
        self,
        exact_distances: bool = True,
        calculate_p_joint: bool = False,
        perplexity: float = 20.0,
        distances: Tensor[Any] | ToBeDetermined = TBD,
        pred_distances: Tensor[Any] | ToBeDetermined = TBD,
        p_joint: Tensor[Any] | ToBeDetermined = TBD,
        *,
        name: str | None = None,
    ) -> None:
        super().__init__(name=name)
        self.factory_args = {
            "exact_distances": exact_distances,
            "perplexity": perplexity,
        }

        p_joint_model = TsnePJoint()
        divide_model_1 = Divide()
        divide_model_2 = Divide()
        sum_model_1 = Add()
        sum_model_2 = Sum()
        sum_model_3 = Sum()
        size_model = Size(dim=0)
        zero_diagonal_model = EyeComplement()
        mult_model = Multiply()
        kl_divergence_model = KLDivergence()

        dist_key = IOKey("distances", value=distances)
        pred_dist_key = IOKey("pred_distances", value=pred_distances)
        # Always process with squared distances in TSNE calculations.
        if exact_distances:
            square_model = Square()
            self += square_model(input=dist_key)
            if calculate_p_joint:
                self += p_joint_model(
                    squared_distances=square_model.output, target_perplexity=perplexity
                )
        else:
            if calculate_p_joint:
                self += p_joint_model(
                    squared_distances=dist_key, target_perplexity=perplexity
                )
        self += sum_model_1(left=1.0, right=pred_dist_key)
        self += divide_model_1(numerator=1.0, denominator=sum_model_1.output)
        self += size_model(input=dist_key)
        self += zero_diagonal_model(N=size_model.output)
        self += mult_model(left=divide_model_1.output, right=zero_diagonal_model.output)
        self += sum_model_2(input=mult_model.output)
        self += divide_model_2(
            numerator=mult_model.output, denominator=sum_model_2.output
        )
        self += kl_divergence_model(
            input=divide_model_2.output,
            target=p_joint_model.output
            if calculate_p_joint
            else IOKey("p_joint", value=p_joint),
        )
        self += sum_model_3(
            input=kl_divergence_model.output, output=IOKey(name="output")
        )

        self.distances.set_differentiable(False)
        self._set_shapes({"distances": ["N", "N"], "pred_distances": ["N", "N"]})
        self.set_cin("distances", safe=False)
        self.set_cout("output")
        self._freeze()

    def __call__(  # type: ignore[override]
        self,
        distances: ConnectionType = NOT_GIVEN,
        pred_distances: ConnectionType = NOT_GIVEN,
        p_joint: ConnectionType = NOT_GIVEN,
        output: ConnectionType = NOT_GIVEN,
    ) -> ExtendInfo:
        kwargs = {
            "distances": distances,
            "pred_distances": pred_distances,
            "output": output,
        }

        if "p_joint" in self.input_keys:
            kwargs["p_joint"] = p_joint
        elif p_joint != NOT_GIVEN:
            raise ValueError("p_joint is only required when calculate_p_joint is True!")

        return super().__call__(**kwargs)


class DistanceEncoder(Model):
    input: Connection
    coords: Connection
    norm: Connection
    predicted_coords: Connection
    output: Connection

    ephemeral: bool = True

    def __init__(
        self,
        base_model: MDSCore | TSNECore,
        input_type: str = "distances",
        input: Tensor[Any] | ToBeDetermined = TBD,
        coords: Tensor[Any] | ToBeDetermined = TBD,
        norm: Tensor[Any] | ToBeDetermined = TBD,
        predicted_coords: Tensor[Any] | ToBeDetermined = TBD,
        *,
        name: str | None = None,
    ) -> None:
        super().__init__(name=name)
        self.factory_args = {"base_model": base_model, "input_type": input_type}

        assert input_type in ["distances", "powered_distances", "points"]

        coords_distance_matrix = EncoderDistanceMatrix(get_final_distance=False)
        buffer_model = Buffer()

        # NOTE: We should assert a standard naming for inputs to
        #  the base model (i.e. "distances", "pred_distances")
        if input_type == "points":
            input_distance_matrix = EncoderDistanceMatrix(get_final_distance=False)
            self += input_distance_matrix(
                input1=IOKey("input", value=input),
                input2="input",
                norm=IOKey("norm", value=norm),
            )
            self += coords_distance_matrix(
                input1=IOKey("coords", value=coords), input2="coords", norm="norm"
            )

            base_kwargs: dict[str, ConnectionType] = {
                "distances": input_distance_matrix.output,
                "pred_distances": coords_distance_matrix.output,
                "output": IOKey(name="output"),
            }
            # Create inputs taking "requires_norm" attribute of base model class.
            if base_model.requires_norm:
                base_kwargs["norm"] = "norm"

            for key in base_model.input_keys:
                con = base_model.conns.get_connection(key)
                assert con is not None
                if key not in base_kwargs and not con.is_key_autogenerated:
                    base_kwargs[key] = key

            self += base_model(**base_kwargs)
            self += buffer_model(
                input=self.coords,
                output=IOKey(name="predicted_coords", value=predicted_coords),
            )

        else:
            self += coords_distance_matrix(
                input1="coords", input2="coords", norm="norm"
            )

            # Create inputs taking "requires_norm" attribute of base model class.
            base_kwargs = {
                "distances": "input",
                "pred_distances": coords_distance_matrix.output,
                "output": IOKey(name="output"),
            }
            if base_model.requires_norm:
                base_kwargs["norm"] = "norm"

            self += base_model(**base_kwargs)
            self += buffer_model(
                input=self.coords, output=IOKey(name="predicted_coords")
            )

        self.input.set_differentiable(False)
        self._freeze()
        # self._set_shapes(trace=False,
        #     input = ["N", "M"], # NOTE: Here "M" denotes input dim or
        #     sample size ("N") depending on input_type.
        #     coords = ["N", "d"]
        # )

    def __call__(  # type: ignore[override]
        self,
        input: ConnectionType = NOT_GIVEN,
        coords: ConnectionType = NOT_GIVEN,
        norm: ConnectionType = NOT_GIVEN,
        predicted_coords: ConnectionType = NOT_GIVEN,
        output: ConnectionType = NOT_GIVEN,
    ) -> ExtendInfo:
        kwargs = {
            "coords": coords,
            "norm": norm,
            "predicted_coords": predicted_coords,
            "output": output,
        }
        if "input" in self.input_keys:
            kwargs["input"] = input
        elif coords != NOT_GIVEN:
            raise ValueError("coords is only required when input_type is 'points'!")

        return super().__call__(**kwargs)


class MDS(DistanceEncoder):
    input: Connection
    coords: Connection
    norm: Connection
    predicted_coords: Connection
    output: Connection

    def __init__(
        self,
        prediction_dim: int,
        input_type: str = "distances",
        input: Tensor[Any] | ToBeDetermined = TBD,
        coords: Tensor[Any] | ToBeDetermined = TBD,
        norm: Tensor[Any] | ToBeDetermined = TBD,
        predicted_coords: Tensor[Any] | ToBeDetermined = TBD,
        *,
        name: str | None = None,
    ) -> None:
        assert input_type in ["distances", "powered_distances", "points"]
        base_model = MDSCore(exact_distances=(input_type == "distances"))
        super().__init__(
            base_model=base_model,
            input_type=input_type,
            name=name,
            input=input,
            coords=coords,
            norm=norm,
            predicted_coords=predicted_coords,
        )
        self.factory_args = {"prediction_dim": prediction_dim, "input_type": input_type}
        self._set_shapes({"coords": [None, prediction_dim]})
        self._freeze()

    def __call__(  # type: ignore[override]
        self,
        input: ConnectionType = NOT_GIVEN,
        coords: ConnectionType = NOT_GIVEN,
        norm: ConnectionType = NOT_GIVEN,
        predicted_coords: ConnectionType = NOT_GIVEN,
        output: ConnectionType = NOT_GIVEN,
    ) -> ExtendInfo:
        kwargs = {
            "input": input,
            "norm": norm,
            "predicted_coords": predicted_coords,
            "output": output,
        }

        if "coords" in self.input_keys:
            kwargs["coords"] = coords
        elif coords != NOT_GIVEN:
            raise ValueError("coords is only required when input_type is 'points'!")

        return super().__call__(**kwargs)


class TSNE(DistanceEncoder):
    input: Connection
    norm: Connection
    predicted_coords: Connection
    output: Connection

    # TODO: TSNE norm is always 2. Should we handle this automatically?
    def __init__(
        self,
        prediction_dim: int,
        input_type: str = "distances",
        preplexity: float = 20.0,
        calculate_p_joint: bool = False,
        input: Tensor[Any] | ToBeDetermined = TBD,
        norm: Tensor[Any] | ToBeDetermined = TBD,
        predicted_coords: Tensor[Any] | ToBeDetermined = TBD,
        *,
        name: str | None = None,
    ) -> None:
        assert input_type in ["distances", "powered_distances", "points"]
        base_model = TSNECore(
            calculate_p_joint=calculate_p_joint,
            perplexity=preplexity,
            exact_distances=(input_type == "distances"),
        )
        super().__init__(
            base_model=base_model,
            input_type=input_type,
            name=name,
            input=input,
            norm=norm,
            predicted_coords=predicted_coords,
        )
        self.factory_args = {
            "prediction_dim": prediction_dim,
            "input_type": input_type,
            "preplexity": preplexity,
        }

        self._set_shapes({"coords": [None, prediction_dim]})
        self._freeze()

    def __call__(  # type: ignore[override]
        self,
        input: ConnectionType = NOT_GIVEN,
        norm: ConnectionType = NOT_GIVEN,
        predicted_coords: ConnectionType = NOT_GIVEN,
        output: ConnectionType = NOT_GIVEN,
    ) -> ExtendInfo:
        return super().__call__(
            input=input,
            norm=norm,
            predicted_coords=predicted_coords,
            output=output,
        )


class GaussProcessRegressionCore(Model):
    label: Connection
    s: Connection
    k: Connection
    k_star: Connection
    mu: Connection
    loss: Connection
    prediction: Connection
    confidence: Connection

    def __init__(
        self,
        s: Tensor[Any] | ToBeDetermined = TBD,
        k: Tensor[Any] | ToBeDetermined = TBD,
        k_star: Tensor[Any] | ToBeDetermined = TBD,
        mu: Tensor[Any] | ToBeDetermined = TBD,
        label: Tensor[Any] | ToBeDetermined = TBD,
        loss: Tensor[Any] | ToBeDetermined = TBD,
        prediction: Tensor[Any] | ToBeDetermined = TBD,
        confidence: Tensor[Any] | ToBeDetermined = TBD,
        *,
        name: str | None = None,
    ) -> None:
        super().__init__(name=name)

        # Prepare models used in GPR.
        size_model = Size(dim=0)
        K_term_eye_model = Eye()
        K_term_mult_model = Multiply()
        K_term_model = Add()
        L_term_model = Cholesky()
        label_mu_diff_model = Subtract()
        alpha_model = GPRAlpha()
        gprloss_model = GPRLoss()
        pred_t_model = Transpose()
        pred_dot_model = MatrixMultiply()
        pred_model = Add()
        conf_v_outer_model = GPRVOuter()
        conf_sub_model = Subtract()
        conf_abs_model = Absolute()
        conf_diag_model = TransposedDiagonal()
        conf_model = Add()

        self += size_model(input=IOKey("k", value=k))
        self += K_term_eye_model(N=size_model.output)
        self += K_term_mult_model(
            left=IOKey("s", value=s), right=K_term_eye_model.output
        )
        self += K_term_model(left=self.k, right=K_term_mult_model.output)
        self += L_term_model(input=K_term_model.output)
        self += label_mu_diff_model(
            left=IOKey("label", value=label), right=IOKey("mu", value=mu)
        )
        self += alpha_model(
            label_mu_diff=label_mu_diff_model.output,
            L=L_term_model.output,
            K_term=K_term_model.output,
        )
        # Loss Model.
        self += gprloss_model(
            labels=self.label,
            mu=self.mu,
            L=L_term_model.output,
            K_term=K_term_model.output,
            alpha=alpha_model.output,
            output=IOKey(name="loss", value=loss),
        )
        # Prediction Pipeline.
        self += pred_t_model(input=self.k)
        self += pred_dot_model(left=pred_t_model.output, right=alpha_model.output)
        self += pred_model(
            left=self.mu,
            right=pred_dot_model.output,
            output=IOKey(name="prediction", value=prediction),
        )
        # Confidence Pipeline.
        self += conf_v_outer_model(
            K=self.k, L=L_term_model.output, K_term=K_term_model.output
        )
        self += conf_sub_model(
            left=IOKey("k_star", value=k_star), right=conf_v_outer_model.output
        )
        self += conf_diag_model(input=conf_sub_model.output)
        self += conf_abs_model(input=conf_diag_model.output)
        self += conf_model(
            left=self.s,
            right=conf_abs_model.output,
            output=IOKey(name="confidence", value=confidence),
        )

        self.set_cout(pred_model.output)
        shapes: dict[str, ShapeTemplateType] = {
            "label": ["N", 1],
            "s": [1],
            "k": ["N", "M"],
            "k_star": ["N", "M_test"],
            "mu": ["N", 1],
            "loss": [1],
            "prediction": ["N", 1],
            "confidence": ["N", 1],
        }
        self.label.set_differentiable(False)
        self._set_shapes(shapes)
        self._freeze()

    def __call__(  # type: ignore[override]
        self,
        label: ConnectionType = NOT_GIVEN,
        s: ConnectionType = NOT_GIVEN,
        k: ConnectionType = NOT_GIVEN,
        k_star: ConnectionType = NOT_GIVEN,
        mu: ConnectionType = NOT_GIVEN,
        loss: ConnectionType = NOT_GIVEN,
        prediction: ConnectionType = NOT_GIVEN,
        confidence: ConnectionType = NOT_GIVEN,
    ) -> ExtendInfo:
        return super().__call__(
            label=label,
            s=s,
            k=k,
            k_star=k_star,
            mu=mu,
            loss=loss,
            prediction=prediction,
            confidence=confidence,
        )


class GPRLoss(Model):
    labels: Connection
    mu: Connection
    L: Connection
    K_term: Connection
    alpha: Connection
    output: Connection

    def __init__(
        self,
        robust: bool = False,
        labels: Tensor[Any] | ToBeDetermined = TBD,
        mu: Tensor[Any] | ToBeDetermined = TBD,
        L: Tensor[Any] | ToBeDetermined = TBD,
        K_term: Tensor[Any] | ToBeDetermined = TBD,
        alpha: Tensor[Any] | ToBeDetermined = TBD,
        *,
        name: str | None = None,
    ) -> None:
        super().__init__(name=name)
        self.factory_args = {"robust": robust}

        diff_model = Subtract()
        transpose_model = Transpose()
        dot_model = MatrixMultiply()
        squeeze_model = Squeeze()
        mult_model = Multiply()
        mult_model_2 = Multiply()
        eig_model = Eigvalsh()
        log_model = Log(robust=robust)
        sum_reduce_model = Sum()
        length_model = Length()
        sum_model_1 = Add()

        self += diff_model(
            left=IOKey("labels", value=labels), right=IOKey("mu", value=mu)
        )
        self += transpose_model(input=diff_model.output)
        self += dot_model(
            left=transpose_model.output, right=IOKey("alpha", value=alpha)
        )
        self += squeeze_model(input=dot_model.output)
        self += mult_model(left=squeeze_model.output, right=0.5)
        self += eig_model(K_term=IOKey("K_term", value=K_term), L=IOKey("L", value=L))
        self += log_model(input=eig_model.output)
        self += sum_reduce_model(input=log_model.output)
        self += length_model(input=self.labels)
        self += mult_model_2(left=length_model.output, right=math.log(2 * math.pi) / 2)
        self += sum_model_1(left=mult_model.output, right=sum_reduce_model.output)
        self += Add()(
            left=sum_model_1.output,
            right=mult_model_2.output,
            output=IOKey(name="output"),
        )

        shapes: dict[str, ShapeTemplateType] = {
            "labels": ["N", 1],
            "mu": ["N", 1],
            "L": ["N", "N"],
            "K_term": ["N", "N"],
            "alpha": ["N", 1],
            "output": [1],
        }
        self.labels.set_differentiable(False)
        self._set_shapes(shapes)
        self._freeze()

    def __call__(  # type: ignore[override]
        self,
        labels: ConnectionType = NOT_GIVEN,
        mu: ConnectionType = NOT_GIVEN,
        L: ConnectionType = NOT_GIVEN,
        K_term: ConnectionType = NOT_GIVEN,
        alpha: ConnectionType = NOT_GIVEN,
        output: ConnectionType = NOT_GIVEN,
    ) -> ExtendInfo:
        return super().__call__(
            labels=labels,
            mu=mu,
            L=L,
            K_term=K_term,
            alpha=alpha,
            output=output,
        )


class Metric(Model):
    pred: Connection
    label: Connection
    output: Connection
    pred_formatted: Connection
    label_formatted: Connection
    label_argmax: Connection
    pred_argmax: Connection
    greater_out: Connection
    pred_comp: Connection

    def __init__(
        self,
        threshold: float | None = None,
        is_binary: bool = False,
        is_pred_one_hot: bool = True,
        is_label_one_hot: bool = True,
        pred: Tensor[Any] | ToBeDetermined = TBD,
        label: Tensor[Any] | ToBeDetermined = TBD,
        *,
        name: str | None = None,
    ) -> None:
        super().__init__(name=name)
        self.factory_args = {"threshold": threshold}

        assert (
            not is_binary or threshold is not None
        ), "Probs must be False if threshold is not None"

        pred_key: IOKey | Connection = IOKey(name="pred", value=pred)
        label_key: IOKey | Connection = IOKey(name="label", value=label)

        if is_label_one_hot:
            self += ArgMax(axis=-1)(label_key, output="label_argmax")
            label_key = self.label_argmax

        if is_binary and is_pred_one_hot:
            self += ArgMax(axis=-1)(pred_key, output="pred_argmax")
            pred_key = self.pred_argmax
        elif is_binary and not is_pred_one_hot:
            self += Greater()(left=pred_key, right=threshold, output="greater_out")
            self += Where()(
                cond="greater_out",
                input1=Tensor(1),
                input2=Tensor(0),
                output="pred_comp",
            )
            pred_key = self.pred_comp
        elif is_pred_one_hot:
            self += ArgMax(axis=-1)(pred_key, output="pred_argmax")
            pred_key = self.pred_argmax

        result = pred_key - label_key
        self += Buffer()(input=pred_key, output=IOKey("pred_formatted"))
        self += Buffer()(input=label_key, output=IOKey("label_formatted"))
        self += Buffer()(input=result, output=IOKey("output"))

        self.label.set_differentiable(False)
        self.set_cin(self.pred)
        self._freeze()

    def __call__(  # type: ignore[override]
        self,
        pred: ConnectionType = NOT_GIVEN,
        label: ConnectionType = NOT_GIVEN,
        output: ConnectionType = NOT_GIVEN,
        pred_formatted: ConnectionType = NOT_GIVEN,
        label_formatted: ConnectionType = NOT_GIVEN,
    ) -> ExtendInfo:
        return super().__call__(
            pred=pred,
            label=label,
            output=output,
            pred_formatted=pred_formatted,
            label_formatted=label_formatted,
        )


class Accuracy(Model):
    pred: Connection
    label: Connection
    output: Connection
    metric_out: Connection
    pred_formatted: Connection
    label_formatted: Connection

    def __init__(
        self,
        threshold: float | None = None,
        is_binary: bool = False,
        is_pred_one_hot: bool = True,
        is_label_one_hot: bool = True,
        pred: Tensor[Any] | ToBeDetermined = TBD,
        label: Tensor[Any] | ToBeDetermined = TBD,
        *,
        name: str | None = None,
    ) -> None:
        super().__init__(name=name)
        self += Metric(
            threshold=threshold,
            is_binary=is_binary,
            is_pred_one_hot=is_pred_one_hot,
            is_label_one_hot=is_label_one_hot,
        )(
            IOKey("pred", value=pred),
            IOKey("label", value=label),
            "metric_out",
            "pred_formatted",
            "label_formatted",
        )

        true_predictions = self.metric_out == 0
        n_prediction = self.label_formatted.shape[0]

        self += Sum()(input=true_predictions, output="n_true_predictions")
        self += Divide()(
            numerator="n_true_predictions",
            denominator=n_prediction.tensor(),
            output=IOKey(name="output"),
        )
        self.set_cin(self.pred)

    def __call__(  # type: ignore[override]
        self,
        pred: ConnectionType = NOT_GIVEN,
        label: ConnectionType = NOT_GIVEN,
        output: ConnectionType = NOT_GIVEN,
    ) -> ExtendInfo:
        return super().__call__(
            pred=pred,
            label=label,
            output=output,
        )


class Precision(Model):
    pred: Connection
    label: Connection
    output: Connection
    metric_out: Connection
    pred_formatted: Connection
    label_formatted: Connection
    n_true_positive: Connection
    n_false_positive: Connection
    n_classes: Connection

    def __init__(
        self,
        average: str = "micro",
        n_classes: int | None = None,
        threshold: float | None = None,
        is_binary: bool = False,
        is_pred_one_hot: bool = True,
        is_label_one_hot: bool = True,
        pred: Tensor[Any] | ToBeDetermined = TBD,
        label: Tensor[Any] | ToBeDetermined = TBD,
        *,
        name: str | None = None,
    ) -> None:
        super().__init__(name=name)
        self.factory_args = {"threshold": threshold}

        assert average in [
            "micro",
            "macro",
            "weighted",
        ], "average must be one of ['micro', 'macro', 'weighted']"
        # assert (
        #     average not in ["weighted", "macro"] or n_classes is not None
        # ), "n_classes must be provided if average is 'weighted' or 'macro'"

        self += Metric(
            threshold=threshold,
            is_binary=is_binary,
            is_pred_one_hot=is_pred_one_hot,
            is_label_one_hot=is_label_one_hot,
        )(
            IOKey("pred", value=pred),
            IOKey("label", value=label),
            "metric_out",
            "pred_formatted",
            "label_formatted",
        )

        if average == "micro":
            true_positive = self.metric_out == Tensor(0)
            false_positive = self.metric_out != Tensor(0)
            self += Sum()(input=true_positive, output="n_true_positive")
            self += Sum()(input=false_positive, output="n_false_positive")

            self += Buffer()(
                input=self.n_true_positive
                / (self.n_true_positive + self.n_false_positive),
                output=IOKey(name="output"),
            )

        if average == "macro":
            sum_precision = None
            assert (
                n_classes is not None
            ), "n_classes must be provided if average is or 'macro'"
            for idx in range(n_classes):
                class_idxs = self.label_formatted == Tensor(idx)
                true_positive = (self.metric_out == Tensor(0)) & class_idxs
                false_positive = (self.pred_formatted == Tensor(idx)) & ~class_idxs

                self += Sum()(input=true_positive, output=f"true_positive_{idx}")
                self += Sum()(input=false_positive, output=f"false_positive_{idx}")
                denominator = getattr(self, f"true_positive_{idx}") + getattr(
                    self, f"false_positive_{idx}"
                )
                self += Where()(
                    denominator == Tensor(0),
                    Tensor(1),
                    denominator,
                    f"denominator_{idx}",
                )
                self += Divide()(
                    # numerator=getattr(self, f"true_positive_{idx}"),
                    numerator=f"true_positive_{idx}",
                    denominator=getattr(self, f"denominator_{idx}"),
                    output=f"precision_{idx}",
                )

                if sum_precision is None:
                    sum_precision = getattr(self, f"precision_{idx}")
                else:
                    sum_precision += getattr(self, f"precision_{idx}")

            self += Unique()(input=self.label_formatted, output="n_classes")

            self += Divide()(
                numerator=sum_precision,
                denominator=self.n_classes.shape[0].tensor(),
                output=IOKey(name="output"),
            )

        elif average == "weighted":
            precision = None
            n_element = self.label_formatted.shape[0]
            assert (
                n_classes is not None
            ), "n_classes must be provided if average is or 'weighted'"
            for idx in range(n_classes):
                class_idxs = self.label_formatted == Tensor(idx)
                true_positive = (self.metric_out == Tensor(0)) & class_idxs
                false_positive = (self.pred_formatted == Tensor(idx)) & ~class_idxs
                self += Sum()(input=class_idxs, output=f"n_class_{idx}")

                self += Sum()(input=true_positive, output=f"true_positive_{idx}")
                self += Sum()(input=false_positive, output=f"false_positive_{idx}")
                denominator = getattr(self, f"true_positive_{idx}") + getattr(
                    self, f"false_positive_{idx}"
                )
                self += Where()(
                    denominator == Tensor(0),
                    Tensor(1),
                    denominator,
                    f"denominator_{idx}",
                )
                self += Divide()(
                    numerator=f"true_positive_{idx}",
                    denominator=(getattr(self, f"denominator_{idx}")),
                    output=f"precision_{idx}",
                )
                self += Divide()(
                    numerator=getattr(self, f"precision_{idx}")
                    * getattr(self, f"n_class_{idx}"),
                    denominator=n_element.tensor(),
                    output=f"weighted_precision_{idx}",
                )

                if precision is None:
                    precision = getattr(self, f"weighted_precision_{idx}")
                else:
                    precision += getattr(self, f"weighted_precision_{idx}")

            self += Buffer()(input=precision, output=IOKey(name="output"))

        self.label.set_differentiable(False)
        self.set_cin(self.pred)
        self._freeze()

    def __call__(  # type: ignore[override]
        self,
        pred: ConnectionType = NOT_GIVEN,
        label: ConnectionType = NOT_GIVEN,
        output: ConnectionType = NOT_GIVEN,
    ) -> ExtendInfo:
        return super().__call__(
            pred=pred,
            label=label,
            output=output,
        )


class Recall(Model):
    pred: Connection
    label: Connection
    output: Connection
    metric_out: Connection
    pred_formatted: Connection
    label_formatted: Connection
    n_true_positive: Connection
    n_false_negative: Connection
    n_classes: Connection

    def __init__(
        self,
        average: str = "micro",
        n_classes: int | None = None,
        threshold: float | None = None,
        is_binary: bool = False,
        is_pred_one_hot: bool = True,
        is_label_one_hot: bool = True,
        pred: Tensor[Any] | ToBeDetermined = TBD,
        label: Tensor[Any] | ToBeDetermined = TBD,
        *,
        name: str | None = None,
    ) -> None:
        super().__init__(name=name)
        self.factory_args = {"threshold": threshold}

        assert average in [
            "micro",
            "macro",
            "weighted",
        ], "average must be one of ['micro', 'macro', 'weighted']"
        # assert (
        #     average not in ["weighted", "macro"] or n_classes is not None
        # ), "n_classes must be provided if average is 'weighted' or 'macro'"

        self += Metric(
            threshold=threshold,
            is_binary=is_binary,
            is_pred_one_hot=is_pred_one_hot,
            is_label_one_hot=is_label_one_hot,
        )(
            IOKey("pred", value=pred),
            IOKey("label", value=label),
            "metric_out",
            "pred_formatted",
            "label_formatted",
        )

        if average == "micro":
            true_positive = self.metric_out == Tensor(0)
            false_negative = self.metric_out != Tensor(0)
            self += Sum()(input=true_positive, output="n_true_positive")
            self += Sum()(input=false_negative, output="n_false_negative")

            self += Buffer()(
                input=self.n_true_positive
                / (self.n_true_positive + self.n_false_negative),
                output=IOKey(name="output"),
            )

        if average == "macro":
            sum_recall = None
            assert (
                n_classes is not None
            ), "n_classes must be provided if average is or 'macro'"
            for idx in range(n_classes):
                class_idxs = self.label_formatted == Tensor(idx)
                true_positive = (self.metric_out == Tensor(0)) & class_idxs
                false_negative = (self.pred_formatted != Tensor(idx)) & class_idxs

                self += Sum()(input=true_positive, output=f"true_positive_{idx}")
                self += Sum()(input=false_negative, output=f"false_negative_{idx}")
                denominator = getattr(self, f"true_positive_{idx}") + getattr(
                    self, f"false_negative_{idx}"
                )
                self += Where()(
                    denominator == Tensor(0),
                    Tensor(1),
                    denominator,
                    f"denominator_{idx}",
                )
                self += Divide()(
                    numerator=f"true_positive_{idx}",
                    denominator=getattr(self, f"denominator_{idx}"),
                    output=f"recall_{idx}",
                )

                if sum_recall is None:
                    sum_recall = getattr(self, f"recall_{idx}")
                else:
                    sum_recall += getattr(self, f"recall_{idx}")

            self += Unique()(input=self.label_formatted, output="n_classes")

            self += Divide()(
                numerator=sum_recall,
                denominator=self.n_classes.shape[0].tensor(),
                output=IOKey(name="output"),
            )

        elif average == "weighted":
            recall = None
            assert (
                n_classes is not None
            ), "n_classes must be provided if average is or 'weighted'"
            n_element = self.label_formatted.shape[0]
            for idx in range(n_classes):
                class_idxs = self.label_formatted == Tensor(idx)
                true_positive = (self.metric_out == Tensor(0)) & class_idxs
                false_negative = (self.pred_formatted != Tensor(idx)) & class_idxs
                self += Sum()(input=class_idxs, output=f"n_class_{idx}")

                self += Sum()(input=true_positive, output=f"true_positive_{idx}")
                self += Sum()(input=false_negative, output=f"false_negative_{idx}")
                denominator = getattr(self, f"true_positive_{idx}") + getattr(
                    self, f"false_negative_{idx}"
                )
                self += Where()(
                    denominator == Tensor(0),
                    Tensor(1),
                    denominator,
                    f"denominator_{idx}",
                )
                self += Divide()(
                    numerator=f"true_positive_{idx}",
                    denominator=getattr(self, f"denominator_{idx}"),
                    output=f"recall_{idx}",
                )
                self += Divide()(
                    numerator=getattr(self, f"recall_{idx}")
                    * getattr(self, f"n_class_{idx}"),
                    denominator=n_element.tensor(),
                    output=f"weighted_recall_{idx}",
                )

                if recall is None:
                    recall = getattr(self, f"weighted_recall_{idx}")
                else:
                    recall += getattr(self, f"weighted_recall_{idx}")

            self += Buffer()(input=recall, output=IOKey(name="output"))

        self.label.set_differentiable(False)
        self.set_cin(self.pred)
        self._freeze()

    def __call__(  # type: ignore[override]
        self,
        pred: ConnectionType = NOT_GIVEN,
        label: ConnectionType = NOT_GIVEN,
        output: ConnectionType = NOT_GIVEN,
    ) -> ExtendInfo:
        return super().__call__(
            pred=pred,
            label=label,
            output=output,
        )


class F1(Model):
    pred: Connection
    label: Connection
    output: Connection
    metric_out: Connection
    pred_formatted: Connection
    label_formatted: Connection
    n_true_positive: Connection
    n_false_positive: Connection
    n_classes: Connection

    def __init__(
        self,
        average: str = "micro",
        n_classes: int | None = None,
        threshold: float | None = None,
        is_binary: bool = False,
        is_pred_one_hot: bool = True,
        is_label_one_hot: bool = True,
        pred: Tensor[Any] | ToBeDetermined = TBD,
        label: Tensor[Any] | ToBeDetermined = TBD,
        *,
        name: str | None = None,
    ) -> None:
        super().__init__(name=name)
        self.factory_args = {"threshold": threshold}

        assert average in [
            "micro",
            "macro",
            "weighted",
        ], "average must be one of ['micro', 'macro', 'weighted']"
        assert (
            average not in ["weighted", "macro"] or n_classes is not None
        ), "n_classes must be provided if average is 'weighted' or 'macro'"

        self += Metric(
            threshold=threshold,
            is_binary=is_binary,
            is_pred_one_hot=is_pred_one_hot,
            is_label_one_hot=is_label_one_hot,
        )(
            IOKey("pred", value=pred),
            IOKey("label", value=label),
            "metric_out",
            "pred_formatted",
            "label_formatted",
        )

        if average == "micro":
            true_positive = self.metric_out == Tensor(0)
            false_positive = self.metric_out != Tensor(0)
            self += Sum()(input=true_positive, output="n_true_positive")
            self += Sum()(input=false_positive, output="n_false_positive")

            self += Buffer()(
                input=self.n_true_positive
                / (self.n_true_positive + self.n_false_positive),
                output=IOKey(name="output"),
            )

        if average == "macro":
            sum_precision = None
            assert (
                n_classes is not None
            ), "n_classes must be provided if average is or 'macro'"
            for idx in range(n_classes):
                class_idxs = self.label_formatted == Tensor(idx)
                true_positive = (self.metric_out == Tensor(0)) & class_idxs
                false_negative = (self.pred_formatted != Tensor(idx)) & class_idxs
                false_positive = (self.pred_formatted == Tensor(idx)) & ~class_idxs

                self += Sum()(input=true_positive, output=f"true_positive_{idx}")
                self += Sum()(input=false_positive, output=f"false_positive_{idx}")
                self += Sum()(input=false_negative, output=f"false_negative_{idx}")
                denominator = getattr(self, f"true_positive_{idx}") + Tensor(0.5) * (
                    getattr(self, f"false_positive_{idx}")
                    + getattr(self, f"false_negative_{idx}")
                )
                self += Where()(
                    denominator == Tensor(0),
                    Tensor(1),
                    denominator,
                    f"denominator_{idx}",
                )
                self += Divide()(
                    numerator=f"true_positive_{idx}",
                    denominator=getattr(self, f"denominator_{idx}"),
                    output=f"precision_{idx}",
                )

                if sum_precision is None:
                    sum_precision = getattr(self, f"precision_{idx}")
                else:
                    sum_precision += getattr(self, f"precision_{idx}")

            self += Unique()(input=self.label_formatted, output="n_classes")
            self += Divide()(
                numerator=sum_precision,
                denominator=self.n_classes.shape[0].tensor(),
                output=IOKey(name="output"),
            )

        elif average == "weighted":
            precision = None
            assert (
                n_classes is not None
            ), "n_classes must be provided if average is or 'weighted'"
            n_element = self.label_formatted.shape[0].tensor()
            for idx in range(n_classes):
                class_idxs = self.label_formatted == Tensor(idx)
                true_positive = (self.metric_out == Tensor(0)) & class_idxs
                false_negative = (self.pred_formatted != Tensor(idx)) & class_idxs
                false_positive = (self.pred_formatted == Tensor(idx)) & ~class_idxs
                self += Sum()(input=class_idxs, output=f"n_class_{idx}")

                self += Sum()(input=true_positive, output=f"true_positive_{idx}")
                self += Sum()(input=false_positive, output=f"false_positive_{idx}")
                self += Sum()(input=false_negative, output=f"false_negative_{idx}")
                denominator = getattr(self, f"true_positive_{idx}") + Tensor(0.5) * (
                    getattr(self, f"false_positive_{idx}")
                    + getattr(self, f"false_negative_{idx}")
                )
                self += Where()(
                    denominator == Tensor(0),
                    Tensor(1),
                    denominator,
                    f"denominator_{idx}",
                )
                self += Divide()(
                    numerator=f"true_positive_{idx}",
                    denominator=getattr(self, f"denominator_{idx}"),
                    output=f"precision_{idx}",
                )
                self += Divide()(
                    numerator=getattr(self, f"precision_{idx}")
                    * getattr(self, f"n_class_{idx}"),
                    denominator=n_element,
                    output=f"weighted_precision_{idx}",
                )

                if precision is None:
                    precision = getattr(self, f"weighted_precision_{idx}")
                else:
                    precision += getattr(self, f"weighted_precision_{idx}")

            self += Buffer()(input=precision, output=IOKey(name="output"))

        self.label.set_differentiable(False)
        self.set_cin(self.pred)
        self._freeze()

    def __call__(  # type: ignore[override]
        self,
        pred: ConnectionType = NOT_GIVEN,
        label: ConnectionType = NOT_GIVEN,
        output: ConnectionType = NOT_GIVEN,
    ) -> ExtendInfo:
        return super().__call__(
            pred=pred,
            label=label,
            output=output,
        )


class AUC(Model):
    pred: Connection
    label: Connection
    output: Connection
    label_argmax: Connection

    def __init__(
        self,
        n_classes: int,
        is_label_one_hot: bool = True,
        pred: Tensor[Any] | ToBeDetermined = TBD,
        label: Tensor[Any] | ToBeDetermined = TBD,
        *,
        name: str | None = None,
    ) -> None:
        super().__init__(name=name)

        assert n_classes > 0, ""
        assert isinstance(n_classes, int)

        label_key: IOKey | Connection = IOKey(name="label", type=Tensor, value=label)
        pred_key: IOKey | Connection = IOKey(name="pred", type=Tensor, value=pred)

        if is_label_one_hot:
            self += ArgMax(axis=-1)(label_key, output="label_argmax")
            label_key = self.label_argmax

        auc_score = None
        for class_idx in range(n_classes):
            class_label = label_key == Tensor(class_idx)
            pred_class = pred_key[:, class_idx] if n_classes != 1 else pred_key

            self += AUCCore()(pred_class, class_label, f"auc_core_{class_idx}")
            self += Trapezoid()(
                y=getattr(self, f"auc_core_{class_idx}")[0],
                x=getattr(self, f"auc_core_{class_idx}")[1],
                output=IOKey(f"auc_class_{class_idx}"),
            )
            if auc_score is None:
                auc_score = getattr(self, f"auc_class_{class_idx}") / Tensor(n_classes)
            else:
                auc_score += getattr(self, f"auc_class_{class_idx}") / Tensor(n_classes)

        self += Buffer()(auc_score, IOKey("output"))

        self.label.set_differentiable(False)
        self.set_cin(self.pred)
        self._freeze()

    def __call__(  # type: ignore[override]
        self,
        pred: ConnectionType = NOT_GIVEN,
        label: ConnectionType = NOT_GIVEN,
        output: ConnectionType = NOT_GIVEN,
    ) -> ExtendInfo:
        return super().__call__(
            pred=pred,
            label=label,
            output=output,
        )


class SiLU(Model):
    input: Connection
    output: Connection

    def __init__(
        self, input: Tensor[Any] | ToBeDetermined = TBD, *, name: str | None = None
    ) -> None:
        super().__init__(name=name)

<<<<<<< HEAD
        self |= Minus()(input=IOKey("input", value=input), output="minus")
        self |= Exponential()(input="minus", output="exp")
        self |= Add()(left=1, right="exp", output="add")
        self |= Divide()(
=======
        self += Minus()(input=IOKey("input", value=input), output="minus")
        self += Exponential()(input="minus", output="exp")
        self += Add()(left=Tensor(1), right="exp", output="add")
        self += Divide()(
>>>>>>> c44e3055
            numerator="input", denominator="add", output=IOKey(name="output")
        )
        self._set_shapes({"input": [("Var", ...)], "output": [("Var", ...)]})

        self.input.set_differentiable(False)
        self._freeze()

    def __call__(  # type: ignore[override]
        self,
        input: ConnectionType = NOT_GIVEN,
        output: ConnectionType = NOT_GIVEN,
    ) -> ExtendInfo:
        return super().__call__(input=input, output=output)<|MERGE_RESOLUTION|>--- conflicted
+++ resolved
@@ -544,24 +544,13 @@
         output = IOKey(name="output")
         input_key = IOKey(name="input", value=input)
         weight_key = IOKey(name="weight", value=weight).transpose()
-        in_key = IOKey("input", value=input)
         if use_bias:
-<<<<<<< HEAD
-            self |= mult(left=in_key, right=weight_key)
-            self |= Add()(
-                left=mult.output, right=IOKey("bias", value=bias), output=output
-            )
+            bias_key = IOKey(name="bias", value=bias, type=Tensor)
+            self |= mult(left=input_key, right=weight_key)
+            self |= Add()(left=mult.output, right=bias_key, output=output)
             shapes["bias"] = [dim]
         else:
-            self |= mult(left=in_key, right=weight_key, output=output)
-=======
-            bias_key = IOKey(name="bias", value=bias, type=Tensor)
-            self += mult(left=input_key, right=weight_key)
-            self += Add()(left=mult.output, right=bias_key, output=output)
-            shapes["bias"] = [dim]
-        else:
-            self += mult(left=input_key, right=weight_key, output=output)
->>>>>>> c44e3055
+            self |= mult(left=input_key, right=weight_key, output=output)
 
         self._set_shapes(shapes)
         self.input.set_differentiable(False)
@@ -788,13 +777,8 @@
         mean = _input_key.mean(axis=-1, keepdim=True)
         var = _input_key.var(axis=-1, keepdim=True)
 
-<<<<<<< HEAD
-        input_key = (input_key - mean) / (var + eps).sqrt()
-        self |= Reshape()(input=input_key, shape=input_shape)
-=======
         _input_key = (_input_key - mean) / (var + eps).sqrt()
-        self += Reshape()(input=_input_key, shape=input_shape)
->>>>>>> c44e3055
+        self |= Reshape()(input=_input_key, shape=input_shape)
 
         self._set_shapes({"input": ["B", "C", "H", "W"]})
         self.input.set_differentiable(False)
@@ -807,23 +791,13 @@
         if use_scale:
             weight_key = IOKey(name="weight", type=Tensor[float], value=weight)
             mult = Multiply()
-<<<<<<< HEAD
-            self |= mult(
-                left=self.canonical_output, right=IOKey("weight", value=weight)
-            )
-=======
-            self += mult(left=self.canonical_output, right=weight_key)
->>>>>>> c44e3055
+            self |= mult(left=self.canonical_output, right=weight_key)
             mult._set_shapes(shapes)
 
         if use_bias:
             bias_key = IOKey(name="bias", type=Tensor[float], value=bias)
             add = Add()
-<<<<<<< HEAD
-            self |= add(left=self.canonical_output, right=IOKey("bias", value=bias))
-=======
-            self += add(left=self.canonical_output, right=bias_key)
->>>>>>> c44e3055
+            self |= add(left=self.canonical_output, right=bias_key)
             add._set_shapes(shapes)
 
         self |= Buffer()(input=self.canonical_output, output=IOKey(name="output"))
@@ -893,16 +867,11 @@
 
         self += square(input=IOKey("input", value=input))
         self += sum(input=square.output)
-<<<<<<< HEAD
-        self += Multiply()(left=sum.output, right=0.5, output=IOKey(name="output"))
+        self += Multiply()(
+            left=sum.output, right=Tensor(0.5), output=IOKey(name="output")
+        )
         self.set_cin("input", safe=False)
         self.set_cout("output", safe=False)
-=======
-        self += Multiply()(
-            left=sum.output, right=Tensor(0.5), output=IOKey(name="output")
-        )
-
->>>>>>> c44e3055
         self._freeze()
 
     def __call__(  # type: ignore[override]
@@ -3584,17 +3553,10 @@
     ) -> None:
         super().__init__(name=name)
 
-<<<<<<< HEAD
         self |= Minus()(input=IOKey("input", value=input), output="minus")
         self |= Exponential()(input="minus", output="exp")
-        self |= Add()(left=1, right="exp", output="add")
+        self |= Add()(left=Tensor(1), right="exp", output="add")
         self |= Divide()(
-=======
-        self += Minus()(input=IOKey("input", value=input), output="minus")
-        self += Exponential()(input="minus", output="exp")
-        self += Add()(left=Tensor(1), right="exp", output="add")
-        self += Divide()(
->>>>>>> c44e3055
             numerator="input", denominator="add", output=IOKey(name="output")
         )
         self._set_shapes({"input": [("Var", ...)], "output": [("Var", ...)]})
