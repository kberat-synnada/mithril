# Copyright 2022 Synnada, Inc.
#
# Licensed under the Apache License, Version 2.0 (the "License");
# you may not use this file except in compliance with the License.
# You may obtain a copy of the License at
#
#     http://www.apache.org/licenses/LICENSE-2.0
#
# Unless required by applicable law or agreed to in writing, software
# distributed under the License is distributed on an "AS IS" BASIS,
# WITHOUT WARRANTIES OR CONDITIONS OF ANY KIND, either express or implied.
# See the License for the specific language governing permissions and
# limitations under the License.

from __future__ import annotations

import math
from abc import abstractmethod
from collections.abc import Sequence
from copy import deepcopy

from ..framework.common import (
    NOT_GIVEN,
    TBD,
    MainValueType,
    ShapeTemplateType,
    Tensor,
    ToBeDetermined,
)
from ..framework.constraints import polynomial_kernel_constraint
from ..framework.logical.model import (
    Connection,
    ConnectionType,
    ExtendInfo,
    IOKey,
    Model,
)
from ..utils.utils import PaddingType, convert_to_list, convert_to_tuple
from .primitives import (
    Absolute,
    Add,
    ArgMax,
    AUCCore,
    Buffer,
    CartesianDifference,
    Cast,
    Cholesky,
    Concat,
    DistanceMatrix,
    Divide,
    Dtype,
    Eigvalsh,
    Exponential,
    Eye,
    EyeComplement,
    GPRAlpha,
    GPRVOuter,
    Greater,
    Indexer,
    KLDivergence,
    Length,
    Log,
    MatrixMultiply,
    Mean,
    Minus,
    Multiply,
    NormModifier,
    PaddingConverter1D,
    PaddingConverter2D,
    PermuteTensor,
    PolynomialFeatures,
    Power,
    PrimitiveConvolution1D,
    PrimitiveConvolution2D,
    PrimitiveMaxPool1D,
    PrimitiveMaxPool2D,
    Reshape,
    Shape,
    Sigmoid,
    Sign,
    Size,
    Slice,
    Sqrt,
    Square,
    Squeeze,
    StableReciprocal,
    StrideConverter,
    Subtract,
    Sum,
    Tanh,
    Transpose,
    TransposedDiagonal,
    Trapezoid,
    TsnePJoint,
    TupleConverter,
    Unique,
    Variance,
    Where,
)

__all__ = [
    "Linear",
    "ElementWiseAffine",
    "Layer",
    "LayerNorm",
    "GroupNorm",
    "L1",
    "L2",
    "QuadraticFormRegularizer",
    "RBFKernel",
    "PolynomialKernel",
    "KernelizedSVM",
    "LinearSVM",
    "LogisticRegression",
    "MLP",
    "Cell",
    "RNNCell",
    "LSTMCell",
    "RNN",
    "OneToMany",
    "ManyToOne",
    "EncoderDecoder",
    "EncoderDecoderInference",
    "EncoderDistanceMatrix",
    "PolynomialRegression",
    "MDSCore",
    "MDS",
    "TSNE",
    "GaussProcessRegressionCore",
    "GPRLoss",
    "F1",
    "Precision",
    "Recall",
    "MaxPool1D",
    "MaxPool2D",
    "Convolution1D",
    "Convolution2D",
    "LSTMCellBody",
    "Cast",
    "Dtype",
    "Metric",
    "Accuracy",
    "AUC",
    "SiLU",
]


class Pool1D(Model):
    input: Connection
    kernel_size: Connection
    stride: Connection
    padding: Connection
    dilation: Connection
    output: Connection

    @property
    def pool_model(self) -> type[Model]:
        raise NotImplementedError("Pool Model should be indicated!")

    def __init__(
        self,
        kernel_size: int | ToBeDetermined,
        stride: int | None | ToBeDetermined = None,
        padding: int | PaddingType | tuple[int, int] | ToBeDetermined = (0, 0),
        dilation: int | ToBeDetermined = 1,
        input: Tensor[int | float | bool] | ToBeDetermined = TBD,
        *,
        name: str | None = None,
    ) -> None:
        super().__init__(name=name)
        self.factory_args = {
            "kernel_size": convert_to_list(kernel_size),
            "stride": convert_to_list(stride),
            "padding": convert_to_list(padding),
            "dilation": convert_to_list(dilation),
        }
        pad = convert_to_tuple(padding) if isinstance(padding, list) else padding

        stride_conv = StrideConverter()
        pad_conv = PaddingConverter1D()

        self |= stride_conv(
            input=IOKey(name="stride", value=stride),
            kernel_size=IOKey(name="kernel_size", value=kernel_size),
        )

        self |= pad_conv(
            input=IOKey(name="padding", value=pad), kernel_size="kernel_size"
        )

        self |= self.pool_model()(
            input=IOKey("input", value=input),
            kernel_size="kernel_size",
            stride=stride_conv.output,
            padding=pad_conv.output,
            dilation=IOKey(name="dilation", value=dilation),
            output=IOKey(name="output"),
        )

        self.set_cin("input", safe=False)
        self._freeze()

    def __call__(  # type: ignore[override]
        self,
        input: ConnectionType = NOT_GIVEN,
        kernel_size: ConnectionType = NOT_GIVEN,
        stride: ConnectionType = NOT_GIVEN,
        padding: ConnectionType = NOT_GIVEN,
        dilation: ConnectionType = NOT_GIVEN,
        output: ConnectionType = NOT_GIVEN,
    ) -> ExtendInfo:
        return super().__call__(
            input=input,
            kernel_size=kernel_size,
            stride=stride,
            padding=padding,
            dilation=dilation,
            output=output,
        )


class MaxPool1D(Pool1D):
    @property
    def pool_model(self) -> type[Model]:
        return PrimitiveMaxPool1D


# TODO: Implement MinPool1D and AvgPool1D
# class MinPool1D(Pool1D):
#     @property
#     def pool_model(self):
#         return PrimitiveMinPool1D

# class AvgPool1D(Pool1D):
#     @property
#     def pool_model(self):
#         return PrimitiveAvgPool1D


class Pool2D(Model):
    input: Connection
    kernel_size: Connection
    stride: Connection
    padding: Connection
    dilation: Connection
    output: Connection

    @property
    def pool_model(self) -> type[Model]:
        raise NotImplementedError("Pool Model should be indicated!")

    def __init__(
        self,
        kernel_size: int | tuple[int, int] | ToBeDetermined,
        stride: int | None | tuple[int, int] | ToBeDetermined = None,
        padding: int | PaddingType | tuple[int, int] | ToBeDetermined = (0, 0),
        dilation: int | ToBeDetermined = 1,
        input: Tensor[int | float | bool] | ToBeDetermined = TBD,
        *,
        name: str | None = None,
    ) -> None:
        super().__init__(name=name)
        self.factory_args = {
            "kernel_size": convert_to_list(kernel_size),
            "stride": convert_to_list(stride),
            "padding": convert_to_list(padding),
            "dilation": convert_to_list(dilation),
        }

        pad = convert_to_tuple(padding) if isinstance(padding, list) else padding
        if isinstance(stride, list):
            stride = convert_to_tuple(stride)
        if isinstance(kernel_size, list):
            kernel_size = convert_to_tuple(kernel_size)

        kt_converter = TupleConverter()
        s_converter = StrideConverter()
        st_converter = TupleConverter()
        p_converter = PaddingConverter2D()
        pt_converter = TupleConverter()
        dt_converter = TupleConverter()

        self |= kt_converter(input=IOKey(name="kernel_size", value=kernel_size))
        self |= s_converter(
            input=IOKey(name="stride", value=stride), kernel_size=kt_converter.output
        )
        self |= st_converter(input=s_converter.output)
        self |= p_converter(
            input=IOKey(name="padding", value=pad), kernel_size=kt_converter.output
        )
        self |= pt_converter(input=p_converter.output)
        self |= dt_converter(input=IOKey(name="dilation", value=dilation))
        self |= self.pool_model()(
            input=IOKey("input", value=input),
            kernel_size=kt_converter.output,
            stride=st_converter.output,
            padding=pt_converter.output,
            dilation=dt_converter.output,
            output=IOKey(name="output"),
        )
        self.set_cin("input", safe=False)
        self._freeze()

    def __call__(  # type: ignore[override]
        self,
        input: ConnectionType = NOT_GIVEN,
        kernel_size: ConnectionType = NOT_GIVEN,
        stride: ConnectionType = NOT_GIVEN,
        padding: ConnectionType = NOT_GIVEN,
        dilation: ConnectionType = NOT_GIVEN,
        output: ConnectionType = NOT_GIVEN,
    ) -> ExtendInfo:
        return super().__call__(
            input=input,
            kernel_size=kernel_size,
            stride=stride,
            padding=padding,
            dilation=dilation,
            output=output,
        )


class MaxPool2D(Pool2D):
    @property
    def pool_model(self) -> type[Model]:
        return PrimitiveMaxPool2D


# TODO: Implement MinPool2D and AvgPool2D
# class MinPool2D(Pool2D):
#     @property
#     def pool_model(self):
#         return PrimitiveMinPool2D

# class AvgPool2D(Pool2D):
#     @property
#     def pool_model(self):
#         return PrimitiveAvgPool2D


class Convolution1D(Model):
    input: Connection
    weight: Connection
    stride: Connection
    padding: Connection
    dilation: Connection
    output: Connection

    def __init__(
        self,
        kernel_size: int | None = None,
        out_channels: int | None = None,
        stride: int | ToBeDetermined = 1,
        padding: int | PaddingType | tuple[int, int] | ToBeDetermined = 0,
        dilation: int | ToBeDetermined = 1,
        use_bias: bool = True,
        input: Tensor[int | float | bool] | ToBeDetermined = TBD,
        weight: Tensor[int | float | bool] | ToBeDetermined = TBD,
        *,
        name: str | None = None,
    ) -> None:
        super().__init__(name=name)
        self.factory_args = {
            "kernel_size": convert_to_list(kernel_size),
            "out_channels": out_channels,
            "stride": convert_to_list(stride),
            "padding": convert_to_list(padding),
            "dilation": convert_to_list(dilation),
            "use_bias": use_bias,
        }

        pad = convert_to_tuple(padding) if isinstance(padding, list) else padding

        k_shp = Shape()
        p_converter = PaddingConverter1D()

        self |= k_shp(
            input=IOKey(name="weight", shape=[out_channels, "C_in", kernel_size])
        )
        self |= p_converter(
            input=IOKey(name="padding", value=pad), kernel_size=k_shp.output[-1]
        )

        conv_connections: dict[str, ConnectionType] = {
            "output": IOKey(name="output"),
            "input": IOKey("input", value=input),
            "weight": IOKey("weight", value=weight, differantiable=True),
            "stride": IOKey(name="stride", value=stride),
            "padding": p_converter.output,
            "dilation": IOKey(name="dilation", value=dilation),
        }
        if use_bias:
            conv_connections["bias"] = IOKey("bias", differantiable=True)

        self |= PrimitiveConvolution1D(use_bias=use_bias)(**conv_connections)
        self.set_cin("input", safe=False)
        self._freeze()

    def __call__(  # type: ignore[override]
        self,
        input: ConnectionType = NOT_GIVEN,
        weight: ConnectionType = NOT_GIVEN,
        stride: ConnectionType = NOT_GIVEN,
        padding: ConnectionType = NOT_GIVEN,
        dilation: ConnectionType = NOT_GIVEN,
        output: ConnectionType = NOT_GIVEN,
    ) -> ExtendInfo:
        return super().__call__(
            input=input,
            weight=weight,
            stride=stride,
            padding=padding,
            dilation=dilation,
            output=output,
        )


class Convolution2D(Model):
    input: Connection
    weight: Connection
    stride: Connection
    padding: Connection
    dilation: Connection
    output: Connection

    def __init__(
        self,
        kernel_size: int | tuple[int, int] | None = None,
        out_channels: int | None = None,
        stride: int | tuple[int, int] | ToBeDetermined = (1, 1),
        padding: int
        | PaddingType
        | tuple[int, int]
        | tuple[tuple[int, int], tuple[int, int]]
        | ToBeDetermined = (0, 0),
        dilation: int | tuple[int, int] | ToBeDetermined = (1, 1),
        use_bias: bool = True,
        input: Tensor[int | float | bool] | ToBeDetermined = TBD,
        weight: Tensor[int | float | bool] | ToBeDetermined = TBD,
        *,
        name: str | None = None,
    ) -> None:
        super().__init__(name=name)
        self.factory_args = {
            "kernel_size": convert_to_list(kernel_size),
            "out_channels": out_channels,
            "stride": convert_to_list(stride),
            "padding": convert_to_list(padding),
            "dilation": convert_to_list(dilation),
            "use_bias": use_bias,
        }

        if isinstance(kernel_size, int | None):
            k_size = (kernel_size, kernel_size)
        else:
            k_size = kernel_size

        if isinstance(stride, list):
            stride = convert_to_tuple(stride)
        pad = convert_to_tuple(padding) if isinstance(padding, list) else padding
        if isinstance(dilation, list):
            dilation = convert_to_tuple(dilation)

        k_shp = Shape()
        p_converter = PaddingConverter2D()
        st_converter = TupleConverter()
        pt_converter = TupleConverter()
        dt_converter = TupleConverter()

        self |= k_shp(input=IOKey(name="weight", shape=[out_channels, "C_in", *k_size]))
        self |= p_converter(
            input=IOKey(name="padding", value=pad), kernel_size=k_shp.output[-2:]
        )
        self |= st_converter(input=IOKey(name="stride", value=stride))
        self |= pt_converter(input=p_converter.output)
        self |= dt_converter(input=IOKey(name="dilation", value=dilation))

        conv_connections: dict[str, ConnectionType] = {
            "output": IOKey(name="output"),
            "input": IOKey("input", value=input),
            "weight": IOKey("weight", value=weight, differantiable=True),
            "stride": st_converter.output,
            "padding": pt_converter.output,
            "dilation": dt_converter.output,
        }
        if use_bias:
            conv_connections["bias"] = IOKey("bias", differantiable=True)

        self |= PrimitiveConvolution2D(use_bias=use_bias)(**conv_connections)
        self.set_cin("input", safe=False)
        self._freeze()

    def __call__(  # type: ignore[override]
        self,
        input: ConnectionType = NOT_GIVEN,
        weight: ConnectionType = NOT_GIVEN,
        stride: ConnectionType = NOT_GIVEN,
        padding: ConnectionType = NOT_GIVEN,
        dilation: ConnectionType = NOT_GIVEN,
        output: ConnectionType = NOT_GIVEN,
    ) -> ExtendInfo:
        return super().__call__(
            input=input,
            weight=weight,
            stride=stride,
            padding=padding,
            dilation=dilation,
            output=output,
        )


class Linear(Model):
    output: Connection
    input: Connection
    weight: Connection
    bias: Connection

    def __init__(
        self,
        dimension: int | None = None,
        use_bias: bool = True,
        input: Tensor[int | float | bool] | ToBeDetermined = TBD,
        weight: Tensor[int | float | bool] | ToBeDetermined = TBD,
        bias: Tensor[int | float | bool] | ToBeDetermined = TBD,
        *,
        name: str | None = None,
    ) -> None:
        super().__init__(name=name)
        self.factory_args = {"dimension": dimension, "use_bias": use_bias}
        dim: int | str = "d_out" if dimension is None else dimension
        shapes: dict[str, ShapeTemplateType] = {
            "input": ["N", ("Var_inter", ...), "d_in"],
            "weight": [dim, "d_in"],
            "output": ["N", ("Var_inter", ...), dim],
        }

        mult = MatrixMultiply()

        output = IOKey(name="output")
        input_key = IOKey(name="input", value=input)
        weight_key = IOKey(name="weight", value=weight, differantiable=True).transpose()

        if use_bias:
            bias_key = IOKey(
                name="bias",
                value=bias,
                type=Tensor[int | float | bool],
                differantiable=True,
            )
            self |= mult(left=input_key, right=weight_key)
            self |= Add()(left=mult.output, right=bias_key, output=output)
            shapes["bias"] = [dim]
        else:
            self |= mult(left=input_key, right=weight_key, output=output)

        self._set_shapes(shapes)
        self.set_cin("input", safe=False)
        self._freeze()

    def __call__(  # type: ignore[override]
        self,
        input: ConnectionType = NOT_GIVEN,
        weight: ConnectionType = NOT_GIVEN,
        output: ConnectionType = NOT_GIVEN,
        *,
        bias: ConnectionType = NOT_GIVEN,
    ) -> ExtendInfo:
        kwargs = {"input": input, "weight": weight, "output": output}

        if "bias" not in self.input_keys and bias != NOT_GIVEN:
            raise KeyError("bias is not a valid input when 'use_bias' is False!")
        elif "bias" in self.input_keys:
            kwargs["bias"] = bias

        return super().__call__(**kwargs)


class ElementWiseAffine(Model):
    input: Connection
    weight: Connection
    bias: Connection
    output: Connection

    def __init__(
        self,
        input: Tensor[int | float | bool] | ToBeDetermined = TBD,
        weight: Tensor[int | float | bool] | ToBeDetermined = TBD,
        bias: Tensor[int | float | bool] | ToBeDetermined = TBD,
        *,
        name: str | None = None,
    ) -> None:
        super().__init__(name=name)

        mult_model = Multiply()
        sum_model = Add()

        self |= mult_model(
            left=IOKey("input", value=input), right=IOKey("weight", value=weight)
        )
        self |= sum_model(
            left=mult_model.output,
            right=IOKey(name="bias", value=bias),
            output=IOKey(name="output"),
        )
        self.set_cin("input", safe=False)
        self._freeze()

    def __call__(  # type: ignore[override]
        self,
        input: ConnectionType = NOT_GIVEN,
        weight: ConnectionType = NOT_GIVEN,
        bias: ConnectionType = NOT_GIVEN,
        output: ConnectionType = NOT_GIVEN,
    ) -> ExtendInfo:
        return super().__call__(
            input=input,
            weight=weight,
            bias=bias,
            output=output,
        )


class Layer(Model):
    input: Connection
    weight: Connection
    bias: Connection
    output: Connection

    def __init__(
        self,
        activation: Model,
        dimension: int | None = None,
        input: Tensor[int | float | bool] | ToBeDetermined = TBD,
        weight: Tensor[int | float | bool] | ToBeDetermined = TBD,
        bias: Tensor[int | float | bool] | ToBeDetermined = TBD,
        *,
        name: str | None = None,
    ) -> None:
        super().__init__(name=name)
        self.factory_args = {"activation": activation, "dimension": dimension}
        linear_model = Linear(dimension=dimension)
        self |= linear_model(
            input=IOKey("input", value=input),
            weight=IOKey("weight", value=weight),
            bias=IOKey("bias", value=bias),
        )
        self += activation(output=IOKey(name="output"))
        self.set_cin("input", safe=False)
        self._freeze()

    def __call__(  # type: ignore[override]
        self,
        input: ConnectionType = NOT_GIVEN,
        weight: ConnectionType = NOT_GIVEN,
        bias: ConnectionType = NOT_GIVEN,
        output: ConnectionType = NOT_GIVEN,
    ) -> ExtendInfo:
        return super().__call__(
            input=input,
            weight=weight,
            bias=bias,
            output=output,
        )


class LayerNorm(Model):
    input: Connection
    output: Connection
    weight: Connection
    b: Connection

    def __init__(
        self,
        use_scale: bool = True,
        use_bias: bool = True,
        eps: float = 1e-5,
        input: Tensor[int | float | bool] | ToBeDetermined = TBD,
        weight: Tensor[int | float | bool] | ToBeDetermined = TBD,
        bias: Tensor[int | float | bool] | ToBeDetermined = TBD,
        *,
        name: str | None = None,
    ) -> None:
        super().__init__(name=name)
        self.factory_args = {"use_scale": use_scale, "use_bias": use_bias, "eps": eps}

        # Expects its input shape as [B, ..., d] d refers to normalized dimension
        mean = Mean(axis=-1, keepdim=True)
        numerator = Subtract()
        numerator.set_types(
            left=Tensor[int | float | bool], right=Tensor[int | float | bool]
        )
        var = Variance(axis=-1, correction=0, keepdim=True)
        add = Add()
        add.set_types(left=Tensor[int | float | bool])
        denominator = Sqrt()
        in_key = IOKey("input", value=input)
        self |= mean(input=in_key)
        self |= numerator(left=in_key, right=mean.output)
        self |= var(input=in_key)
        self |= add(left=var.output, right=eps)
        self |= denominator(input=add.output)
        self |= Divide()(numerator=numerator.output, denominator=denominator.output)

        self._set_shapes({"input": ["B", "C", "d"]})

        shapes: dict[str, ShapeTemplateType] = {
            "left": ["B", "C", "d"],
            "right": ["d"],
        }

        if use_scale:
            mult = Multiply()
            mult.set_types(
                left=Tensor[int | float | bool], right=Tensor[int | float | bool]
            )
<<<<<<< HEAD
            self |= mult(left=self.cout, right=IOKey("weight", value=weight))
=======
            self += mult(
                left=self.cout, right=IOKey("weight", value=weight, differantiable=True)
            )
>>>>>>> 5b9d92c4
            mult._set_shapes(shapes)

        if use_bias:
            add = Add()
            add.set_types(
                left=Tensor[int | float | bool], right=Tensor[int | float | bool]
            )
<<<<<<< HEAD
            self |= add(left=self.cout, right=IOKey("bias", value=bias))
=======
            self += add(
                left=self.cout, right=IOKey("bias", value=bias, differantiable=True)
            )
>>>>>>> 5b9d92c4
            add._set_shapes(shapes)
        # TODO: Remove below Buffer after required naming-related changes are done.
        self |= Buffer()(input=self.cout, output=IOKey(name="output"))
        self.set_cin("input", safe=False)
        self._freeze()

    def __call__(  # type: ignore[override]
        self,
        input: ConnectionType = NOT_GIVEN,
        output: ConnectionType = NOT_GIVEN,
        *,
        weight: ConnectionType = NOT_GIVEN,
        bias: ConnectionType = NOT_GIVEN,
    ) -> ExtendInfo:
        kwargs = {"input": input, "output": output}

        if "weight" not in self.input_keys and weight != NOT_GIVEN:
            raise KeyError("weight is not a valid input when 'use_scale' is False!")
        elif "weight" in self.input_keys:
            kwargs["weight"] = weight

        if "bias" not in self.input_keys and bias != NOT_GIVEN:
            raise KeyError("bias is not a valid input when 'use_bias' is False!")
        elif "bias" in self.input_keys:
            kwargs["bias"] = bias

        return super().__call__(**kwargs)


class GroupNorm(Model):
    input: Connection
    output: Connection

    def __init__(
        self,
        num_groups: int = 32,
        use_scale: bool = True,
        use_bias: bool = True,
        eps: float = 1e-5,
        input: Tensor[int | float | bool] | ToBeDetermined = TBD,
        *,
        weight: Tensor[int | float | bool] | ToBeDetermined = TBD,
        bias: Tensor[int | float | bool] | ToBeDetermined = TBD,
        name: str | None = None,
    ) -> None:
        super().__init__(name=name)

        # Assumed input shape is [N, C, H, W]
        input_key = IOKey(name="input", value=input)
        input_shape = input_key.shape
        B = input_shape[0]

        _input_key = input_key.reshape((B, num_groups, -1))

        mean = _input_key.mean(axis=-1, keepdim=True)
        var = _input_key.var(axis=-1, keepdim=True)

        _input_key = (_input_key - mean) / (var + eps).sqrt()
        self |= Reshape()(input=_input_key, shape=input_shape)

        self._set_shapes({"input": ["B", "C", "H", "W"]})

        shapes: dict[str, ShapeTemplateType] = {
            "left": ["B", "C", "H", "W"],
            "right": [1, "C", 1, 1],
        }

        if use_scale:
            weight_key = IOKey(
                name="weight", type=Tensor[float], value=weight, differantiable=True
            )
            mult = Multiply()
            self |= mult(left=self.cout, right=weight_key)
            mult._set_shapes(shapes)

        if use_bias:
            bias_key = IOKey(
                name="bias", type=Tensor[float], value=bias, differantiable=True
            )
            add = Add()
            self |= add(left=self.cout, right=bias_key)
            add._set_shapes(shapes)

        self |= Buffer()(input=self.cout, output=IOKey(name="output"))
        self.set_cin("input", safe=False)
        self._freeze()

    def __call__(  # type: ignore[override]
        self,
        input: ConnectionType = NOT_GIVEN,
        output: ConnectionType = NOT_GIVEN,
        *,
        weight: ConnectionType = NOT_GIVEN,
        bias: ConnectionType = NOT_GIVEN,
    ) -> ExtendInfo:
        kwargs = {"input": input, "output": output}

        if "weight" not in self.input_keys and weight != NOT_GIVEN:
            raise KeyError("weight is not a valid input when 'use_scale' is False!")
        elif "weight" in self.input_keys:
            kwargs["weight"] = weight

        if "bias" not in self.input_keys and bias != NOT_GIVEN:
            raise KeyError("bias is not a valid input when 'use_bias' is False!")
        elif "bias" in self.input_keys:
            kwargs["bias"] = bias

        return super().__call__(**kwargs)


class L1(Model):
    input: Connection
    output: Connection

    def __init__(
        self,
        input: Tensor[int | float | bool] | ToBeDetermined = TBD,
        *,
        name: str | None = None,
    ) -> None:
        super().__init__(name=name)

        abs_model = Absolute()

        self |= abs_model(input=IOKey("input", value=input))
        self += Sum()(output=IOKey(name="output"))

        self.set_cin("input", safe=False)
        self.set_cout("output", safe=False)
        self._freeze()

    def __call__(  # type: ignore[override]
        self, input: ConnectionType = NOT_GIVEN, output: ConnectionType = NOT_GIVEN
    ) -> ExtendInfo:
        return super().__call__(
            input=input,
            output=output,
        )


class L2(Model):
    input: Connection
    output: Connection

    def __init__(
        self,
        input: Tensor[int | float | bool] | ToBeDetermined = TBD,
        *,
        name: str | None = None,
    ) -> None:
        super().__init__(name=name)

        self += Square()(input=IOKey("input", value=input))
        self += Sum()
        self += Multiply()(right=Tensor(0.5), output=IOKey(name="output"))
        self.set_cin("input", safe=False)
        self.set_cout("output", safe=False)
        self._freeze()

    def __call__(  # type: ignore[override]
        self, input: ConnectionType = NOT_GIVEN, output: ConnectionType = NOT_GIVEN
    ) -> ExtendInfo:
        return super().__call__(
            input=input,
            output=output,
        )


class QuadraticFormRegularizer(Model):
    input: Connection
    kernel: Connection
    output: Connection

    def __init__(
        self,
        input: Tensor[int | float | bool] | ToBeDetermined = TBD,
        kernel: Tensor[int | float | bool] | ToBeDetermined = TBD,
        *,
        name: str | None = None,
    ) -> None:
        super().__init__(name=name)
        transpose_model = Transpose()
        dot_model1 = MatrixMultiply()
        dot_model2 = MatrixMultiply()

        self |= transpose_model(input=IOKey("input", value=input))
        self |= dot_model1(
            left=transpose_model.input, right=IOKey("kernel", value=kernel)
        )
        self |= dot_model2(left=dot_model1.output, right=transpose_model.output)
        self |= Multiply()(
            left=dot_model2.output, right=Tensor(0.5), output=IOKey(name="output")
        )
        shapes: dict[str, ShapeTemplateType] = {"input": [1, "N"], "kernel": ["N", "N"]}
        self._set_shapes(shapes)
        self.set_cin("input", safe=False)
        self._freeze()

    def __call__(  # type: ignore[override]
        self,
        input: ConnectionType = NOT_GIVEN,
        kernel: ConnectionType = NOT_GIVEN,
        output: ConnectionType = NOT_GIVEN,
    ) -> ExtendInfo:
        return super().__call__(
            input=input,
            kernel=kernel,
            output=output,
        )


class RBFKernel(Model):
    input1: Connection
    input2: Connection
    l_scale: Connection
    sigma: Connection
    output: Connection

    def __init__(
        self,
        input1: Tensor[int | float | bool] | ToBeDetermined = TBD,
        input2: Tensor[int | float | bool] | ToBeDetermined = TBD,
        l_scale: Tensor[int | float | bool] | ToBeDetermined = TBD,
        sigma: Tensor[int | float | bool] | ToBeDetermined = TBD,
        *,
        name: str | None = None,
    ) -> None:
        super().__init__(name=name)

        euclidean_model = CartesianDifference()
        square_model1 = Square()
        square_model2 = Square()
        sum_model = Sum(axis=2)
        mult_model1 = Multiply()
        div_model = Divide()
        exp_model = Exponential()
        mult_model2 = Multiply()
        l_square = Multiply()
        l_key = IOKey("l_scale", value=l_scale)

        self |= euclidean_model(
            left=IOKey("input1", value=input1), right=IOKey("input2", value=input2)
        )
        self |= square_model1(input=euclidean_model.output)
        self |= sum_model(input=square_model1.output)
        self |= mult_model1(left=sum_model.output, right=-0.5)
        self |= square_model2(input=IOKey("sigma", value=sigma))
        self |= div_model(
            numerator=mult_model1.output, denominator=square_model2.output
        )
        self |= exp_model(input=div_model.output)
        self |= l_square(left=l_key, right=l_key)
        self |= mult_model2(
            left=l_square.output,
            right=exp_model.output,
            output=IOKey(name="output"),
        )

        # self.set_canonical_input("input1")
        shapes: dict[str, ShapeTemplateType] = {
            "input1": ["N", "dim"],
            "input2": ["M", "dim"],
            "l_scale": [1],
            "sigma": [1],
            "output": ["N", "M"],
        }

        self._set_shapes(shapes)
        self.set_cin("input1", "input2", safe=False)
        self._freeze()

    def __call__(  # type: ignore[override]
        self,
        input1: ConnectionType = NOT_GIVEN,
        input2: ConnectionType = NOT_GIVEN,
        l_scale: ConnectionType = NOT_GIVEN,
        sigma: ConnectionType = NOT_GIVEN,
        output: ConnectionType = NOT_GIVEN,
    ) -> ExtendInfo:
        return super().__call__(
            input1=input1,
            input2=input2,
            l_scale=l_scale,
            sigma=sigma,
            output=output,
        )


class PolynomialKernel(Model):
    input1: Connection
    input2: Connection
    poly_coef: Connection
    degree: Connection
    output: Connection

    def __init__(
        self,
        robust: bool = True,
        input1: Tensor[int | float | bool] | ToBeDetermined = TBD,
        input2: Tensor[int | float | bool] | ToBeDetermined = TBD,
        poly_coef: Tensor[int | float | bool] | ToBeDetermined = TBD,
        degree: Tensor[int | float | bool] | ToBeDetermined = TBD,
        *,
        name: str | None = None,
    ) -> None:
        super().__init__(name=name)

        transpose_model = Transpose()
        mult_model = MatrixMultiply()
        sum_model = Add()
        power_model = Power(robust=robust)  # TODO: Should it be usual Power or not???

        self |= transpose_model(input=IOKey("input2", value=input2))
        self |= mult_model(
            left=IOKey("input1", value=input1), right=transpose_model.output
        )
        self |= sum_model(
            left=mult_model.output, right=IOKey("poly_coef", value=poly_coef)
        )
        self |= power_model(
            base=sum_model.output,
            exponent=IOKey("degree", value=degree),
            output=IOKey(name="output"),
        )
        self._set_shapes(
            {
                "input1": ["N", "d"],
                "input2": ["M", "d"],
                "output": ["N", "M"],
            }
        )
        self._add_constraint(
            fn=polynomial_kernel_constraint, keys=["poly_coef", "degree"]
        )
        self.set_cin("input1", "input2", safe=False)
        self._freeze()

    def __call__(  # type: ignore[override]
        self,
        input1: ConnectionType = NOT_GIVEN,
        input2: ConnectionType = NOT_GIVEN,
        poly_coef: ConnectionType = NOT_GIVEN,
        degree: ConnectionType = NOT_GIVEN,
        output: ConnectionType = NOT_GIVEN,
    ) -> ExtendInfo:
        return super().__call__(
            input1=input1,
            input2=input2,
            poly_coef=poly_coef,
            degree=degree,
            output=output,
        )


class KernelizedSVM(Model):
    input1: Connection
    input2: Connection
    weight: Connection
    bias: Connection
    output: Connection

    def __init__(
        self,
        kernel: Model,
        weight: Tensor[int | float | bool] | ToBeDetermined = TBD,
        bias: Tensor[int | float | bool] | ToBeDetermined = TBD,
        *,
        name: str | None = None,
        **kwargs: Tensor[int | float | bool] | ToBeDetermined,
    ) -> None:
        if len(kernel.input_keys) < 2:
            raise KeyError("Kernel requires at least two inputs!")
        if len(kernel.conns.output_keys) != 1:
            raise KeyError("Kernel requires single output!")
        super().__init__(name=name)

        self.factory_args = {"kernel": kernel}

        linear_model = Linear()
        # Get kernel inputs from given model.
        kernel_input_args = {}
        for key in kernel.input_keys:
            conn = kernel.conns.get_connection(key)
            if conn and conn.metadata.is_tensor and not key.startswith("$"):
                kernel_input_args[key] = IOKey(key, value=kwargs.get(key, TBD))

        (kernel_output_name,) = kernel.conns.output_keys  # NOTE: Assumes single output!
        kernel_output_args = {kernel_output_name: IOKey(name="kernel")}

        self |= kernel(**kernel_input_args, **kernel_output_args)
        self |= linear_model(
            input=kernel.cout,
            weight=IOKey("weight", value=weight),
            bias=IOKey("bias", value=bias),
            output=IOKey(name="output"),
        )

        shapes: dict[str, ShapeTemplateType] = {
            "input1": ["N", "d_in"],
            "input2": ["M", "d_in"],
            "weight": [1, "M"],
            "bias": [1],
            "output": ["N", 1],
            "kernel": ["N", "M"],
        }
        self._set_shapes(shapes)
        self.set_cin("input1", "input2", safe=False)
        self._freeze()

    def __call__(  # type: ignore[override]
        self,
        input1: ConnectionType = NOT_GIVEN,
        input2: ConnectionType = NOT_GIVEN,
        weight: ConnectionType = NOT_GIVEN,
        bias: ConnectionType = NOT_GIVEN,
        output: ConnectionType = NOT_GIVEN,
    ) -> ExtendInfo:
        return super().__call__(
            input1=input1,
            input2=input2,
            weight=weight,
            bias=bias,
            output=output,
        )


class LinearSVM(Model):
    input: Connection
    weight: Connection
    bias: Connection
    output: Connection
    decision_output: Connection

    def __init__(
        self,
        input: Tensor[int | float | bool] | ToBeDetermined = TBD,
        weight: Tensor[int | float | bool] | ToBeDetermined = TBD,
        bias: Tensor[int | float | bool] | ToBeDetermined = TBD,
        *,
        name: str | None = None,
    ) -> None:
        super().__init__(name=name)

        linear_model = Linear(dimension=1)
        decision_model = Sign()

        self |= linear_model(
            input=IOKey("input", value=input),
            weight=IOKey("weight", value=weight),
            bias=IOKey("bias", value=bias),
            output=IOKey(name="output"),
        )
<<<<<<< HEAD
        self += decision_model(output=IOKey(name="decision_output"))
        self.input.set_differentiable(False)
=======
        self += decision_model(
            input=linear_model.output, output=IOKey(name="decision_output")
        )
>>>>>>> 5b9d92c4

        self.set_cout(linear_model.output)
        self._freeze()

    def __call__(  # type: ignore[override]
        self,
        input: ConnectionType = NOT_GIVEN,
        weight: ConnectionType = NOT_GIVEN,
        bias: ConnectionType = NOT_GIVEN,
        output: ConnectionType = NOT_GIVEN,
        decision_output: ConnectionType = NOT_GIVEN,
    ) -> ExtendInfo:
        return super().__call__(
            input=input,
            weight=weight,
            bias=bias,
            output=output,
            decision_output=decision_output,
        )


class LogisticRegression(Model):
    input: Connection
    weight: Connection
    bias: Connection
    output: Connection
    probs_output: Connection

    def __init__(
        self,
        input: Tensor[int | float | bool] | ToBeDetermined = TBD,
        weight: Tensor[int | float | bool] | ToBeDetermined = TBD,
        bias: Tensor[int | float | bool] | ToBeDetermined = TBD,
        *,
        name: str | None = None,
    ) -> None:
        super().__init__(name=name)

        linear_model = Linear(dimension=1)
        sigmoid_model = Sigmoid()

        self |= linear_model(
            input=IOKey("input", value=input),
            weight=IOKey("weight", value=weight),
            bias=IOKey("bias", value=bias),
            output=IOKey(name="output"),
        )
        self |= sigmoid_model(
            input=linear_model.output, output=IOKey(name="probs_output")
        )

        self.set_cout(linear_model.output)
        self._freeze()

    def __call__(  # type: ignore[override]
        self,
        input: ConnectionType = NOT_GIVEN,
        weight: ConnectionType = NOT_GIVEN,
        bias: ConnectionType = NOT_GIVEN,
        output: ConnectionType = NOT_GIVEN,
        probs_output: ConnectionType = NOT_GIVEN,
    ) -> ExtendInfo:
        return super().__call__(
            input=input,
            weight=weight,
            bias=bias,
            output=output,
            probs_output=probs_output,
        )


class MLP(Model):
    input: Connection
    output: Connection

    def __init__(
        self,
        activations: list[Model],
        dimensions: Sequence[int | None],
        input_name_templates: dict[str, str] | None = None,
        input: Tensor[int | float | bool] | ToBeDetermined = TBD,
        *,
        name: str | None = None,
        **weights_biases: Tensor[int | float | bool] | ToBeDetermined,
    ) -> None:
        super().__init__(name=name)
        self.factory_args = {"activations": activations, "dimensions": dimensions}
        if len(activations) != len(dimensions):
            raise ValueError("Lengths of activations and dimensions must be equal!")
        assert len(activations) > 0, "At least one layer must be defined!"

        # Extract the keys to be used. Use "w" and "b" for default case.
        input_name_templates = input_name_templates or {}
        weight = input_name_templates.get("weight", "weight")
        bias = input_name_templates.get("bias", "bias")

        # Create first layer.
        prev_layer = Layer(activation=activations[0], dimension=dimensions[0])

        # Add first layer to the model in order to use as base for the
        # second model in the model extention loop.
        weight_key = weight + "0"
        bias_key = bias + "0"
        extend_kwargs: dict[str, ConnectionType] = {
            "input": IOKey("input", value=input),
            "weight": IOKey(weight_key, weights_biases.get(weight_key, TBD)),
            "bias": IOKey(bias_key, weights_biases.get(bias_key, TBD)),
        }
        if len(activations) == 1:
            extend_kwargs["output"] = IOKey(name="output")
        self |= prev_layer(**extend_kwargs)

        # Add layers sequentially starting from second elements.
        for idx, (activation, dim) in enumerate(
            zip(activations[1:], dimensions[1:], strict=False)
        ):
            current_layer = Layer(activation=activation, dimension=dim)

            # Prepare the kwargs for the current layer.
            kwargs: dict[str, ConnectionType] = {
                "input": prev_layer.output,
                "weight": f"{weight}{idx + 1}",
                "bias": f"{bias}{idx + 1}",
            }

            # In order to make last layer output as model output we must name it.
            if idx == (
                len(activations) - 2
            ):  # Loop starts to iterate from second elemets, so it is -2.
                kwargs |= {"output": IOKey(name="output")}

            # Add current layer to the model.
            self |= current_layer(**kwargs)
            prev_layer = current_layer
        self.set_cin("input", safe=False)
        self._freeze()

    def __call__(
        self,
        input: ConnectionType = NOT_GIVEN,
        output: ConnectionType = NOT_GIVEN,
        **weights_biases: ConnectionType,
    ) -> ExtendInfo:
        return super().__call__(
            input=input,
            output=output,
            **weights_biases,
        )


class Cell(Model):
    shared_keys: set[str]
    private_keys: set[str]
    state_keys: set[str]
    hidden_key: str

    input: Connection
    prev_hidden: Connection
    hidden: Connection
    hidden_compl: Connection
    output: Connection

    out_key = "output"

    @abstractmethod
    def __call__(self, **kwargs: ConnectionType) -> ExtendInfo:
        raise NotImplementedError("__call__ method not implemented!")


class RNNCell(Cell):
    input: Connection
    prev_hidden: Connection
    w_ih: Connection
    w_hh: Connection
    w_ho: Connection
    bias_h: Connection
    bias_o: Connection
    hidden: Connection
    hidden_compl: Connection
    output: Connection

    shared_keys = {"w_ih", "w_hh", "w_ho", "bias_h", "bias_o"}
    state_keys = {"hidden"}
    out_key = "output"
    # output_keys = {out, hidden_compl}

    def __init__(
        self,
        input: Tensor[int | float | bool] | ToBeDetermined = TBD,
        w_ih: Tensor[int | float | bool] | ToBeDetermined = TBD,
        w_hh: Tensor[int | float | bool] | ToBeDetermined = TBD,
        w_ho: Tensor[int | float | bool] | ToBeDetermined = TBD,
        bias_h: Tensor[int | float | bool] | ToBeDetermined = TBD,
        bias_o: Tensor[int | float | bool] | ToBeDetermined = TBD,
        *,
        name: str | None = None,
    ) -> None:
        super().__init__(name=name)

        shape = Shape()
        scalar_item = Indexer()
        slice_1 = Slice(stop=None, step=None)
        slice_2 = Slice(start=None, step=None)
        tensor_item_1 = Indexer()
        tensor_item_2 = Indexer()
        mult_model_1 = Linear(use_bias=False)
        mult_model_2 = Linear(use_bias=False)
        mult_model_3 = Linear(use_bias=False)
        sum_model_1 = Add()
        sum_model_2 = Add()

        self |= shape(input=IOKey("input", value=input))
        self |= scalar_item(input=shape.output, index=0)
        self |= slice_1(start=scalar_item.output)
        self |= tensor_item_1(
            input="prev_hidden",
            index=slice_1.output,
            output=IOKey(name="hidden_compl"),
        )
        self |= slice_2(stop=scalar_item.output)
<<<<<<< HEAD
        self |= tensor_item_2(input="prev_hidden", index=slice_2.output)
        self |= mult_model_1(
            input=tensor_item_2.output, weight=IOKey("w_hh", value=w_hh)
        )
        self |= mult_model_2(input="input", weight=IOKey("w_ih", value=w_ih))
        self |= sum_model_1(left=mult_model_1.output, right=mult_model_2.output)
        self |= sum_model_2(
            left=sum_model_1.output, right=IOKey("bias_h", value=bias_h)
        )
        self |= Tanh()(input=sum_model_2.output, output=IOKey(name="hidden"))
        self |= mult_model_3(input="hidden", weight=IOKey("w_ho", value=w_ho))
        self |= Add()(
=======
        self += tensor_item_2(input="prev_hidden", index=slice_2.output)
        self += mult_model_1(
            input=tensor_item_2.output,
            weight=IOKey("w_hh", value=w_hh, differantiable=True),
        )
        self += mult_model_2(
            input="input", weight=IOKey("w_ih", value=w_ih, differantiable=True)
        )
        self += sum_model_1(left=mult_model_1.output, right=mult_model_2.output)
        self += sum_model_2(
            left=sum_model_1.output,
            right=IOKey("bias_h", value=bias_h, differantiable=True),
        )
        self += Tanh()(input=sum_model_2.output, output=IOKey(name="hidden"))
        self += mult_model_3(
            input="hidden", weight=IOKey("w_ho", value=w_ho, differantiable=True)
        )
        self += Add()(
>>>>>>> 5b9d92c4
            left=mult_model_3.output,
            right=IOKey("bias_o", value=bias_o, differantiable=True),
            output=IOKey(name="output"),
        )
        shapes: dict[str, ShapeTemplateType] = {
            "input": ["N", 1, "d_in"],
            "prev_hidden": ["M", 1, "d_hid"],
            "w_ih": ["d_hid", "d_in"],
            "w_hh": ["d_hid", "d_hid"],
            "w_ho": ["d_out", "d_hid"],
            "bias_h": ["d_hid"],
            "bias_o": ["d_out"],
        }

        self._set_shapes(shapes)
        self.set_cin("input", safe=False)
        self.set_cout("output")
        self._freeze()

    def __call__(  # type: ignore[override]
        self,
        input: ConnectionType = NOT_GIVEN,
        prev_hidden: ConnectionType = NOT_GIVEN,
        w_ih: ConnectionType = NOT_GIVEN,
        w_hh: ConnectionType = NOT_GIVEN,
        w_ho: ConnectionType = NOT_GIVEN,
        bias_h: ConnectionType = NOT_GIVEN,
        bias_o: ConnectionType = NOT_GIVEN,
        hidden: ConnectionType = NOT_GIVEN,
        hidden_compl: ConnectionType = NOT_GIVEN,
        output: ConnectionType = NOT_GIVEN,
    ) -> ExtendInfo:
        return super(Cell, self).__call__(
            input=input,
            prev_hidden=prev_hidden,
            w_ih=w_ih,
            w_hh=w_hh,
            w_ho=w_ho,
            bias_h=bias_h,
            bias_o=bias_o,
            hidden=hidden,
            hidden_compl=hidden_compl,
            output=output,
        )


class LSTMCell(Cell):
    input: Connection
    prev_hidden: Connection
    prev_cell: Connection
    w_i: Connection
    w_f: Connection
    w_c: Connection
    w_o: Connection
    w_out: Connection
    bias_f: Connection
    bias_i: Connection
    bias_c: Connection
    bias_o: Connection
    bias_out: Connection
    hidden: Connection
    cell: Connection
    hidden_compl: Connection
    output: Connection

    shared_keys = {
        "w_f",
        "w_i",
        "w_o",
        "w_c",
        "w_out",
        "bias_f",
        "bias_i",
        "bias_o",
        "bias_c",
        "bias_out",
    }
    state_keys = {"hidden", "cell"}
    out_key = "output"

    def __init__(
        self,
        input: Tensor[int | float | bool] | ToBeDetermined = TBD,
        w_i: Tensor[int | float | bool] | ToBeDetermined = TBD,
        w_f: Tensor[int | float | bool] | ToBeDetermined = TBD,
        w_c: Tensor[int | float | bool] | ToBeDetermined = TBD,
        w_o: Tensor[int | float | bool] | ToBeDetermined = TBD,
        w_out: Tensor[int | float | bool] | ToBeDetermined = TBD,
        bias_f: Tensor[int | float | bool] | ToBeDetermined = TBD,
        bias_i: Tensor[int | float | bool] | ToBeDetermined = TBD,
        bias_c: Tensor[int | float | bool] | ToBeDetermined = TBD,
        bias_o: Tensor[int | float | bool] | ToBeDetermined = TBD,
        bias_out: Tensor[int | float | bool] | ToBeDetermined = TBD,
        *,
        name: str | None = None,
    ) -> None:
        super().__init__(name=name)
        factory_inputs = {
            "input": input,
            "w_i": w_i,
            "w_f": w_f,
            "w_c": w_c,
            "w_o": w_o,
            "w_out": w_out,
            "bias_f": bias_f,
            "bias_i": bias_i,
            "bias_c": bias_c,
            "bias_o": bias_o,
            "bias_out": bias_out,
        }

        cell_body = LSTMCellBody()
        shape_model = Shape()
        scalar_item = Indexer()

        slice_1 = Slice(start=None, step=None)
        slice_2 = Slice(start=None, step=None)
        slice_3 = Slice(stop=None, step=None)
        slice_4 = Slice(start=None, step=None)
        slice_5 = Slice(stop=None, step=None)

        tensor_item_1 = Indexer()
        tensor_item_2 = Indexer()
        tensor_item_3 = Indexer()
        tensor_item_4 = Indexer()
        tensor_item_5 = Indexer()

        self |= shape_model(input=IOKey("input", value=input))
        self |= scalar_item(input=shape_model.output, index=0)

        # Forget gate processes.
        self |= slice_1(stop=scalar_item.output)
        self |= tensor_item_1(input="prev_cell", index=slice_1.output)

        self |= slice_2(stop=scalar_item.output)
        self |= tensor_item_2(input="prev_hidden", index=slice_2.output)

        body_kwargs: dict[str, ConnectionType] = {
            key: IOKey(key, value=factory_inputs.get(key, TBD))
            for key in cell_body.input_keys
            if key[0] != "$"
        }
        body_kwargs["prev_cell"] = tensor_item_1.output
        body_kwargs["prev_hidden"] = tensor_item_2.output

        self |= cell_body(**body_kwargs)

        self |= slice_3(start=scalar_item.output)
        self |= tensor_item_3(
            input=cell_body.output, index=slice_3.output, output=IOKey(name="hidden")
        )

        self |= slice_4(stop=scalar_item.output)
        self |= tensor_item_4(
            input=cell_body.output, index=slice_4.output, output=IOKey(name="cell")
        )

        # Slice complement process.
        self |= slice_5(start=scalar_item.output)
        self |= tensor_item_5(
            input="prev_hidden",
            index=slice_5.output,
            output=IOKey(name="hidden_compl"),
        )
        # Final output.
        self |= Linear()(
            input="hidden",
            weight=IOKey("w_out", value=w_out),
            bias=IOKey("bias_out", value=bias_out),
            output=IOKey(name="output"),
        )
        shapes: dict[str, ShapeTemplateType] = {
            "input": ["N", 1, "d_in"],
            "prev_hidden": ["M", 1, "d_hid"],
            "prev_cell": ["M", 1, "d_hid"],
            "w_i": ["d_hid", "d_sum"],
            "w_f": ["d_hid", "d_sum"],
            "w_c": ["d_hid", "d_sum"],
            "w_o": ["d_hid", "d_sum"],
            "w_out": ["d_out", "d_hid"],
            "bias_f": ["d_hid"],
            "bias_i": ["d_hid"],
            "bias_c": ["d_hid"],
            "bias_o": ["d_hid"],
            "bias_out": ["d_out"],
            "hidden": ["N", 1, "d_hid"],
            "cell": ["N", 1, "d_hid"],
        }

        self._set_shapes(shapes)
        self.set_cin("input", safe=False)
        self.set_cout("output")
        self._freeze()

    def __call__(  # type: ignore[override]
        self,
        input: ConnectionType = NOT_GIVEN,
        prev_hidden: ConnectionType = NOT_GIVEN,
        prev_cell: ConnectionType = NOT_GIVEN,
        w_i: ConnectionType = NOT_GIVEN,
        w_f: ConnectionType = NOT_GIVEN,
        w_c: ConnectionType = NOT_GIVEN,
        w_o: ConnectionType = NOT_GIVEN,
        w_out: ConnectionType = NOT_GIVEN,
        bias_f: ConnectionType = NOT_GIVEN,
        bias_i: ConnectionType = NOT_GIVEN,
        bias_c: ConnectionType = NOT_GIVEN,
        bias_o: ConnectionType = NOT_GIVEN,
        bias_out: ConnectionType = NOT_GIVEN,
        hidden: ConnectionType = NOT_GIVEN,
        cell: ConnectionType = NOT_GIVEN,
        hidden_compl: ConnectionType = NOT_GIVEN,
        output: ConnectionType = NOT_GIVEN,
    ) -> ExtendInfo:
        return super(Cell, self).__call__(
            input=input,
            prev_hidden=prev_hidden,
            prev_cell=prev_cell,
            w_i=w_i,
            w_f=w_f,
            w_c=w_c,
            w_o=w_o,
            w_out=w_out,
            bias_f=bias_f,
            bias_i=bias_i,
            bias_c=bias_c,
            bias_o=bias_o,
            bias_out=bias_out,
            hidden=hidden,
            cell=cell,
            hidden_compl=hidden_compl,
            output=output,
        )


class LSTMCellBody(Model):
    input: Connection
    prev_hidden: Connection
    prev_cell: Connection
    w_i: Connection
    w_f: Connection
    w_c: Connection
    w_o: Connection
    bias_f: Connection
    bias_i: Connection
    bias_c: Connection
    bias_o: Connection
    output: Connection

    def __init__(
        self,
        input: Tensor[int | float | bool] | ToBeDetermined = TBD,
        prev_hidden: Tensor[int | float | bool] | ToBeDetermined = TBD,
        prev_cell: Tensor[int | float | bool] | ToBeDetermined = TBD,
        w_i: Tensor[int | float | bool] | ToBeDetermined = TBD,
        w_f: Tensor[int | float | bool] | ToBeDetermined = TBD,
        w_c: Tensor[int | float | bool] | ToBeDetermined = TBD,
        w_o: Tensor[int | float | bool] | ToBeDetermined = TBD,
        bias_f: Tensor[int | float | bool] | ToBeDetermined = TBD,
        bias_i: Tensor[int | float | bool] | ToBeDetermined = TBD,
        bias_c: Tensor[int | float | bool] | ToBeDetermined = TBD,
        bias_o: Tensor[int | float | bool] | ToBeDetermined = TBD,
        *,
        name: str | None = None,
    ) -> None:
        super().__init__(name=name)

        matrix_concat_model = Concat(n=2, axis=-1)
        forward_lin = Linear()
        sigmoid_model_1 = Sigmoid()
        mult_model_1 = Multiply()
        input_lin = Linear()
        sigmoid_model_2 = Sigmoid()
        cell_lin = Linear()
        tanh_model_1 = Tanh()
        mult_model_2 = Multiply()
        sum_model_4 = Add()
        tanh_model_2 = Tanh()
        out_gate_lin = Linear()
        sigmoid_model_3 = Sigmoid()
        mult_model_3 = Multiply()

        self |= matrix_concat_model(
            input1=IOKey("input", value=input),
            input2=IOKey("prev_hidden", value=prev_hidden),
        )
        self |= forward_lin(
            input=matrix_concat_model.output,
            weight=IOKey("w_f", value=w_f),
            bias=IOKey("bias_f", value=bias_f),
        )
        self |= sigmoid_model_1(input=forward_lin.output)
        self |= mult_model_1(
            left=IOKey("prev_cell", value=prev_cell), right=sigmoid_model_1.output
        )
        # Input gate processes.
        self |= input_lin(
            input=matrix_concat_model.output,
            weight=IOKey("w_i", value=w_i),
            bias=IOKey("bias_i", value=bias_i),
        )
        self |= sigmoid_model_2(input=input_lin.output)
        # Cell state gate processes.
        self |= cell_lin(
            input=matrix_concat_model.output,
            weight=IOKey("w_c", value=w_c),
            bias=IOKey("bias_c", value=bias_c),
        )
        self |= tanh_model_1(input=cell_lin.output)
        # Input-cell gate multiplication.
        self |= mult_model_2(left=sigmoid_model_2.output, right=tanh_model_1.output)
        # Addition to cell state.
        self |= sum_model_4(left=mult_model_1.output, right=mult_model_2.output)
        # Cell state to hidden state info.
        self |= tanh_model_2(input=sum_model_4.output)
        # Output gate process.
        self |= out_gate_lin(
            input=matrix_concat_model.output,
            weight=IOKey("w_o", value=w_o),
            bias=IOKey("bias_o", value=bias_o),
        )
        self |= sigmoid_model_3(input=out_gate_lin.output)
        # Final hidden state.
        self |= mult_model_3(left=tanh_model_2.output, right=sigmoid_model_3.output)
        self |= Concat(n=2, axis=0)(
            input1=sum_model_4.output,
            input2=mult_model_3.output,
            output=IOKey(name="output"),
        )
        shapes: dict[str, ShapeTemplateType] = {
            "input": ["N", 1, "d_in"],
            "prev_hidden": ["N", 1, "d_hid"],
            "prev_cell": ["N", 1, "d_hid"],
            "w_i": ["d_hid", "d_sum"],
            "w_f": ["d_hid", "d_sum"],
            "w_c": ["d_hid", "d_sum"],
            "w_o": ["d_hid", "d_sum"],
            "bias_f": ["d_hid"],
            "bias_i": ["d_hid"],
            "bias_c": ["d_hid"],
            "bias_o": ["d_hid"],
        }

        self._set_shapes(shapes)
        self._freeze()

    def __call__(  # type: ignore[override]
        self,
        input: ConnectionType = NOT_GIVEN,
        prev_hidden: ConnectionType = NOT_GIVEN,
        prev_cell: ConnectionType = NOT_GIVEN,
        w_i: ConnectionType = NOT_GIVEN,
        w_f: ConnectionType = NOT_GIVEN,
        w_c: ConnectionType = NOT_GIVEN,
        w_o: ConnectionType = NOT_GIVEN,
        bias_f: ConnectionType = NOT_GIVEN,
        bias_i: ConnectionType = NOT_GIVEN,
        bias_c: ConnectionType = NOT_GIVEN,
        bias_o: ConnectionType = NOT_GIVEN,
        output: ConnectionType = NOT_GIVEN,
    ) -> ExtendInfo:
        return super().__call__(
            input=input,
            prev_hidden=prev_hidden,
            prev_cell=prev_cell,
            w_i=w_i,
            w_f=w_f,
            w_c=w_c,
            w_o=w_o,
            bias_f=bias_f,
            bias_i=bias_i,
            bias_c=bias_c,
            bias_o=bias_o,
            output=output,
        )


class RNN(Model):
    def __init__(
        self,
        cell_type: Cell,
        *,
        name: str | None = None,
        # **kwargs: Tensor[int | float | bool] | MainValueType,
    ) -> None:
        self.cell_type = cell_type
        super().__init__(name=name)
        # self.set_values(**kwargs)

    def __call__(self, **kwargs: ConnectionType) -> ExtendInfo:
        raise NotImplementedError("__call__ method not implemented!")


class OneToMany(RNN):
    input: Connection

    def __init__(
        self,
        cell_type: Cell,
        max_sequence_length: int,
        teacher_forcing: bool = False,
        input: Tensor[int | float | bool] | ToBeDetermined = TBD,
        *,
        name: str | None = None,
        **kwargs: Tensor[int | float | bool] | MainValueType,
    ) -> None:
        super().__init__(cell_type=cell_type, name=name)

        cell = deepcopy(cell_type)
        prev_cell = cell

        shared_keys_kwargs = {
            key: IOKey(key, value=kwargs.get(key, TBD)) for key in cell_type.shared_keys
        }
        output_kwargs = {cell_type.out_key: IOKey(name="output0")}
        input_kwargs: dict[str, ConnectionType] = {"input": IOKey("input", value=input)}
        initial_state_kwargs = {
            f"prev_{key}": IOKey(
                f"initial_{key}", value=kwargs.get(f"initial_{key}", TBD)
            )
            for key in cell_type.state_keys
        }

        self += prev_cell(
            **(input_kwargs | shared_keys_kwargs | output_kwargs | initial_state_kwargs)
        )

        for idx in range(1, max_sequence_length):
            current_cell = deepcopy(cell_type)
            state_keys_kwargs = {
                f"prev_{key}": getattr(prev_cell, key) for key in cell_type.state_keys
            }
            # Create slicing model which filters unnecessary data for
            # current time step.
            shape_model = Shape()
            item_model = Indexer()
            slice_model = Slice(start=None, step=None)
            tensor_item = Indexer()

            self |= shape_model(input=f"target{idx}")
            self |= item_model(input=shape_model.output, index=0)

            # # Create slicing model which filters unnecessary data for
            # # current time step.
            if teacher_forcing:
                # Teacher forcing apporach requires targets of  previous
                # time step as inputs to the current time step.
                slice_input_1 = f"target{idx - 1}"
            else:
                # When not using teacher forcing, simply take outputs
                # of previous time step as inputs to the current time step.
                slice_input_1 = getattr(prev_cell, prev_cell.out_key)

            self |= slice_model(stop=item_model.output)
            self |= tensor_item(input=slice_input_1, index=slice_model.output)

            input_kwargs = {"input": tensor_item.output}
            output_kwargs = {cell_type.out_key: IOKey(name=f"output{idx}")}

            self |= current_cell(
                **(
                    input_kwargs
                    | shared_keys_kwargs
                    | state_keys_kwargs
                    | output_kwargs
                )
            )

            prev_cell = current_cell
        self.set_cin("input")
        self.set_cout(current_cell.output)
        self._freeze()

    def __call__(
        self, input: ConnectionType = NOT_GIVEN, **model_keys: ConnectionType
    ) -> ExtendInfo:
        return super(RNN, self).__call__(input=input, **model_keys)


class OneToManyInference(RNN):
    input: Connection

    def __init__(
        self,
        cell_type: Cell,
        max_sequence_length: int,
        input: Tensor[int | float | bool] | ToBeDetermined = TBD,
        *,
        name: str | None = None,
        **kwargs: Tensor[int | float | bool] | ToBeDetermined,
    ) -> None:
        super().__init__(cell_type=cell_type, name=name)

        cell = deepcopy(cell_type)
        prev_cell = cell

        shared_keys_kwargs = {key: key for key in cell_type.shared_keys}
        output_kwargs = {cell_type.out_key: IOKey(name="output0")}
        input_kwargs: dict[str, ConnectionType] = {"input": IOKey("input", value=input)}
        initial_state_kwargs = {
            f"prev_{key}": IOKey(
                f"initial_{key}", value=kwargs.get(f"initial_{key}", TBD)
            )
            for key in cell_type.state_keys
        }
        self += prev_cell(
            **(input_kwargs | shared_keys_kwargs | output_kwargs | initial_state_kwargs)
        )

        for idx in range(1, max_sequence_length):
            current_cell = deepcopy(cell_type)

            state_keys_kwargs = {
                f"prev_{key}": getattr(prev_cell, key) for key in cell_type.state_keys
            }
            input_kwargs = {"input": prev_cell.output}
            output_kwargs = {cell_type.out_key: IOKey(name=f"output{idx}")}

            self |= current_cell(
                **(
                    input_kwargs
                    | shared_keys_kwargs
                    | state_keys_kwargs
                    | output_kwargs
                )
            )

            prev_cell = current_cell
        self._freeze()

    def __call__(
        self, input: ConnectionType = NOT_GIVEN, **model_keys: ConnectionType
    ) -> ExtendInfo:
        return super(RNN, self).__call__(input=input, **model_keys)


class ManyToOne(RNN):
    hidden_concat: Connection

    def __init__(
        self,
        cell_type: Cell,
        max_sequence_length: int,
        hidden_concat: Tensor[int | float | bool] | ToBeDetermined = TBD,
        *,
        name: str | None = None,
        **kwargs: Tensor[int | float | bool] | ToBeDetermined,
    ) -> None:
        super().__init__(cell_type, name=name)

        prev_cell = deepcopy(cell_type)

        concat_model = Concat(n=max_sequence_length)
        concat_input_kwargs: dict[str, ConnectionType] = {}
        shared_keys_kwargs = {key: key for key in cell_type.shared_keys}
        output_kwargs = {cell_type.out_key: IOKey(name="output0")}
        input_kwargs = {"input": IOKey("input0", value=kwargs.get("input0", TBD))}
        initial_state_kwargs = {
            f"prev_{key}": IOKey(
                f"initial_{key}", value=kwargs.get(f"initial_{key}", TBD)
            )
            for key in cell_type.state_keys
        }

        self |= prev_cell(
            **(input_kwargs | shared_keys_kwargs | output_kwargs | initial_state_kwargs)
        )

        for idx in range(1, max_sequence_length):
            cur_cell = deepcopy(cell_type)
            state_keys_kwargs = {
                f"prev_{key}": getattr(prev_cell, key) for key in cell_type.state_keys
            }
            input_kwargs = {
                "input": IOKey(f"input{idx}", value=kwargs.get(f"input{idx}", TBD))
            }
            output_kwargs = {cell_type.out_key: IOKey(name=f"output{idx}")}

            # For the last cell, include hidden
            self |= cur_cell(
                **(
                    input_kwargs
                    | shared_keys_kwargs
                    | state_keys_kwargs
                    | output_kwargs
                )
            )

            # # For the last cell, include hidden
            if idx < max_sequence_length - 1:
                concat_input_kwargs |= {
                    f"input{max_sequence_length - idx + 1}": cur_cell.hidden_compl
                }

            else:
                concat_input_kwargs |= {
                    "input2": cur_cell.hidden_compl,
                    "input1": cur_cell.hidden,
                }

            prev_cell = cur_cell

        # Add concat model with accumulated hidden states.
        self |= concat_model(
            **concat_input_kwargs,
            output=IOKey(name="hidden_concat", value=hidden_concat),
        )
        self.set_cin("input0")
        self.set_cout("hidden_concat")
        self._freeze()

    def __call__(
        self, hidden_concat: ConnectionType = NOT_GIVEN, **model_keys: ConnectionType
    ) -> ExtendInfo:
        return super(RNN, self).__call__(hidden_concat=hidden_concat, **model_keys)


class EncoderDecoder(Model):
    indices: Connection

    def __init__(
        self,
        cell_type: Cell,
        max_input_sequence_length: int,
        max_target_sequence_length: int,
        teacher_forcing: bool = False,
        indices: Tensor[int | float | bool] | ToBeDetermined = TBD,
        *,
        name: str | None = None,
    ) -> None:
        super().__init__(name=name)

        # Encoder Model
        encoder = ManyToOne(
            cell_type=cell_type, max_sequence_length=max_input_sequence_length
        )

        # Decoder Model
        decoder = OneToMany(
            cell_type=cell_type,
            max_sequence_length=max_target_sequence_length,
            teacher_forcing=teacher_forcing,
        )

        permutation_model = PermuteTensor()

        enc_input_mapping = {key: key for key in encoder.input_keys if "$" not in key}

        dec_input_mapping = {
            key: "decoder_" + key if "target" not in key else key
            for key in decoder.input_keys
            if "$" not in key and key != "initial_hidden"
        }

        dec_output_mapping = {key: IOKey(name=key) for key in decoder.conns.output_keys}

        self |= encoder(**enc_input_mapping)
        self |= permutation_model(
            input=encoder.hidden_concat, indices=IOKey("indices", value=indices)
        )
        self |= decoder(
            initial_hidden=permutation_model.output,
            **(dec_input_mapping | dec_output_mapping),
        )
        self.set_cout(decoder.cout)

        self._freeze()

    def __call__(
        self, indices: ConnectionType = NOT_GIVEN, **model_keys: ConnectionType
    ) -> ExtendInfo:
        return super().__call__(indices=indices, **model_keys)


class EncoderDecoderInference(Model):
    indices: Connection

    def __init__(
        self,
        cell_type: Cell,
        max_input_sequence_length: int,
        max_target_sequence_length: int,
        *,
        name: str | None = None,
    ) -> None:
        super().__init__(name=name)

        # Encoder Model
        encoder = ManyToOne(
            cell_type=cell_type, max_sequence_length=max_input_sequence_length
        )

        # Decoder Model
        decoder = OneToManyInference(
            cell_type=cell_type, max_sequence_length=max_target_sequence_length
        )

        enc_input_mapping = {key: key for key in encoder.input_keys if "$" not in key}

        dec_input_mapping = {
            key: "decoder_" + key if "target" not in key else key
            for key in decoder.input_keys
            if "$" not in key and key != "initial_hidden"
        }

        dec_output_mapping = {key: IOKey(name=key) for key in decoder.conns.output_keys}

        self |= encoder(**enc_input_mapping)
        self |= decoder(
            initial_hidden=encoder.hidden_concat,
            **(dec_input_mapping | dec_output_mapping),
        )
        self.set_cout(decoder.cout)
        self._freeze()

    def __call__(self, **model_keys: ConnectionType) -> ExtendInfo:
        return super().__call__(**model_keys)


class EncoderDistanceMatrix(Model):
    input1: Connection
    input2: Connection
    norm: Connection
    output: Connection

    def __init__(
        self,
        get_final_distance: bool = True,
        robust: bool = True,
        input1: Tensor[int | float | bool] | ToBeDetermined = TBD,
        input2: Tensor[int | float | bool] | ToBeDetermined = TBD,
        *,
        name: str | None = None,
    ) -> None:
        super().__init__(name=name)
        self.factory_args = {"get_final_distance": get_final_distance, "robust": robust}

        dist_model = DistanceMatrix()
        modifier_model = NormModifier()
        input1_key = IOKey("input1", value=input1)
        input2_key = IOKey("input2", value=input2)
        if get_final_distance:
            reciprocal_model = Divide()
            power_model = Power(robust=robust)

            self |= modifier_model(input="norm")
            self |= dist_model(
                left=input1_key, right=input2_key, norm=modifier_model.output
            )
            self |= reciprocal_model(
                numerator=Tensor(1.0), denominator=modifier_model.output
            )
            self |= power_model(
                base=dist_model.output,
                exponent=reciprocal_model.output,
                output=IOKey(name="output"),
            )

        else:
            self |= modifier_model(input="norm")
            self |= dist_model(
                left="input1",
                right="input2",
                norm=modifier_model.output,
                output=IOKey(name="output"),
            )
        self.set_cin("input1", "input2", safe=False)
        self._freeze()

    def __call__(  # type: ignore[override]
        self,
        input1: ConnectionType = NOT_GIVEN,
        input2: ConnectionType = NOT_GIVEN,
        norm: ConnectionType = NOT_GIVEN,
        output: ConnectionType = NOT_GIVEN,
    ) -> ExtendInfo:
        return super().__call__(input1=input1, input2=input2, norm=norm, output=output)


class PolynomialRegression(Model):
    input: Connection
    weight: Connection
    bias: Connection
    output: Connection

    def __init__(
        self,
        degree: int,
        dimension: int | None = None,
        input: Tensor[int | float | bool] | ToBeDetermined = TBD,
        weight: Tensor[int | float | bool] | ToBeDetermined = TBD,
        bias: Tensor[int | float | bool] | ToBeDetermined = TBD,
        *,
        name: str | None = None,
    ) -> None:
        super().__init__(name=name)
        self.factory_args = {"degree": degree, "dimension": dimension}

        linear_model = Linear(dimension=dimension)
        feature_model = PolynomialFeatures(degree=degree)

        self |= feature_model(input=IOKey("input", value=input))
        self |= linear_model(
            input=feature_model.output,
            weight=IOKey("weight", value=weight),
            bias=IOKey("bias", value=bias),
            output=IOKey(name="output"),
        )

        self._freeze()

    def __call__(  # type: ignore[override]
        self,
        input: ConnectionType = NOT_GIVEN,
        weight: ConnectionType = NOT_GIVEN,
        bias: ConnectionType = NOT_GIVEN,
        output: ConnectionType = NOT_GIVEN,
    ) -> ExtendInfo:
        return super().__call__(input=input, weight=weight, bias=bias, output=output)


class MDSCore(Model):
    distances: Connection
    pred_distances: Connection
    norm: Connection
    output: Connection

    requires_norm: bool = True

    def __init__(
        self,
        exact_distances: bool = True,
        robust: bool = True,
        distances: Tensor[int | float | bool] | ToBeDetermined = TBD,
        pred_distances: Tensor[int | float | bool] | ToBeDetermined = TBD,
        norm: Tensor[int | float | bool] | ToBeDetermined = TBD,
        *,
        name: str | None = None,
    ) -> None:
        self.factory_args = {"exact_distances": exact_distances, "robust": robust}
        super().__init__(name=name)

        # Prepare models used in MDS.
        subtract_model = Subtract()
        abs_model = Absolute()
        norm_model = NormModifier()
        power_model_1 = Power(robust=robust)
        power_model_2 = Power(robust=robust)
        power_model_3 = Power(robust=robust)
        power_model_4 = Power(robust=robust)
        sum_model_1 = Sum()
        sum_model_2 = Sum()
        reciprocal_model_1 = StableReciprocal()
        reciprocal_model_2 = StableReciprocal()
        mult_model = Multiply()

        if exact_distances:
            self |= norm_model(input=IOKey("norm", value=norm))
            self |= reciprocal_model_1(input=norm_model.output)
            self |= power_model_4(
                base=IOKey("pred_distances", value=pred_distances),
                exponent=reciprocal_model_1.output,
            )
            self |= subtract_model(
                left=IOKey("distances", value=distances), right=power_model_4.output
            )
            self |= abs_model(input=subtract_model.output)
            self |= power_model_1(base=abs_model.output, exponent=norm_model.output)
            self |= sum_model_1(input=power_model_1.output)
            self |= power_model_2(base=self.distances, exponent=norm_model.output)
            self |= sum_model_2(input=power_model_2.output)
            self |= reciprocal_model_2(input=sum_model_2.output)
            self |= mult_model(left=sum_model_1.output, right=reciprocal_model_2.output)
            self |= power_model_3(
                base=mult_model.output,
                exponent=reciprocal_model_1.output,
                output=IOKey(name="output"),
            )

        else:
            self |= norm_model(input="norm")
            self |= reciprocal_model_1(input=norm_model.output)
            self |= power_model_1(base="distances", exponent=reciprocal_model_1.output)
            self |= power_model_4(
                base="pred_distances", exponent=reciprocal_model_1.output
            )
            self |= subtract_model(
                left=power_model_1.output, right=power_model_4.output
            )
            self |= abs_model(input=subtract_model.output)
            self |= power_model_2(base=abs_model.output, exponent=norm_model.output)
            self |= sum_model_1(input=power_model_2.output)
            self |= sum_model_2(input=self.distances)
            self |= reciprocal_model_2(input=sum_model_2.output)
            self |= mult_model(left=sum_model_1.output, right=reciprocal_model_2.output)
            self |= power_model_3(
                base=mult_model.output,
                exponent=reciprocal_model_1.output,
                output=IOKey(name="output"),
            )

        self._set_shapes({"distances": ["N", "N"], "pred_distances": ["N", "N"]})
        self._freeze()

    def __call__(  # type: ignore[override]
        self,
        distances: ConnectionType = NOT_GIVEN,
        pred_distances: ConnectionType = NOT_GIVEN,
        norm: ConnectionType = NOT_GIVEN,
        output: ConnectionType = NOT_GIVEN,
    ) -> ExtendInfo:
        return super().__call__(
            distances=distances,
            pred_distances=pred_distances,
            norm=norm,
            output=output,
        )


class TSNECore(Model):
    distances: Connection
    pred_distances: Connection
    p_joint: Connection
    output: Connection

    requires_norm: bool = False

    def __init__(
        self,
        exact_distances: bool = True,
        calculate_p_joint: bool = False,
        perplexity: float = 20.0,
        distances: Tensor[int | float | bool] | ToBeDetermined = TBD,
        pred_distances: Tensor[int | float | bool] | ToBeDetermined = TBD,
        p_joint: Tensor[int | float | bool] | ToBeDetermined = TBD,
        *,
        name: str | None = None,
    ) -> None:
        super().__init__(name=name)
        self.factory_args = {
            "exact_distances": exact_distances,
            "perplexity": perplexity,
        }

        p_joint_model = TsnePJoint()
        divide_model_1 = Divide()
        divide_model_2 = Divide()
        sum_model_1 = Add()
        sum_model_2 = Sum()
        sum_model_3 = Sum()
        size_model = Size(dim=0)
        zero_diagonal_model = EyeComplement()
        mult_model = Multiply()
        kl_divergence_model = KLDivergence()

        dist_key = IOKey("distances", value=distances)
        pred_dist_key = IOKey("pred_distances", value=pred_distances)
        # Always process with squared distances in TSNE calculations.
        if exact_distances:
            square_model = Square()
            self |= square_model(input=dist_key)
            if calculate_p_joint:
                self |= p_joint_model(
                    squared_distances=square_model.output, target_perplexity=perplexity
                )
        else:
            if calculate_p_joint:
                self |= p_joint_model(
                    squared_distances=dist_key, target_perplexity=perplexity
                )
        self |= sum_model_1(left=1.0, right=pred_dist_key)
        self |= divide_model_1(numerator=1.0, denominator=sum_model_1.output)
        self |= size_model(input=dist_key)
        self |= zero_diagonal_model(N=size_model.output)
        self |= mult_model(left=divide_model_1.output, right=zero_diagonal_model.output)
        self |= sum_model_2(input=mult_model.output)
        self |= divide_model_2(
            numerator=mult_model.output, denominator=sum_model_2.output
        )
        self |= kl_divergence_model(
            input=divide_model_2.output,
            target=p_joint_model.output
            if calculate_p_joint
            else IOKey("p_joint", value=p_joint),
        )
        self |= sum_model_3(
            input=kl_divergence_model.output, output=IOKey(name="output")
        )

        self._set_shapes({"distances": ["N", "N"], "pred_distances": ["N", "N"]})
        self.set_cin("distances", safe=False)
        self.set_cout("output")
        self._freeze()

    def __call__(  # type: ignore[override]
        self,
        distances: ConnectionType = NOT_GIVEN,
        pred_distances: ConnectionType = NOT_GIVEN,
        p_joint: ConnectionType = NOT_GIVEN,
        output: ConnectionType = NOT_GIVEN,
    ) -> ExtendInfo:
        kwargs = {
            "distances": distances,
            "pred_distances": pred_distances,
            "output": output,
        }

        if "p_joint" in self.input_keys:
            kwargs["p_joint"] = p_joint
        elif p_joint != NOT_GIVEN:
            raise ValueError("p_joint is only required when calculate_p_joint is True!")

        return super().__call__(**kwargs)


class DistanceEncoder(Model):
    input: Connection
    coords: Connection
    norm: Connection
    predicted_coords: Connection
    output: Connection

    ephemeral: bool = True

    def __init__(
        self,
        base_model: MDSCore | TSNECore,
        input_type: str = "distances",
        input: Tensor[int | float | bool] | ToBeDetermined = TBD,
        coords: Tensor[int | float | bool] | ToBeDetermined = TBD,
        norm: Tensor[int | float | bool] | ToBeDetermined = TBD,
        predicted_coords: Tensor[int | float | bool] | ToBeDetermined = TBD,
        *,
        name: str | None = None,
    ) -> None:
        super().__init__(name=name)
        self.factory_args = {"base_model": base_model, "input_type": input_type}

        assert input_type in ["distances", "powered_distances", "points"]

        coords_distance_matrix = EncoderDistanceMatrix(get_final_distance=False)
        buffer_model = Buffer()

        # NOTE: We should assert a standard naming for inputs to
        #  the base model (i.e. "distances", "pred_distances")
        if input_type == "points":
            input_distance_matrix = EncoderDistanceMatrix(get_final_distance=False)
            self |= input_distance_matrix(
                input1=IOKey("input", value=input),
                input2="input",
                norm=IOKey("norm", value=norm),
            )
            self |= coords_distance_matrix(
                input1=IOKey("coords", value=coords), input2="coords", norm="norm"
            )

            base_kwargs: dict[str, ConnectionType] = {
                "distances": input_distance_matrix.output,
                "pred_distances": coords_distance_matrix.output,
                "output": IOKey(name="output"),
            }
            # Create inputs taking "requires_norm" attribute of base model class.
            if base_model.requires_norm:
                base_kwargs["norm"] = "norm"

            for key in base_model.input_keys:
                con = base_model.conns.get_connection(key)
                assert con is not None
                if key not in base_kwargs and not con.is_key_autogenerated:
                    base_kwargs[key] = key

            self |= base_model(**base_kwargs)
            self |= buffer_model(
                input=self.coords,
                output=IOKey(name="predicted_coords", value=predicted_coords),
            )

        else:
            self |= coords_distance_matrix(
                input1="coords", input2="coords", norm="norm"
            )

            # Create inputs taking "requires_norm" attribute of base model class.
            base_kwargs = {
                "distances": "input",
                "pred_distances": coords_distance_matrix.output,
                "output": IOKey(name="output"),
            }
            if base_model.requires_norm:
                base_kwargs["norm"] = "norm"

            self |= base_model(**base_kwargs)
            self |= buffer_model(
                input=self.coords, output=IOKey(name="predicted_coords")
            )

        self._freeze()
        # self._set_shapes(trace=False,
        #     input = ["N", "M"], # NOTE: Here "M" denotes input dim or
        #     sample size ("N") depending on input_type.
        #     coords = ["N", "d"]
        # )

    def __call__(  # type: ignore[override]
        self,
        input: ConnectionType = NOT_GIVEN,
        coords: ConnectionType = NOT_GIVEN,
        norm: ConnectionType = NOT_GIVEN,
        predicted_coords: ConnectionType = NOT_GIVEN,
        output: ConnectionType = NOT_GIVEN,
    ) -> ExtendInfo:
        kwargs = {
            "coords": coords,
            "norm": norm,
            "predicted_coords": predicted_coords,
            "output": output,
        }
        if "input" in self.input_keys:
            kwargs["input"] = input
        elif coords != NOT_GIVEN:
            raise ValueError("coords is only required when input_type is 'points'!")

        return super().__call__(**kwargs)


class MDS(DistanceEncoder):
    input: Connection
    coords: Connection
    norm: Connection
    predicted_coords: Connection
    output: Connection

    def __init__(
        self,
        prediction_dim: int,
        input_type: str = "distances",
        input: Tensor[int | float | bool] | ToBeDetermined = TBD,
        coords: Tensor[int | float | bool] | ToBeDetermined = TBD,
        norm: Tensor[int | float | bool] | ToBeDetermined = TBD,
        predicted_coords: Tensor[int | float | bool] | ToBeDetermined = TBD,
        *,
        name: str | None = None,
    ) -> None:
        assert input_type in ["distances", "powered_distances", "points"]
        base_model = MDSCore(exact_distances=(input_type == "distances"))
        super().__init__(
            base_model=base_model,
            input_type=input_type,
            name=name,
            input=input,
            coords=coords,
            norm=norm,
            predicted_coords=predicted_coords,
        )
        self.factory_args = {"prediction_dim": prediction_dim, "input_type": input_type}
        self._set_shapes({"coords": [None, prediction_dim]})
        self._freeze()

    def __call__(  # type: ignore[override]
        self,
        input: ConnectionType = NOT_GIVEN,
        coords: ConnectionType = NOT_GIVEN,
        norm: ConnectionType = NOT_GIVEN,
        predicted_coords: ConnectionType = NOT_GIVEN,
        output: ConnectionType = NOT_GIVEN,
    ) -> ExtendInfo:
        kwargs = {
            "input": input,
            "norm": norm,
            "predicted_coords": predicted_coords,
            "output": output,
        }

        if "coords" in self.input_keys:
            kwargs["coords"] = coords
        elif coords != NOT_GIVEN:
            raise ValueError("coords is only required when input_type is 'points'!")

        return super().__call__(**kwargs)


class TSNE(DistanceEncoder):
    input: Connection
    norm: Connection
    predicted_coords: Connection
    output: Connection

    # TODO: TSNE norm is always 2. Should we handle this automatically?
    def __init__(
        self,
        prediction_dim: int,
        input_type: str = "distances",
        preplexity: float = 20.0,
        calculate_p_joint: bool = False,
        input: Tensor[int | float | bool] | ToBeDetermined = TBD,
        norm: Tensor[int | float | bool] | ToBeDetermined = TBD,
        predicted_coords: Tensor[int | float | bool] | ToBeDetermined = TBD,
        *,
        name: str | None = None,
    ) -> None:
        assert input_type in ["distances", "powered_distances", "points"]
        base_model = TSNECore(
            calculate_p_joint=calculate_p_joint,
            perplexity=preplexity,
            exact_distances=(input_type == "distances"),
        )
        super().__init__(
            base_model=base_model,
            input_type=input_type,
            name=name,
            input=input,
            norm=norm,
            predicted_coords=predicted_coords,
        )
        self.factory_args = {
            "prediction_dim": prediction_dim,
            "input_type": input_type,
            "preplexity": preplexity,
        }

        self._set_shapes({"coords": [None, prediction_dim]})
        self._freeze()

    def __call__(  # type: ignore[override]
        self,
        input: ConnectionType = NOT_GIVEN,
        norm: ConnectionType = NOT_GIVEN,
        predicted_coords: ConnectionType = NOT_GIVEN,
        output: ConnectionType = NOT_GIVEN,
    ) -> ExtendInfo:
        return super().__call__(
            input=input,
            norm=norm,
            predicted_coords=predicted_coords,
            output=output,
        )


class GaussProcessRegressionCore(Model):
    label: Connection
    s: Connection
    k: Connection
    k_star: Connection
    mu: Connection
    loss: Connection
    prediction: Connection
    confidence: Connection

    def __init__(
        self,
        s: Tensor[int | float | bool] | ToBeDetermined = TBD,
        k: Tensor[int | float | bool] | ToBeDetermined = TBD,
        k_star: Tensor[int | float | bool] | ToBeDetermined = TBD,
        mu: Tensor[int | float | bool] | ToBeDetermined = TBD,
        label: Tensor[int | float | bool] | ToBeDetermined = TBD,
        loss: Tensor[int | float | bool] | ToBeDetermined = TBD,
        prediction: Tensor[int | float | bool] | ToBeDetermined = TBD,
        confidence: Tensor[int | float | bool] | ToBeDetermined = TBD,
        *,
        name: str | None = None,
    ) -> None:
        super().__init__(name=name)

        # Prepare models used in GPR.
        size_model = Size(dim=0)
        K_term_eye_model = Eye()
        K_term_mult_model = Multiply()
        K_term_model = Add()
        L_term_model = Cholesky()
        label_mu_diff_model = Subtract()
        alpha_model = GPRAlpha()
        gprloss_model = GPRLoss()
        pred_t_model = Transpose()
        pred_dot_model = MatrixMultiply()
        pred_model = Add()
        conf_v_outer_model = GPRVOuter()
        conf_sub_model = Subtract()
        conf_abs_model = Absolute()
        conf_diag_model = TransposedDiagonal()
        conf_model = Add()

        self |= size_model(input=IOKey("k", value=k))
        self += K_term_eye_model(N=size_model.output)
        self += K_term_mult_model(
            left=IOKey("s", value=s), right=K_term_eye_model.output
        )
        self += K_term_model(left=self.k, right=K_term_mult_model.output)
        self += L_term_model(input=K_term_model.output)
        self += label_mu_diff_model(
            left=IOKey("label", value=label), right=IOKey("mu", value=mu)
        )
        self += alpha_model(
            label_mu_diff=label_mu_diff_model.output,
            L=L_term_model.output,
            K_term=K_term_model.output,
        )
        # Loss Model.
        self += gprloss_model(
            labels=self.label,
            mu=self.mu,
            L=L_term_model.output,
            K_term=K_term_model.output,
            alpha=alpha_model.output,
            output=IOKey(name="loss", value=loss),
        )
        # Prediction Pipeline.
        self += pred_t_model(input=self.k)
        self += pred_dot_model(left=pred_t_model.output, right=alpha_model.output)
        self += pred_model(
            left=self.mu,
            right=pred_dot_model.output,
            output=IOKey(name="prediction", value=prediction),
        )
        # Confidence Pipeline.
        self += conf_v_outer_model(
            K=self.k, L=L_term_model.output, K_term=K_term_model.output
        )
        self += conf_sub_model(
            left=IOKey("k_star", value=k_star), right=conf_v_outer_model.output
        )
        self += conf_diag_model(input=conf_sub_model.output)
        self += conf_abs_model(input=conf_diag_model.output)
        self += conf_model(
            left=self.s,
            right=conf_abs_model.output,
            output=IOKey(name="confidence", value=confidence),
        )

        self.set_cout(pred_model.output)
        shapes: dict[str, ShapeTemplateType] = {
            "label": ["N", 1],
            "s": [1],
            "k": ["N", "M"],
            "k_star": ["N", "M_test"],
            "mu": ["N", 1],
            "loss": [1],
            "prediction": ["N", 1],
            "confidence": ["N", 1],
        }

        self._set_shapes(shapes)
        self._freeze()

    def __call__(  # type: ignore[override]
        self,
        label: ConnectionType = NOT_GIVEN,
        s: ConnectionType = NOT_GIVEN,
        k: ConnectionType = NOT_GIVEN,
        k_star: ConnectionType = NOT_GIVEN,
        mu: ConnectionType = NOT_GIVEN,
        loss: ConnectionType = NOT_GIVEN,
        prediction: ConnectionType = NOT_GIVEN,
        confidence: ConnectionType = NOT_GIVEN,
    ) -> ExtendInfo:
        return super().__call__(
            label=label,
            s=s,
            k=k,
            k_star=k_star,
            mu=mu,
            loss=loss,
            prediction=prediction,
            confidence=confidence,
        )


class GPRLoss(Model):
    labels: Connection
    mu: Connection
    L: Connection
    K_term: Connection
    alpha: Connection
    output: Connection

    def __init__(
        self,
        robust: bool = False,
        labels: Tensor[int | float | bool] | ToBeDetermined = TBD,
        mu: Tensor[int | float | bool] | ToBeDetermined = TBD,
        L: Tensor[int | float | bool] | ToBeDetermined = TBD,
        K_term: Tensor[int | float | bool] | ToBeDetermined = TBD,
        alpha: Tensor[int | float | bool] | ToBeDetermined = TBD,
        *,
        name: str | None = None,
    ) -> None:
        super().__init__(name=name)
        self.factory_args = {"robust": robust}

        diff_model = Subtract()
        transpose_model = Transpose()
        dot_model = MatrixMultiply()
        squeeze_model = Squeeze()
        mult_model = Multiply()
        mult_model_2 = Multiply()
        eig_model = Eigvalsh()
        log_model = Log(robust=robust)
        sum_reduce_model = Sum()
        length_model = Length()
        sum_model_1 = Add()

        self += diff_model(
            left=IOKey("labels", value=labels), right=IOKey("mu", value=mu)
        )
        self += transpose_model(input=diff_model.output)
        self += dot_model(
            left=transpose_model.output, right=IOKey("alpha", value=alpha)
        )
        self += squeeze_model(input=dot_model.output)
        self += mult_model(left=squeeze_model.output, right=0.5)
        self += eig_model(K_term=IOKey("K_term", value=K_term), L=IOKey("L", value=L))
        self += log_model(input=eig_model.output)
        self += sum_reduce_model(input=log_model.output)
        self += length_model(input=self.labels)
        self += mult_model_2(left=length_model.output, right=math.log(2 * math.pi) / 2)
        self += sum_model_1(left=mult_model.output, right=sum_reduce_model.output)
        self += Add()(
            left=sum_model_1.output,
            right=mult_model_2.output,
            output=IOKey(name="output"),
        )

        shapes: dict[str, ShapeTemplateType] = {
            "labels": ["N", 1],
            "mu": ["N", 1],
            "L": ["N", "N"],
            "K_term": ["N", "N"],
            "alpha": ["N", 1],
            "output": [1],
        }

        self._set_shapes(shapes)
        self._freeze()

    def __call__(  # type: ignore[override]
        self,
        labels: ConnectionType = NOT_GIVEN,
        mu: ConnectionType = NOT_GIVEN,
        L: ConnectionType = NOT_GIVEN,
        K_term: ConnectionType = NOT_GIVEN,
        alpha: ConnectionType = NOT_GIVEN,
        output: ConnectionType = NOT_GIVEN,
    ) -> ExtendInfo:
        return super().__call__(
            labels=labels,
            mu=mu,
            L=L,
            K_term=K_term,
            alpha=alpha,
            output=output,
        )


class Metric(Model):
    pred: Connection
    label: Connection
    output: Connection
    pred_formatted: Connection
    label_formatted: Connection
    label_argmax: Connection
    pred_argmax: Connection
    greater_out: Connection
    pred_comp: Connection

    def __init__(
        self,
        threshold: float | None = None,
        is_binary: bool = False,
        is_pred_one_hot: bool = True,
        is_label_one_hot: bool = True,
        pred: Tensor[int | float | bool] | ToBeDetermined = TBD,
        label: Tensor[int | float | bool] | ToBeDetermined = TBD,
        *,
        name: str | None = None,
    ) -> None:
        super().__init__(name=name)
        self.factory_args = {"threshold": threshold}

        assert (
            not is_binary or threshold is not None
        ), "Probs must be False if threshold is not None"

        pred_key: IOKey | Connection = IOKey(name="pred", value=pred)
        label_key: IOKey | Connection = IOKey(name="label", value=label)

        if is_label_one_hot:
            self += ArgMax(axis=-1)(label_key, output="label_argmax")
            label_key = self.label_argmax

        if is_binary and is_pred_one_hot:
            self |= ArgMax(axis=-1)(pred_key, output="pred_argmax")
            pred_key = self.pred_argmax
        elif is_binary and not is_pred_one_hot:
            self |= Greater()(left=pred_key, right=threshold, output="greater_out")
            self |= Where()(
                cond="greater_out",
                input1=Tensor(1),
                input2=Tensor(0),
                output="pred_comp",
            )
            pred_key = self.pred_comp
        elif is_pred_one_hot:
            self |= ArgMax(axis=-1)(pred_key, output="pred_argmax")
            pred_key = self.pred_argmax

        result = pred_key - label_key
        self |= Buffer()(input=pred_key, output=IOKey("pred_formatted"))
        self |= Buffer()(input=label_key, output=IOKey("label_formatted"))
        self |= Buffer()(input=result, output=IOKey("output"))

        self.set_cin(self.pred)
        self._freeze()

    def __call__(  # type: ignore[override]
        self,
        pred: ConnectionType = NOT_GIVEN,
        label: ConnectionType = NOT_GIVEN,
        output: ConnectionType = NOT_GIVEN,
        pred_formatted: ConnectionType = NOT_GIVEN,
        label_formatted: ConnectionType = NOT_GIVEN,
    ) -> ExtendInfo:
        return super().__call__(
            pred=pred,
            label=label,
            output=output,
            pred_formatted=pred_formatted,
            label_formatted=label_formatted,
        )


class Accuracy(Model):
    pred: Connection
    label: Connection
    output: Connection
    metric_out: Connection
    pred_formatted: Connection
    label_formatted: Connection

    def __init__(
        self,
        threshold: float | None = None,
        is_binary: bool = False,
        is_pred_one_hot: bool = True,
        is_label_one_hot: bool = True,
        pred: Tensor[int | float | bool] | ToBeDetermined = TBD,
        label: Tensor[int | float | bool] | ToBeDetermined = TBD,
        *,
        name: str | None = None,
    ) -> None:
        super().__init__(name=name)
        self |= Metric(
            threshold=threshold,
            is_binary=is_binary,
            is_pred_one_hot=is_pred_one_hot,
            is_label_one_hot=is_label_one_hot,
        )(
            IOKey("pred", value=pred),
            IOKey("label", value=label),
            "metric_out",
            "pred_formatted",
            "label_formatted",
        )

        true_predictions = self.metric_out == 0
        n_prediction = self.label_formatted.shape[0]

        self |= Sum()(input=true_predictions, output="n_true_predictions")
        self |= Divide()(
            numerator="n_true_predictions",
            denominator=n_prediction.tensor(),
            output=IOKey(name="output"),
        )
        self.set_cin(self.pred)

    def __call__(  # type: ignore[override]
        self,
        pred: ConnectionType = NOT_GIVEN,
        label: ConnectionType = NOT_GIVEN,
        output: ConnectionType = NOT_GIVEN,
    ) -> ExtendInfo:
        return super().__call__(
            pred=pred,
            label=label,
            output=output,
        )


class Precision(Model):
    pred: Connection
    label: Connection
    output: Connection
    metric_out: Connection
    pred_formatted: Connection
    label_formatted: Connection
    n_true_positive: Connection
    n_false_positive: Connection
    n_classes: Connection

    def __init__(
        self,
        average: str = "micro",
        n_classes: int | None = None,
        threshold: float | None = None,
        is_binary: bool = False,
        is_pred_one_hot: bool = True,
        is_label_one_hot: bool = True,
        pred: Tensor[int | float | bool] | ToBeDetermined = TBD,
        label: Tensor[int | float | bool] | ToBeDetermined = TBD,
        *,
        name: str | None = None,
    ) -> None:
        super().__init__(name=name)
        self.factory_args = {"threshold": threshold}

        assert average in [
            "micro",
            "macro",
            "weighted",
        ], "average must be one of ['micro', 'macro', 'weighted']"
        # assert (
        #     average not in ["weighted", "macro"] or n_classes is not None
        # ), "n_classes must be provided if average is 'weighted' or 'macro'"

        self |= Metric(
            threshold=threshold,
            is_binary=is_binary,
            is_pred_one_hot=is_pred_one_hot,
            is_label_one_hot=is_label_one_hot,
        )(
            IOKey("pred", value=pred),
            IOKey("label", value=label),
            "metric_out",
            "pred_formatted",
            "label_formatted",
        )

        if average == "micro":
            true_positive = self.metric_out == Tensor(0)
            false_positive = self.metric_out != Tensor(0)
            self |= Sum()(input=true_positive, output="n_true_positive")
            self |= Sum()(input=false_positive, output="n_false_positive")

            self |= Buffer()(
                input=self.n_true_positive
                / (self.n_true_positive + self.n_false_positive),
                output=IOKey(name="output"),
            )

        if average == "macro":
            sum_precision = None
            assert (
                n_classes is not None
            ), "n_classes must be provided if average is or 'macro'"
            for idx in range(n_classes):
                class_idxs = self.label_formatted == Tensor(idx)
                true_positive = (self.metric_out == Tensor(0)) & class_idxs
                false_positive = (self.pred_formatted == Tensor(idx)) & ~class_idxs

                self |= Sum()(input=true_positive, output=f"true_positive_{idx}")
                self |= Sum()(input=false_positive, output=f"false_positive_{idx}")
                denominator = getattr(self, f"true_positive_{idx}") + getattr(
                    self, f"false_positive_{idx}"
                )
                self |= Where()(
                    denominator == Tensor(0),
                    Tensor(1),
                    denominator,
                    f"denominator_{idx}",
                )
                self |= Divide()(
                    # numerator=getattr(self, f"true_positive_{idx}"),
                    numerator=f"true_positive_{idx}",
                    denominator=getattr(self, f"denominator_{idx}"),
                    output=f"precision_{idx}",
                )

                if sum_precision is None:
                    sum_precision = getattr(self, f"precision_{idx}")
                else:
                    sum_precision += getattr(self, f"precision_{idx}")

            self |= Unique()(input=self.label_formatted, output="n_classes")

            self |= Divide()(
                numerator=sum_precision,
                denominator=self.n_classes.shape[0].tensor(),
                output=IOKey(name="output"),
            )

        elif average == "weighted":
            precision = None
            n_element = self.label_formatted.shape[0]
            assert (
                n_classes is not None
            ), "n_classes must be provided if average is or 'weighted'"
            for idx in range(n_classes):
                class_idxs = self.label_formatted == Tensor(idx)
                true_positive = (self.metric_out == Tensor(0)) & class_idxs
                false_positive = (self.pred_formatted == Tensor(idx)) & ~class_idxs
                self |= Sum()(input=class_idxs, output=f"n_class_{idx}")

                self |= Sum()(input=true_positive, output=f"true_positive_{idx}")
                self |= Sum()(input=false_positive, output=f"false_positive_{idx}")
                denominator = getattr(self, f"true_positive_{idx}") + getattr(
                    self, f"false_positive_{idx}"
                )
                self |= Where()(
                    denominator == Tensor(0),
                    Tensor(1),
                    denominator,
                    f"denominator_{idx}",
                )
                self |= Divide()(
                    numerator=f"true_positive_{idx}",
                    denominator=(getattr(self, f"denominator_{idx}")),
                    output=f"precision_{idx}",
                )
                self |= Divide()(
                    numerator=getattr(self, f"precision_{idx}")
                    * getattr(self, f"n_class_{idx}"),
                    denominator=n_element.tensor(),
                    output=f"weighted_precision_{idx}",
                )

                if precision is None:
                    precision = getattr(self, f"weighted_precision_{idx}")
                else:
                    precision += getattr(self, f"weighted_precision_{idx}")

            self |= Buffer()(input=precision, output=IOKey(name="output"))

        self.set_cin(self.pred)
        self._freeze()

    def __call__(  # type: ignore[override]
        self,
        pred: ConnectionType = NOT_GIVEN,
        label: ConnectionType = NOT_GIVEN,
        output: ConnectionType = NOT_GIVEN,
    ) -> ExtendInfo:
        return super().__call__(
            pred=pred,
            label=label,
            output=output,
        )


class Recall(Model):
    pred: Connection
    label: Connection
    output: Connection
    metric_out: Connection
    pred_formatted: Connection
    label_formatted: Connection
    n_true_positive: Connection
    n_false_negative: Connection
    n_classes: Connection

    def __init__(
        self,
        average: str = "micro",
        n_classes: int | None = None,
        threshold: float | None = None,
        is_binary: bool = False,
        is_pred_one_hot: bool = True,
        is_label_one_hot: bool = True,
        pred: Tensor[int | float | bool] | ToBeDetermined = TBD,
        label: Tensor[int | float | bool] | ToBeDetermined = TBD,
        *,
        name: str | None = None,
    ) -> None:
        super().__init__(name=name)
        self.factory_args = {"threshold": threshold}

        assert average in [
            "micro",
            "macro",
            "weighted",
        ], "average must be one of ['micro', 'macro', 'weighted']"
        # assert (
        #     average not in ["weighted", "macro"] or n_classes is not None
        # ), "n_classes must be provided if average is 'weighted' or 'macro'"

        self |= Metric(
            threshold=threshold,
            is_binary=is_binary,
            is_pred_one_hot=is_pred_one_hot,
            is_label_one_hot=is_label_one_hot,
        )(
            IOKey("pred", value=pred),
            IOKey("label", value=label),
            "metric_out",
            "pred_formatted",
            "label_formatted",
        )

        if average == "micro":
            true_positive = self.metric_out == Tensor(0)
            false_negative = self.metric_out != Tensor(0)
            self |= Sum()(input=true_positive, output="n_true_positive")
            self |= Sum()(input=false_negative, output="n_false_negative")

            self |= Buffer()(
                input=self.n_true_positive
                / (self.n_true_positive + self.n_false_negative),
                output=IOKey(name="output"),
            )

        if average == "macro":
            sum_recall = None
            assert (
                n_classes is not None
            ), "n_classes must be provided if average is or 'macro'"
            for idx in range(n_classes):
                class_idxs = self.label_formatted == Tensor(idx)
                true_positive = (self.metric_out == Tensor(0)) & class_idxs
                false_negative = (self.pred_formatted != Tensor(idx)) & class_idxs

                self |= Sum()(input=true_positive, output=f"true_positive_{idx}")
                self |= Sum()(input=false_negative, output=f"false_negative_{idx}")
                denominator = getattr(self, f"true_positive_{idx}") + getattr(
                    self, f"false_negative_{idx}"
                )
                self |= Where()(
                    denominator == Tensor(0),
                    Tensor(1),
                    denominator,
                    f"denominator_{idx}",
                )
                self |= Divide()(
                    numerator=f"true_positive_{idx}",
                    denominator=getattr(self, f"denominator_{idx}"),
                    output=f"recall_{idx}",
                )

                if sum_recall is None:
                    sum_recall = getattr(self, f"recall_{idx}")
                else:
                    sum_recall += getattr(self, f"recall_{idx}")

            self |= Unique()(input=self.label_formatted, output="n_classes")

            self |= Divide()(
                numerator=sum_recall,
                denominator=self.n_classes.shape[0].tensor(),
                output=IOKey(name="output"),
            )

        elif average == "weighted":
            recall = None
            assert (
                n_classes is not None
            ), "n_classes must be provided if average is or 'weighted'"
            n_element = self.label_formatted.shape[0]
            for idx in range(n_classes):
                class_idxs = self.label_formatted == Tensor(idx)
                true_positive = (self.metric_out == Tensor(0)) & class_idxs
                false_negative = (self.pred_formatted != Tensor(idx)) & class_idxs
                self |= Sum()(input=class_idxs, output=f"n_class_{idx}")

                self |= Sum()(input=true_positive, output=f"true_positive_{idx}")
                self |= Sum()(input=false_negative, output=f"false_negative_{idx}")
                denominator = getattr(self, f"true_positive_{idx}") + getattr(
                    self, f"false_negative_{idx}"
                )
                self |= Where()(
                    denominator == Tensor(0),
                    Tensor(1),
                    denominator,
                    f"denominator_{idx}",
                )
                self |= Divide()(
                    numerator=f"true_positive_{idx}",
                    denominator=getattr(self, f"denominator_{idx}"),
                    output=f"recall_{idx}",
                )
                self |= Divide()(
                    numerator=getattr(self, f"recall_{idx}")
                    * getattr(self, f"n_class_{idx}"),
                    denominator=n_element.tensor(),
                    output=f"weighted_recall_{idx}",
                )

                if recall is None:
                    recall = getattr(self, f"weighted_recall_{idx}")
                else:
                    recall += getattr(self, f"weighted_recall_{idx}")

            self |= Buffer()(input=recall, output=IOKey(name="output"))

        self.set_cin(self.pred)
        self._freeze()

    def __call__(  # type: ignore[override]
        self,
        pred: ConnectionType = NOT_GIVEN,
        label: ConnectionType = NOT_GIVEN,
        output: ConnectionType = NOT_GIVEN,
    ) -> ExtendInfo:
        return super().__call__(
            pred=pred,
            label=label,
            output=output,
        )


class F1(Model):
    pred: Connection
    label: Connection
    output: Connection
    metric_out: Connection
    pred_formatted: Connection
    label_formatted: Connection
    n_true_positive: Connection
    n_false_positive: Connection
    n_classes: Connection

    def __init__(
        self,
        average: str = "micro",
        n_classes: int | None = None,
        threshold: float | None = None,
        is_binary: bool = False,
        is_pred_one_hot: bool = True,
        is_label_one_hot: bool = True,
        pred: Tensor[int | float | bool] | ToBeDetermined = TBD,
        label: Tensor[int | float | bool] | ToBeDetermined = TBD,
        *,
        name: str | None = None,
    ) -> None:
        super().__init__(name=name)
        self.factory_args = {"threshold": threshold}

        assert average in [
            "micro",
            "macro",
            "weighted",
        ], "average must be one of ['micro', 'macro', 'weighted']"
        assert (
            average not in ["weighted", "macro"] or n_classes is not None
        ), "n_classes must be provided if average is 'weighted' or 'macro'"

        self |= Metric(
            threshold=threshold,
            is_binary=is_binary,
            is_pred_one_hot=is_pred_one_hot,
            is_label_one_hot=is_label_one_hot,
        )(
            IOKey("pred", value=pred),
            IOKey("label", value=label),
            "metric_out",
            "pred_formatted",
            "label_formatted",
        )

        if average == "micro":
            true_positive = self.metric_out == Tensor(0)
            false_positive = self.metric_out != Tensor(0)
            self |= Sum()(input=true_positive, output="n_true_positive")
            self |= Sum()(input=false_positive, output="n_false_positive")

            self |= Buffer()(
                input=self.n_true_positive
                / (self.n_true_positive + self.n_false_positive),
                output=IOKey(name="output"),
            )

        if average == "macro":
            sum_precision = None
            assert (
                n_classes is not None
            ), "n_classes must be provided if average is or 'macro'"
            for idx in range(n_classes):
                class_idxs = self.label_formatted == Tensor(idx)
                true_positive = (self.metric_out == Tensor(0)) & class_idxs
                false_negative = (self.pred_formatted != Tensor(idx)) & class_idxs
                false_positive = (self.pred_formatted == Tensor(idx)) & ~class_idxs

                self |= Sum()(input=true_positive, output=f"true_positive_{idx}")
                self |= Sum()(input=false_positive, output=f"false_positive_{idx}")
                self |= Sum()(input=false_negative, output=f"false_negative_{idx}")
                denominator = getattr(self, f"true_positive_{idx}") + Tensor(0.5) * (
                    getattr(self, f"false_positive_{idx}")
                    + getattr(self, f"false_negative_{idx}")
                )
                self |= Where()(
                    denominator == Tensor(0),
                    Tensor(1),
                    denominator,
                    f"denominator_{idx}",
                )
                self |= Divide()(
                    numerator=f"true_positive_{idx}",
                    denominator=getattr(self, f"denominator_{idx}"),
                    output=f"precision_{idx}",
                )

                if sum_precision is None:
                    sum_precision = getattr(self, f"precision_{idx}")
                else:
                    sum_precision += getattr(self, f"precision_{idx}")

            self |= Unique()(input=self.label_formatted, output="n_classes")
            self |= Divide()(
                numerator=sum_precision,
                denominator=self.n_classes.shape[0].tensor(),
                output=IOKey(name="output"),
            )

        elif average == "weighted":
            precision = None
            assert (
                n_classes is not None
            ), "n_classes must be provided if average is or 'weighted'"
            n_element = self.label_formatted.shape[0].tensor()
            for idx in range(n_classes):
                class_idxs = self.label_formatted == Tensor(idx)
                true_positive = (self.metric_out == Tensor(0)) & class_idxs
                false_negative = (self.pred_formatted != Tensor(idx)) & class_idxs
                false_positive = (self.pred_formatted == Tensor(idx)) & ~class_idxs
                self |= Sum()(input=class_idxs, output=f"n_class_{idx}")

                self |= Sum()(input=true_positive, output=f"true_positive_{idx}")
                self |= Sum()(input=false_positive, output=f"false_positive_{idx}")
                self |= Sum()(input=false_negative, output=f"false_negative_{idx}")
                denominator = getattr(self, f"true_positive_{idx}") + Tensor(0.5) * (
                    getattr(self, f"false_positive_{idx}")
                    + getattr(self, f"false_negative_{idx}")
                )
                self |= Where()(
                    denominator == Tensor(0),
                    Tensor(1),
                    denominator,
                    f"denominator_{idx}",
                )
                self |= Divide()(
                    numerator=f"true_positive_{idx}",
                    denominator=getattr(self, f"denominator_{idx}"),
                    output=f"precision_{idx}",
                )
                self |= Divide()(
                    numerator=getattr(self, f"precision_{idx}")
                    * getattr(self, f"n_class_{idx}"),
                    denominator=n_element,
                    output=f"weighted_precision_{idx}",
                )

                if precision is None:
                    precision = getattr(self, f"weighted_precision_{idx}")
                else:
                    precision += getattr(self, f"weighted_precision_{idx}")

            self |= Buffer()(input=precision, output=IOKey(name="output"))

        self.set_cin(self.pred)
        self._freeze()

    def __call__(  # type: ignore[override]
        self,
        pred: ConnectionType = NOT_GIVEN,
        label: ConnectionType = NOT_GIVEN,
        output: ConnectionType = NOT_GIVEN,
    ) -> ExtendInfo:
        return super().__call__(
            pred=pred,
            label=label,
            output=output,
        )


class AUC(Model):
    pred: Connection
    label: Connection
    output: Connection
    label_argmax: Connection

    def __init__(
        self,
        n_classes: int,
        is_label_one_hot: bool = True,
        pred: Tensor[int | float | bool] | ToBeDetermined = TBD,
        label: Tensor[int | float | bool] | ToBeDetermined = TBD,
        *,
        name: str | None = None,
    ) -> None:
        super().__init__(name=name)

        assert n_classes > 0, ""
        assert isinstance(n_classes, int)

        label_key: IOKey | Connection = IOKey(name="label", type=Tensor, value=label)
        pred_key: IOKey | Connection = IOKey(name="pred", type=Tensor, value=pred)

        if is_label_one_hot:
            self |= ArgMax(axis=-1)(label_key, output="label_argmax")
            label_key = self.label_argmax

        auc_score = None
        for class_idx in range(n_classes):
            class_label = label_key == Tensor(class_idx)
            pred_class = pred_key[:, class_idx] if n_classes != 1 else pred_key

            self |= AUCCore()(pred_class, class_label, f"auc_core_{class_idx}")
            self |= Trapezoid()(
                y=getattr(self, f"auc_core_{class_idx}")[0],
                x=getattr(self, f"auc_core_{class_idx}")[1],
                output=IOKey(f"auc_class_{class_idx}"),
            )
            if auc_score is None:
                auc_score = getattr(self, f"auc_class_{class_idx}") / Tensor(n_classes)
            else:
                auc_score += getattr(self, f"auc_class_{class_idx}") / Tensor(n_classes)

        self |= Buffer()(auc_score, IOKey("output"))

        self.set_cin(self.pred)
        self._freeze()

    def __call__(  # type: ignore[override]
        self,
        pred: ConnectionType = NOT_GIVEN,
        label: ConnectionType = NOT_GIVEN,
        output: ConnectionType = NOT_GIVEN,
    ) -> ExtendInfo:
        return super().__call__(
            pred=pred,
            label=label,
            output=output,
        )


class SiLU(Model):
    input: Connection
    output: Connection

    def __init__(
        self,
        input: Tensor[int | float | bool] | ToBeDetermined = TBD,
        *,
        name: str | None = None,
    ) -> None:
        super().__init__(name=name)

        self |= Minus()(input=IOKey("input", value=input), output="minus")
        self |= Exponential()(input="minus", output="exp")
        self |= Add()(left=Tensor(1), right="exp", output="add")
        self |= Divide()(
            numerator="input", denominator="add", output=IOKey(name="output")
        )
        self._set_shapes({"input": [("Var", ...)], "output": [("Var", ...)]})

        self._freeze()

    def __call__(  # type: ignore[override]
        self,
        input: ConnectionType = NOT_GIVEN,
        output: ConnectionType = NOT_GIVEN,
    ) -> ExtendInfo:
        return super().__call__(input=input, output=output)<|MERGE_RESOLUTION|>--- conflicted
+++ resolved
@@ -597,8 +597,7 @@
         self |= mult_model(
             left=IOKey("input", value=input), right=IOKey("weight", value=weight)
         )
-        self |= sum_model(
-            left=mult_model.output,
+        self += sum_model(
             right=IOKey(name="bias", value=bias),
             output=IOKey(name="output"),
         )
@@ -713,13 +712,7 @@
             mult.set_types(
                 left=Tensor[int | float | bool], right=Tensor[int | float | bool]
             )
-<<<<<<< HEAD
-            self |= mult(left=self.cout, right=IOKey("weight", value=weight))
-=======
-            self += mult(
-                left=self.cout, right=IOKey("weight", value=weight, differantiable=True)
-            )
->>>>>>> 5b9d92c4
+            self += mult(right=IOKey("weight", value=weight, differantiable=True))
             mult._set_shapes(shapes)
 
         if use_bias:
@@ -727,13 +720,7 @@
             add.set_types(
                 left=Tensor[int | float | bool], right=Tensor[int | float | bool]
             )
-<<<<<<< HEAD
-            self |= add(left=self.cout, right=IOKey("bias", value=bias))
-=======
-            self += add(
-                left=self.cout, right=IOKey("bias", value=bias, differantiable=True)
-            )
->>>>>>> 5b9d92c4
+            self += add(right=IOKey("bias", value=bias, differantiable=True))
             add._set_shapes(shapes)
         # TODO: Remove below Buffer after required naming-related changes are done.
         self |= Buffer()(input=self.cout, output=IOKey(name="output"))
@@ -1186,14 +1173,7 @@
             bias=IOKey("bias", value=bias),
             output=IOKey(name="output"),
         )
-<<<<<<< HEAD
         self += decision_model(output=IOKey(name="decision_output"))
-        self.input.set_differentiable(False)
-=======
-        self += decision_model(
-            input=linear_model.output, output=IOKey(name="decision_output")
-        )
->>>>>>> 5b9d92c4
 
         self.set_cout(linear_model.output)
         self._freeze()
@@ -1314,7 +1294,6 @@
 
             # Prepare the kwargs for the current layer.
             kwargs: dict[str, ConnectionType] = {
-                "input": prev_layer.output,
                 "weight": f"{weight}{idx + 1}",
                 "bias": f"{bias}{idx + 1}",
             }
@@ -1326,7 +1305,7 @@
                 kwargs |= {"output": IOKey(name="output")}
 
             # Add current layer to the model.
-            self |= current_layer(**kwargs)
+            self += current_layer(**kwargs)
             prev_layer = current_layer
         self.set_cin("input", safe=False)
         self._freeze()
@@ -1414,39 +1393,24 @@
             output=IOKey(name="hidden_compl"),
         )
         self |= slice_2(stop=scalar_item.output)
-<<<<<<< HEAD
         self |= tensor_item_2(input="prev_hidden", index=slice_2.output)
         self |= mult_model_1(
-            input=tensor_item_2.output, weight=IOKey("w_hh", value=w_hh)
-        )
-        self |= mult_model_2(input="input", weight=IOKey("w_ih", value=w_ih))
+            input=tensor_item_2.output,
+            weight=IOKey("w_hh", value=w_hh, differantiable=True),
+        )
+        self |= mult_model_2(
+            input="input", weight=IOKey("w_ih", value=w_ih, differantiable=True)
+        )
         self |= sum_model_1(left=mult_model_1.output, right=mult_model_2.output)
         self |= sum_model_2(
-            left=sum_model_1.output, right=IOKey("bias_h", value=bias_h)
-        )
-        self |= Tanh()(input=sum_model_2.output, output=IOKey(name="hidden"))
-        self |= mult_model_3(input="hidden", weight=IOKey("w_ho", value=w_ho))
-        self |= Add()(
-=======
-        self += tensor_item_2(input="prev_hidden", index=slice_2.output)
-        self += mult_model_1(
-            input=tensor_item_2.output,
-            weight=IOKey("w_hh", value=w_hh, differantiable=True),
-        )
-        self += mult_model_2(
-            input="input", weight=IOKey("w_ih", value=w_ih, differantiable=True)
-        )
-        self += sum_model_1(left=mult_model_1.output, right=mult_model_2.output)
-        self += sum_model_2(
             left=sum_model_1.output,
             right=IOKey("bias_h", value=bias_h, differantiable=True),
         )
-        self += Tanh()(input=sum_model_2.output, output=IOKey(name="hidden"))
-        self += mult_model_3(
+        self |= Tanh()(input=sum_model_2.output, output=IOKey(name="hidden"))
+        self |= mult_model_3(
             input="hidden", weight=IOKey("w_ho", value=w_ho, differantiable=True)
         )
-        self += Add()(
->>>>>>> 5b9d92c4
+        self |= Add()(
             left=mult_model_3.output,
             right=IOKey("bias_o", value=bias_o, differantiable=True),
             output=IOKey(name="output"),
@@ -1962,16 +1926,10 @@
             state_keys_kwargs = {
                 f"prev_{key}": getattr(prev_cell, key) for key in cell_type.state_keys
             }
-            input_kwargs = {"input": prev_cell.output}
             output_kwargs = {cell_type.out_key: IOKey(name=f"output{idx}")}
 
             self |= current_cell(
-                **(
-                    input_kwargs
-                    | shared_keys_kwargs
-                    | state_keys_kwargs
-                    | output_kwargs
-                )
+                **(shared_keys_kwargs | state_keys_kwargs | output_kwargs)
             )
 
             prev_cell = current_cell
