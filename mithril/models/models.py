--- conflicted
+++ resolved
@@ -1087,15 +1087,9 @@
 
     def __init__(
         self,
-<<<<<<< HEAD
         kernel: Model,
-        weight: Tensor[Any] | ToBeDetermined = TBD,
-        bias: Tensor[Any] | ToBeDetermined = TBD,
-=======
-        kernel: BaseModel,
         weight: Tensor[int | float | bool] | ToBeDetermined = TBD,
         bias: Tensor[int | float | bool] | ToBeDetermined = TBD,
->>>>>>> 99db8463
         *,
         name: str | None = None,
         **kwargs: Tensor[int | float | bool] | ToBeDetermined,
