# Copyright 2022 Synnada, Inc.
#
# Licensed under the Apache License, Version 2.0 (the "License");
# you may not use this file except in compliance with the License.
# You may obtain a copy of the License at
#
#     http://www.apache.org/licenses/LICENSE-2.0
#
# Unless required by applicable law or agreed to in writing, software
# distributed under the License is distributed on an "AS IS" BASIS,
# WITHOUT WARRANTIES OR CONDITIONS OF ANY KIND, either express or implied.
# See the License for the specific language governing permissions and
# limitations under the License.

import ast
import keyword
from collections.abc import Callable
from functools import partial
from typing import Any, Literal, overload

import numpy as np

from ...backends.with_manualgrad.numpy_backend import NumpyBackend
from ...framework.physical.model import PhysicalModel
from ...utils.func_utils import is_make_array_required, prepare_function_args
from ..common import (
    DataEvalType,
    EvaluateAllType,
    EvaluateGradientsType,
    EvaluateType,
    FinalCost,
    IOHyperEdge,
    LossKey,
    ParamsEvalType,
    find_intersection_type,
    is_type_adjustment_required,
)
from ..logical import PrimitiveModel
from .python_gen import PythonCodeGen, RawGradientType
from .utils import check_repr_inequality


class NumpyCodeGen(PythonCodeGen[np.ndarray[Any, Any]]):
    BACKWARD_FN_SUFFIX = "_grad"

    def __init__(self, pm: PhysicalModel[np.ndarray[Any, Any]]) -> None:
        super().__init__(pm)

        assert isinstance(self.pm.backend, NumpyBackend)
        self.backend: NumpyBackend = self.pm.backend

    def generate_functions(self) -> list[ast.FunctionDef]:
        functions: list[ast.FunctionDef] = []
        functions.append(self.generate_evaluate())
        if not self.pm.inference:
            functions.append(self.generate_evaluate_gradients(self.pm.ignore_grad_keys))
        return functions

    def generate_imports(self) -> list[ast.stmt]:
        imports = super().generate_imports()

        # Import grad functions
        imports.append(
            ast.ImportFrom(
                module=self.backend.primitive_grad_fn_path,
                names=[ast.alias(name="*", asname=None)],
                level=0,
            )
        )

        for func_name in self.backend.registered_primitives:
            # Add grad registered function definition
            assignment_target = ast.Name(
                id=func_name + self.BACKWARD_FN_SUFFIX, ctx=ast.Store()
            )
            assignment_value = ast.Subscript(
                value=ast.Attribute(
                    value=ast.Name(id="Backend", ctx=ast.Load()),
                    attr="registered_primitives_grad_fn",
                    ctx=ast.Load(),
                ),
                slice=ast.Constant(value=func_name + self.BACKWARD_FN_SUFFIX),
                ctx=ast.Load(),
            )
            imports.append(
                ast.Assign(targets=[assignment_target], value=assignment_value)
            )

        return imports

    def compile_code(
        self, jit: bool = False
    ) -> tuple[
        EvaluateType[np.ndarray[Any, Any]],
        EvaluateGradientsType[np.ndarray[Any, Any]] | None,
        EvaluateAllType[np.ndarray[Any, Any]] | None,
    ]:
        eval_fn, grad_fn = self.exec_generated_code()

        # TODO: Not looks good, and looks over complicated!

        @overload
        def evaluate_gradients_wrapper_manualgrad(
            params: ParamsEvalType[np.ndarray[Any, Any]] | None,
            data: DataEvalType[np.ndarray[Any, Any]] | None,
            output_gradients: ParamsEvalType[np.ndarray[Any, Any]] | None,
            *,
            grad_fn: RawGradientType[np.ndarray[Any, Any]],
            include_output: Literal[False],
        ) -> DataEvalType[np.ndarray[Any, Any]]: ...

        @overload
        def evaluate_gradients_wrapper_manualgrad(
            params: ParamsEvalType[np.ndarray[Any, Any]] | None,
            data: DataEvalType[np.ndarray[Any, Any]] | None,
            output_gradients: ParamsEvalType[np.ndarray[Any, Any]] | None,
            *,
            grad_fn: RawGradientType[np.ndarray[Any, Any]],
            include_output: Literal[True],
        ) -> tuple[
            DataEvalType[np.ndarray[Any, Any]],
            ParamsEvalType[np.ndarray[Any, Any]],
        ]: ...

        def evaluate_gradients_wrapper_manualgrad(
            params: ParamsEvalType[np.ndarray[Any, Any]] | None = None,
            data: DataEvalType[np.ndarray[Any, Any]] | None = None,
            output_gradients: ParamsEvalType[np.ndarray[Any, Any]] | None = None,
            *,
            grad_fn: RawGradientType[np.ndarray[Any, Any]],
            include_output: bool = False,
        ) -> (
            DataEvalType[np.ndarray[Any, Any]]
            | tuple[
                DataEvalType[np.ndarray[Any, Any]],
                ParamsEvalType[np.ndarray[Any, Any]],
            ]
        ):
            if params is None:
                params = {}
            if data is None:
                data = {}
            # TODO: Consider not unioning batch data (data) into self.data
            # If evaluate_gradients called directly, first call evaluate.
            cached_data = self.pm.flat_graph.cached_data

            output: dict[str, np.ndarray[Any, Any]] = eval_fn(
                params=params, data=data, cache=cached_data
            )
            # Initialize gradients as zero with corresponding shapes.
            gradients: dict[str, np.ndarray[Any, Any]] = {}
            for key in (
                self.pm.flat_graph.all_keys
                - self.pm.flat_graph.all_static_keys
                - self.pm.flat_graph.unused_keys
                - self.pm.ignore_grad_keys
            ):
                key_cache = cached_data.get(key + "_cache", {})
                assert isinstance(key_cache, dict)
                out_data: np.ndarray[Any, Any] | None = None
                if key in params:
                    out_data = params[key]
                elif "output" in key_cache:
                    out_data = key_cache["output"]
                else:
                    # Removed primitives, to take shape of output take input shape
                    _key = self.pm.flat_graph.get_source_keys(
                        key, include_outputs=True
                    )[0]
                    _key_cache = cached_data.get(_key + "_cache", {})
                    assert isinstance(_key_cache, dict)
                    if _key in self.pm.input_keys:
                        out_data = params[_key]
                    else:
                        out_data = _key_cache["output"]

                assert isinstance(out_data, np.ndarray)

                gradients[key] = self.backend.zeros_like(
                    out_data, dtype=self.backend._dtype
                )

            if output_gradients is None:
                if FinalCost not in self.pm._output_keys:
                    raise ValueError(
                        "Requires output gradients if final loss is not attached!"
                    )
                else:
                    # Set "1.0" to output gradient if loss is attached
                    # and output_gradients is not given.
                    gradients |= {FinalCost: np.array(1.0)}
            else:
                gradients |= output_gradients
                if (FinalCost in self.pm._output_keys) and (
                    FinalCost not in output_gradients
                ):
                    gradients |= {FinalCost: np.array(1.0)}

            # Fill self.gradients with all input gradients.
            grad_fn(params=params, gradients=gradients, data=data, cache=cached_data)

            # Return only gradient values of trainable input keys.
            if include_output:
                return output, {key: gradients[key] for key in params}

            return {key: gradients[key] for key in params}

        if grad_fn is not None:
            grad_fn = partial(evaluate_gradients_wrapper_manualgrad, grad_fn=grad_fn)

        return self.post_process_fns(eval_fn, grad_fn, jit)  # type: ignore

    def get_primitive_details(
        self, output_key: str
    ) -> tuple[PrimitiveModel, list[str], list[str]]:
        model = self.pm.flat_graph.get_model(output_key)

        global_input_keys = self.pm.flat_graph.get_source_keys(output_key)
        global_input_keys += [self.get_cache_name(output_key, model)]
        local_input_keys = list(model.input_keys) + ["cache"]

        return model, global_input_keys, local_input_keys

    def is_static_scalar(self, key: str) -> bool:
        is_static = super().is_static_scalar(key)
        return is_static and not key.endswith(
            "_cache"
        )  # temporarily added until cache removed

    def call_primitive(
        self,
        model: PrimitiveModel,
        fn: Callable[..., Any],
        l_input_keys: list[str],
        g_input_keys: list[str],
        output_key: str,
        formula_key: str,
    ) -> tuple[ast.Assign, set[str]]:
        generated_fn, used_keys = self.create_primitive_call(
            fn, l_input_keys, g_input_keys
        )
        targets, _used_keys = self.create_primitive_call_targets(
            output_key, model, self.pm.inference
        )

        if formula_key in self.backend.array_creation_funcs:
            self.add_partial_function(formula_key)

        if is_make_array_required(
            self.pm.data[output_key]
        ) or is_type_adjustment_required(self.pm.data, g_input_keys):
            generated_fn = ast.Call(
                func=ast.Name(id="make_array", ctx=ast.Load()),
                args=[generated_fn],
                keywords=[],
            )
            self.add_partial_function("make_array")

        return ast.Assign(targets, generated_fn), used_keys | _used_keys

    def create_primitive_call_targets(
        self, output_key: str, model: PrimitiveModel, inference: bool
    ) -> tuple[list[ast.expr | ast.Name], set[str]]:
        targets: list[ast.expr | ast.Name] = []

        fn_targets, used_keys = super().create_primitive_call_targets(
            output_key, model, inference
        )

        targets += fn_targets

        if not self.pm.inference:
            # TODO: Change this with cache refactor
            cache_name = output_key + f"_{PrimitiveModel.cache_name}"
            used_keys.add(cache_name)
            targets.append(
                ast.Subscript(
                    value=ast.Name(id=cache_name, ctx=ast.Load()),
                    slice=ast.Constant(value=PrimitiveModel.output_key),
                    ctx=ast.Store(),
                )
            )

        return targets, used_keys

    def get_cache_name(self, output_key: str, model: PrimitiveModel) -> str:
<<<<<<< HEAD
        cache_name = "_".join([output_key, PrimitiveModel.cache_name])
        if cache_name not in self.pm.data_store._all_data:
=======
        cache_name = "_".join([output_key, model.cache_name])
        if cache_name not in self.pm.flat_graph.all_data:
>>>>>>> 61bf174d
            self.add_cache(model, output_key)

        return cache_name

    def add_cache(self, model: PrimitiveModel, output_key: str) -> None:
        cache_name = "_".join([output_key, PrimitiveModel.cache_name])
        cache_value: dict[str, Any] | None = None if self.pm.inference else {}
        # Create a scalar for caches in manualgrad backend.
        self.pm.flat_graph.update_data(
            {cache_name: IOHyperEdge(dict | None, cache_value)}
        )

    def generate_evaluate_gradients(
        self, ignore_grad_keys: set[str]
    ) -> ast.FunctionDef:
        input_body: list[ast.stmt] = []
        function_body: list[ast.stmt] = []
        used_keys: set[str] = set()

        all_ignored_keys = ignore_grad_keys | self.pm.flat_graph.all_static_keys

        # TODO: Is this should be here?
        # Seperate ignored keys into two types of weak and strict ignored keys.
        weak_ignored_keys = {
            key
            for key in all_ignored_keys
            if key in self.pm.data
            and self.pm.data[key].is_tensor
            and find_intersection_type(self.pm.data[key].value_type, float)
        }

        strict_ignored_keys = all_ignored_keys - weak_ignored_keys

        ignore_grad_keys, _ = self.pm.flat_graph.infer_ignore(
            weak_ignored_keys,
            self.pm._output_keys,
            strict_ignored_keys,
            update_graph=False,
        )

        possible_loss_keys = {FinalCost, LossKey}
        if possible_loss_keys & self.pm._output_keys:
            ignore_grad_keys.update(
                self.pm._output_keys
                - possible_loss_keys
                - (
                    self.pm.flat_graph.all_source_keys
                    | {
                        value
                        for key, value in self.pm.flat_graph.output_dict.items()
                        if key != value
                    }
                )
            )

        # Move gradients back for keys in alias_map(pruned or optimized out keys)
        for target_key, source_key in self.pm.flat_graph.output_dict.items():
            if target_key == source_key:
                continue
            if target_key not in ignore_grad_keys:
                source = ast.Subscript(
                    value=ast.Name(id="gradients", ctx=ast.Load()),
                    slice=ast.Constant(
                        "_" + target_key
                        if keyword.iskeyword(target_key)
                        or target_key in self.backend.primitive_function_dict
                        else target_key
                    ),
                    ctx=ast.Load(),
                )

                target = ast.Subscript(
                    value=ast.Name(id="gradients", ctx=ast.Load()),
                    slice=ast.Constant(
                        "_" + source_key
                        if keyword.iskeyword(source_key)
                        or source_key in self.backend.primitive_function_dict
                        else source_key
                    ),
                    ctx=ast.Load(),
                )

                assign = ast.AugAssign(target=target, op=ast.Add(), value=source)
                function_body.append(assign)

        for output_key in reversed(self.pm.flat_graph.topological_order):
            if output_key in ignore_grad_keys:
                continue

            # Iterate over Primitive models in topological order to add their formula.
            model = self.pm.flat_graph.get_model(output_key)

            output_key = self.pm.flat_graph.connections[output_key].key
            inputs = list(self.pm.flat_graph.get_source_keys(output_key))

            # Check if the model is disposable.
            if model.disposable:
                raise Exception(
                    f"{model.__class__.__name__} is a disposable model."
                    " Disposable models have no grad formulas!"
                )

            # Get primitive function inputs order
            primitive_function = (
                self.backend.primitive_function_dict[model.formula_key]
                if model.formula_key in self.backend.primitive_function_dict
                else self.backend.registered_primitives[model.formula_key]
            )
            local_to_global_dict = {
                key: value
                for key, value in zip(
                    list(model.input_keys) + ["cache"], inputs, strict=False
                )
            }
            args, kwargs = prepare_function_args(
                self.pm.flat_graph.cached_data,
                primitive_function,
                local_to_global_dict,
                self.backend.array_creation_funcs,
                False,
            )

            # Get local keys in ordered
            global_to_local_dict: dict[str, list[str]] = {}
            for key, value in zip(
                list(model.input_keys) + ["cache"], inputs, strict=False
            ):
                global_to_local_dict.setdefault(value, [])
                global_to_local_dict[value].append(key)
            primitive_global_inputs = [
                key for keys in args.values() for key in keys if "cache" not in key
            ]
            primitive_global_inputs += [
                key for key in kwargs.values() if "cache" not in key
            ] + [local_to_global_dict["cache"]]
            primitive_local_inputs: list[str] = [
                global_to_local_dict[key].pop(0) for key in primitive_global_inputs
            ]

            # Reorder global keys wrt primitive evaluate function local keys order
            model_local_inputs = list(model.input_keys) + ["cache"]
            _inputs = [
                inputs[model_local_inputs.index(local_key)]
                for local_key in primitive_local_inputs
            ]
            local_input_keys = [*primitive_local_inputs, "output_gradient", "idx"]
            global_input_keys = _inputs + ["output_gradient", "idx"]

            # TODO: Handle ignore gradient keys (models) and
            for idx, global_input_key in enumerate(global_input_keys[:-2]):
                if (
                    global_input_key
                    in ignore_grad_keys | self.pm.flat_graph.runtime_static_keys
                ):
                    continue

                grad_fn = self.backend.primitive_grad_function_dict.get(
                    model.grad_formula
                )
                if grad_fn is None:
                    grad_fn = self.backend.registered_primitives_grad_fn.get(
                        model.grad_formula
                    )

                if grad_fn is None:
                    raise NotImplementedError(
                        f"Primitive {model.formula_key} does not have vjp "
                        "implementation!"
                    )

                grad_arg = ast.Subscript(
                    value=ast.Name(id="gradients", ctx=ast.Load()),
                    slice=ast.Constant(
                        "_" + output_key
                        if keyword.iskeyword(output_key)
                        or output_key in self.backend.primitive_function_dict
                        else output_key
                    ),
                    ctx=ast.Load(),
                )
                idx_arg = ast.Constant(value=idx, kind=None)

                default_args: dict[str, ast.expr] = {
                    "output_gradient": grad_arg,
                    "idx": idx_arg,
                }
                generated_fn, _used_keys = self.create_primitive_call(
                    grad_fn, local_input_keys, global_input_keys, default_args
                )

                if self.backend.is_manualgrad and is_make_array_required(
                    self.pm.data[output_key]
                ):
                    generated_fn = ast.Call(
                        func=ast.Name(id="make_array", ctx=ast.Load()),
                        args=[generated_fn],
                        keywords=[],
                    )
                    self.add_partial_function("make_array")

                if (
                    keyword.iskeyword(global_input_key)
                    or global_input_key in self.backend.primitive_function_dict
                ):
                    manipulated_key = "_" + global_input_key
                else:
                    manipulated_key = global_input_key

                if (
                    (in_shape := self.pm.data[global_input_key].shape) is not None
                    and (out_shape := self.pm.data[output_key].shape) is not None
                    and check_repr_inequality(in_shape, out_shape)
                ):
                    generated_fn = ast.Call(
                        func=ast.Name(id="accumulate_grads", ctx=ast.Load()),
                        args=[
                            generated_fn,
                            ast.Name(manipulated_key),
                            ast.Name(global_input_keys[-3]),
                            idx_arg,
                        ],
                        keywords=[],
                    )

                target = ast.Subscript(
                    value=ast.Name(id="gradients", ctx=ast.Load()),
                    slice=ast.Constant(global_input_key),
                    ctx=ast.Load(),
                )

                function_body.append(
                    ast.AugAssign(target=target, op=ast.Add(), value=generated_fn)
                )

                used_keys |= _used_keys - {"output_gradient", "idx"}

        for key in sorted(used_keys):
            if (
                key
                in self.pm.flat_graph.all_target_keys
                | self.pm.flat_graph.cached_data.keys()
            ):
                dict_type = "cache"
            elif key in self.pm.flat_graph.runtime_static_keys:
                dict_type = "data"
            else:
                dict_type = "params"
            """If cached value is not a tensor, do not append it to code"""
            if not self.is_static_scalar(key):
                self.append_inputs(input_body, key, dict_type)

        ast_args = [
            ast.arg("params"),
            ast.arg("gradients"),
            ast.arg("data"),
            ast.arg("cache"),
        ]
        arguments = ast.arguments(
            posonlyargs=[],
            args=ast_args,
            defaults=[],
            kwonlyargs=[],
            kw_defaults=[],
            vararg=None,
            kwarg=None,
        )

        if len(function_body) == 0:
            function_body = [ast.Pass()]

        func_def = ast.FunctionDef(
            name="evaluate_gradients",
            args=arguments,
            body=input_body + function_body,
            decorator_list=[],
            returns=None,
            type_comment=None,
            type_params=[],
            lineno=1,
            col_offset=0,
        )

        return ast.fix_missing_locations(func_def)<|MERGE_RESOLUTION|>--- conflicted
+++ resolved
@@ -284,18 +284,13 @@
         return targets, used_keys
 
     def get_cache_name(self, output_key: str, model: PrimitiveModel) -> str:
-<<<<<<< HEAD
         cache_name = "_".join([output_key, PrimitiveModel.cache_name])
-        if cache_name not in self.pm.data_store._all_data:
-=======
-        cache_name = "_".join([output_key, model.cache_name])
         if cache_name not in self.pm.flat_graph.all_data:
->>>>>>> 61bf174d
-            self.add_cache(model, output_key)
+            self.add_cache(output_key)
 
         return cache_name
 
-    def add_cache(self, model: PrimitiveModel, output_key: str) -> None:
+    def add_cache(self, output_key: str) -> None:
         cache_name = "_".join([output_key, PrimitiveModel.cache_name])
         cache_value: dict[str, Any] | None = None if self.pm.inference else {}
         # Create a scalar for caches in manualgrad backend.
