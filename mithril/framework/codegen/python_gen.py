# Copyright 2022 Synnada, Inc.
#
# Licensed under the Apache License, Version 2.0 (the "License");
# you may not use this file except in compliance with the License.
# You may obtain a copy of the License at
#
#     http://www.apache.org/licenses/LICENSE-2.0
#
# Unless required by applicable law or agreed to in writing, software
# distributed under the License is distributed on an "AS IS" BASIS,
# WITHOUT WARRANTIES OR CONDITIONS OF ANY KIND, either express or implied.
# See the License for the specific language governing permissions and
# limitations under the License.

import ast
import importlib
import keyword
from collections.abc import Callable
from functools import partial
from posixpath import basename, splitext
from typing import Any, Generic, Literal, Protocol, overload

from ...backends.backend import ParallelBackend
<<<<<<< HEAD
from ...utils.func_utils import prepare_function_args
from ..common import MainValueType
=======
from ..common import (
    DataEvalType,
    DataType,
    EvaluateAllType,
    EvaluateGradientsType,
    EvaluateType,
    ParamsEvalType,
)
>>>>>>> da4b4efa
from ..logical import PrimitiveModel
from ..physical.model import PhysicalModel
from ..utils import GeneratedFunction
from .code_gen import CodeGen
from .utils import (
    convert_to_ast_arg,
    convert_to_ast_kwarg,
    partial_array_creation_func,
)

FinalCost = "final_cost"


class RawEvaluateType(Protocol, Generic[DataType]):
    def __call__(
        self,
        params: ParamsEvalType[DataType] | None,
        data: DataEvalType[DataType] | None,
        cache: DataEvalType[DataType] | None,
    ) -> DataEvalType[DataType]: ...


class RawGradientType(Protocol, Generic[DataType]):
    def __call__(
        self,
        params: ParamsEvalType[DataType],
        gradients: ParamsEvalType[DataType],
        data: DataEvalType[DataType],
        cache: DataEvalType[DataType],
    ) -> ParamsEvalType[DataType]: ...


class ManualGradWrapperFn(Protocol, Generic[DataType]):
    @overload
    def __call__(
        self,
        params: ParamsEvalType[DataType],
        data: DataEvalType[DataType],
        output_gradients: ParamsEvalType[DataType],
        include_output: Literal[True],
    ) -> tuple[DataEvalType[DataType], ParamsEvalType[DataType]]: ...

    @overload
    def __call__(
        self,
        params: ParamsEvalType[DataType],
        data: DataEvalType[DataType],
        output_gradients: ParamsEvalType[DataType],
        include_output: Literal[False],
    ) -> ParamsEvalType[DataType]: ...

    def __call__(
        self,
        params: ParamsEvalType[DataType],
        data: DataEvalType[DataType],
        output_gradients: ParamsEvalType[DataType],
        include_output: bool,
    ) -> (
        ParamsEvalType[DataType]
        | tuple[DataEvalType[DataType], ParamsEvalType[DataType]]
    ): ...


class PythonCodeGen(CodeGen[Any], Generic[DataType]):
    def __init__(self, pm: PhysicalModel[DataType]) -> None:
        super().__init__(pm)

        self.module = ast.parse("")
        self.defined_partial_fns: set[str] = set()

        self.imports: list[ast.stmt] = []
        self.globals: list[ast.stmt] = []
        self.functions: list[ast.stmt] = []

    def generate_code(self, file_path: str | None = None):
        self.file_path = file_path
        self.imports += self.generate_imports()
        self.functions += self.generate_functions()

        self.module.body = self.imports
        self.module.body += self.globals
        self.module.body += self.functions

        self.module = ast.fix_missing_locations(self.module)
        self.code = ast.unparse(self.module)

        if file_path is not None:
            self.write_code(file_path)

    def generate_functions(self):
        return [self.generate_evaluate()]

    def write_code(self, file_path: str):
        if self.code is None:
            raise Exception(
                "Code is not generated yet! Please call generate_code() first."
            )
        with open(file_path, "w") as file:
            file.write(self.code)

    def compile_code(
        self, jit: bool = False
    ) -> tuple[
        EvaluateType[DataType],
        EvaluateGradientsType[DataType] | None,
        EvaluateAllType[DataType] | None,
    ]:
        eval_fn, grad_fn = self.exec_generated_code()
        return self.post_process_fns(eval_fn, grad_fn, jit)

    def exec_generated_code(
        self,
    ) -> tuple[Callable[..., Any], Callable[..., Any] | None]:
        if self.code is None:
            raise Exception(
                "Code is not generated yet! Please call generate_code() first."
            )

        if self.file_path is not None:
            module_name = splitext(basename(self.file_path))[0]

            module_spec = importlib.util.spec_from_file_location(  # type: ignore
                module_name, self.file_path
            )
            module = importlib.util.module_from_spec(module_spec)  # type: ignore
            module_spec.loader.exec_module(module)  # type: ignore
            eval_fn = module.evaluate
            eval_grad_fn = (
                module.evaluate_gradients
                if hasattr(module, "evaluate_gradients")
                else None
            )
            return eval_fn, eval_grad_fn

        compiled_code = compile(self.code, "<string>", "exec")
        # Execute the compiled code to define the function
        result: dict[str, Any] = {}
        exec(compiled_code, result)
        evaluate_fn = result["evaluate"]
        evaluate_grad_fn = result.get("evaluate_gradients")

        evaluate_metadata = {
            "fn_name": "evaluate",
            "source": self.code,
        }

        evaluate_grad_metadata = {
            "fn_name": "evaluate_gradients",
            "source": self.code,
        }

        eval_fn = GeneratedFunction(evaluate_fn, evaluate_metadata)
        grad_fn = (
            GeneratedFunction(evaluate_grad_fn, evaluate_grad_metadata)
            if evaluate_grad_fn is not None
            else None
        )

        return eval_fn, grad_fn

    def post_process_fns(
        self,
        raw_eval_fn: RawEvaluateType[DataType],
        raw_grad_fn: ManualGradWrapperFn[DataType] | None,
        jit: bool,
    ) -> tuple[
        EvaluateType[DataType],
        EvaluateGradientsType[DataType] | None,
        EvaluateAllType[DataType] | None,
    ]:
        """In this function going to wrap the raw functions with some additional
        functionalities.

        1. If the backend is parallel, going to register the functions to the backend.
        2. If the backend is manualgrad, going to wrap the eval_grad function.
        3. If jit is True, going to compile the functions with jit fn.
        """

        eval_fn: EvaluateType[DataType] | partial[Any] = partial(
            self.compute_evaluate,
            fn=raw_eval_fn,
            cache=self.pm.data_store.data_values,
        )
        grad_fn = None
        evaluate_all_fn = None
        if not self.pm.inference:
            grad_fn, evaluate_all_fn = self.create_gradient_fn(
                raw_eval_fn, raw_evaluate_grad_fn=raw_grad_fn
            )

        if (
            isinstance(self.pm.backend, ParallelBackend)
            and self.pm.backend.n_devices > 1
        ):
            self.pm.backend._register_callable(eval_fn, "eval_fn", jit)
            if not self.pm.inference:
                assert grad_fn is not None, "Gradient function is not defined!"
                assert (
                    evaluate_all_fn is not None
                ), "Evaluate all function is not defined!"

                self.pm.backend._register_callable(grad_fn, "eval_grad_fn", jit)
                self.pm.backend._register_callable(evaluate_all_fn, "eval_all_fn", jit)

        elif jit and not self.pm.backend.is_manualgrad:
            eval_fn = self.pm.backend.jit(eval_fn)
            if not self.pm.inference:
                assert grad_fn is not None, "Gradient function is not defined!"
                assert (
                    evaluate_all_fn is not None
                ), "Evaluate all function is not defined!"

                grad_fn = self.pm.backend.jit(grad_fn)
                evaluate_all_fn = self.pm.backend.jit(evaluate_all_fn)

        return eval_fn, grad_fn, evaluate_all_fn

    def import_backend(self):
        backend = ast.ImportFrom(
            module="mithril",
            names=[
                ast.alias(
                    name=f"{self.pm.backend.type.capitalize()}Backend", asname="Backend"
                )
            ],
            level=0,
        )

        return backend

    def generate_imports(self):
        imports: list[ast.stmt] = []
        # Add import primitive functions
        imports.append(
            ast.ImportFrom(
                module=self.pm.backend.primitive_fn_path,
                names=[ast.alias(name="*", asname=None)],
                level=0,
            )
        )

        # Add registered primitives
        if len(self.pm.backend.registered_primitives.keys()) > 0:
            backend = self.import_backend()
            imports.append(backend)

        for func_name in self.pm.backend.registered_primitives:
            # Add function definition
            assignment_target = ast.Name(id=func_name, ctx=ast.Store())
            assignment_value = ast.Subscript(
                value=ast.Attribute(
                    value=ast.Name(id="Backend", ctx=ast.Load()),
                    attr="registered_primitives",
                    ctx=ast.Load(),
                ),
                slice=ast.Constant(value=func_name),
                ctx=ast.Load(),
            )
            imports.append(
                ast.Assign(targets=[assignment_target], value=assignment_value)
            )

        return imports

    def get_primitive_details(self, output_key: str):
        model = self.pm._flat_graph.get_model(output_key)

        global_input_keys = self.pm._flat_graph.get_source_keys(output_key)
        local_input_keys = list(model._input_keys)

        return model, global_input_keys, local_input_keys

    def call_primitive(
        self,
        model: PrimitiveModel,
        fn: Callable[..., Any],
        l_input_keys: list[str],
        g_input_keys: list[str],
        output_key: str,
        formula_key: str,
    ):
        generated_fn, used_keys = self.create_primitive_call(
            fn, l_input_keys, g_input_keys
        )
        targets, _used_keys = self.create_primitive_call_targets(
            output_key, model, self.pm.inference
        )
        if formula_key in self.pm.backend.array_creation_funcs:
            self.add_partial_function(formula_key)

        return ast.Assign(targets, generated_fn), used_keys | _used_keys  # type: ignore

    def generate_evaluate(self):
        input_body: list[ast.stmt] = []
        function_body: list[ast.stmt] = []
        return_values: list[ast.expr] = []

        used_keys: set[str] = set()
        used_keys |= set(self.pm._flat_graph.output_dict.values())

        unused_keys = self.pm.data_store.unused_keys
        cached_data_keys = self.pm.data_store.cached_data.keys()
        discarded_keys = self.pm.discarded_keys  # TODO: Consider is this necessary?

        # Iterate over Primitive models in topological order to add their formula.
        for output_key in self.pm._flat_graph.topological_order:
            # Staticly infered and unused model will not be added
            if output_key in (cached_data_keys | unused_keys | discarded_keys):
                continue

            model, g_input_keys, l_input_keys = self.get_primitive_details(output_key)
            formula_key = model.formula_key

            primitive_function = (
                self.pm.backend.primitive_function_dict[formula_key]
                if formula_key in self.pm.backend.primitive_function_dict
                else self.pm.backend.registered_primitives[formula_key]
            )

            # Create primitive call
            primitive_call, _used_keys = self.call_primitive(
                model,
                primitive_function,
                l_input_keys,
                g_input_keys,
                output_key,
                formula_key,
            )

            function_body.append(primitive_call)

            used_keys.add(output_key)
            used_keys |= _used_keys

        for key in sorted(used_keys):
            if key in cached_data_keys:
                dict_type = "cache"
            elif key in self.pm.data_store.runtime_static_keys:
                dict_type = "data"
            elif key not in self.pm._flat_graph.all_target_keys:
                dict_type = "params"
            else:
                continue

            self.append_inputs(input_body, key, dict_type)

        # If output node is pruned adjust key name
        for output_key in self.pm.output_keys:
            # TODO: give an api to get outputdict
            return_values.append(
                ast.Name(self.pm._flat_graph.output_dict[output_key], ast.Load())
            )

        return_body: list[ast.stmt] = [
            (
                ast.Return(
                    value=ast.Dict(
                        keys=[
                            ast.Constant(output_key)
                            for output_key in self.pm.output_keys
                        ],
                        values=return_values,
                    )
                )
            )
        ]

        # Define function arguments
        ast_args = [ast.arg("params"), ast.arg("data"), ast.arg("cache")]
        final_args = ast.arguments(
            args=ast_args,
            defaults=[],
            kwonlyargs=[],
            posonlyargs=[],
            kw_defaults=[],
            vararg=None,
            kwarg=None,
        )

        func_def = ast.FunctionDef(
            name="evaluate",
            args=final_args,
            body=input_body + function_body + return_body,
            decorator_list=[],
            returns=None,
            type_comment=None,
            type_params=[],
            lineno=1,
            col_offset=0,
        )

        return ast.fix_missing_locations(func_def)

    def append_inputs(self, input_body: list[ast.stmt], key: str, dict_type: str):
        # In manual_grad type backends, cache contains all the required
        # data (local variables and outputs) for the corresponding function.
        # So if the key is not directly an output of a function get it from
        # cache with the key itself.
        if keyword.iskeyword(key) or key in self.pm.backend.primitive_function_dict:
            val = f"_{key}"
        else:
            val = key

        if dict_type != "cache" or (key not in self.pm._flat_graph.all_target_keys):
            input_body.append(
                ast.Assign(
                    targets=[ast.Name(id=val, ctx=ast.Store())],
                    value=ast.Subscript(
                        value=ast.Name(id=dict_type, ctx=ast.Load()),
                        slice=ast.Constant(value=key),
                        ctx=ast.Load(),
                    ),
                )
            )
        else:
            # If key is an output of a function, then get the corresponding
            # function cache from general cache and then get "output" from there.
            cached_data = self.pm.data_store.cached_data
            data_dict: ast.Subscript | ast.Name
            if key not in cached_data:
                cache_name = key + "_cache"

                data_dict = ast.Subscript(
                    value=ast.Name(id=dict_type, ctx=ast.Load()),
                    slice=ast.Constant(value=cache_name),
                    ctx=ast.Load(),
                )
            else:
                data_dict = ast.Name(id=dict_type, ctx=ast.Load())

            slc = ast.Constant(value="output" if key not in cached_data else key)
            input_body.append(
                ast.Assign(
                    targets=[ast.Name(id=val, ctx=ast.Store())],
                    value=ast.Subscript(value=data_dict, slice=slc, ctx=ast.Load()),
                )
            )

    def create_primitive_call(
        self,
        function: Callable[..., Any],
        local_keys: list[str],
        global_keys: list[str],
        default_args: dict[str, ast.expr] | None = None,
    ) -> tuple[ast.Call, set[str]]:
        """Generates a single function call AST (Abstract Syntax Tree)."""
        if default_args is None:
            default_args = {}

        formula_key = function.__name__
        inputs = {
            key: value for key, value in zip(local_keys, global_keys, strict=False)
        }

        # Prepare function arguments
        fn_args_mapping, fn_kwarg_dict = prepare_function_args(
            self.pm.data_store.data_values,
            function,
            inputs,
            self.pm.backend.array_creation_funcs,
        )
        fn_arg_keys = [
            arg_key for arg_keys in fn_args_mapping.values() for arg_key in arg_keys
        ]
        # Convert to AST nodes
        args = [
            convert_to_ast_arg(
                arg_key,
                list(self.pm.backend.primitive_function_dict.keys()),
                defaults=default_args,  # type:ignore
            )
            for arg_key in fn_arg_keys
        ]
        kwargs = [
            convert_to_ast_kwarg(key, name, defaults=default_args)
            for key, name in fn_kwarg_dict.items()
        ]

        generated_fn = ast.Call(
            func=ast.Name(id=formula_key, ctx=ast.Load()),
            args=args,  # type:ignore
            keywords=kwargs,
        )
        used_keys = set(fn_arg_keys) | set(fn_kwarg_dict.values())

        return generated_fn, used_keys

    def create_primitive_call_targets(
        self, output_key: str, model: PrimitiveModel, inference: bool
    ) -> tuple[list[ast.expr], set[str]]:
        if (
            keyword.iskeyword(output_key)
            or output_key in self.pm.backend.primitive_function_dict
        ):
            target_name = "_" + output_key
        else:
            target_name = output_key

        targets: list[ast.expr] = [
            ast.Name(
                id=target_name,
                ctx=ast.Store(),
            )
        ]

        return targets, {target_name}

    def add_partial_function(self, formula_key: str):
        if formula_key in self.defined_partial_fns:
            return

        self.defined_partial_fns.add(formula_key)
        self.globals.append(partial_array_creation_func(self.pm.backend, formula_key))

    def compute_evaluate(
        self,
        params: ParamsEvalType[DataType] | None = None,
        data: DataEvalType[DataType] | None = None,
        cache: DataEvalType[DataType] | None = None,
        *,
        fn: RawEvaluateType[DataType],
    ) -> DataEvalType[DataType]:
        return fn(params, data, cache)

    def create_gradient_fn(
        self,
        # raw_evaluate_fn: RawEvaluateType[DataType],
        # raw_evaluate_grad_fn: ManualGradWrapperFn[DataType] | None,
        raw_evaluate_fn: RawEvaluateType[DataType],
        raw_evaluate_grad_fn: ManualGradWrapperFn[DataType] | None,
    ):
        fn_all: EvaluateAllType[DataType]
        grad_fn: EvaluateGradientsType[DataType]
        if not self.pm.backend.is_manualgrad:
            grad_fn = partial(  # type: ignore
                self.compute_gradients,
                raw_evaluate_fn=raw_evaluate_fn,
                cache=self.pm.data_store.data_values,
                include_output=False,
            )
            # Fix fn_all for mlx support!!
            fn_all = partial(
                self.compute_gradients,
                raw_evaluate_fn=raw_evaluate_fn,
                cache=self.pm.data_store.data_values,
                include_output=True,
            )
            return grad_fn, fn_all
        else:
            assert raw_evaluate_grad_fn is not None, "Gradient function is not defined!"

            fn_all = partial(raw_evaluate_grad_fn, include_output=True)  # type: ignore
            grad_fn = partial(raw_evaluate_grad_fn, include_output=False)  # type: ignore

            return grad_fn, fn_all

    @overload
    def compute_gradients(
        self,
        params: ParamsEvalType[DataType],
        data: DataEvalType[DataType] | None,
        output_gradients: ParamsEvalType[DataType] | None,
        cache: DataEvalType[DataType] | None,
        include_output: Literal[True],
        *,
        raw_evaluate_fn: RawEvaluateType[DataType],
    ) -> tuple[DataEvalType[DataType], ParamsEvalType[DataType]]: ...

    @overload
    def compute_gradients(
        self,
        params: ParamsEvalType[DataType],
        data: DataEvalType[DataType] | None,
        output_gradients: ParamsEvalType[DataType] | None,
        cache: DataEvalType[DataType] | None,
        include_output: Literal[False],
        *,
        raw_evaluate_fn: RawEvaluateType[DataType],
    ) -> ParamsEvalType[DataType]: ...

    def compute_gradients(
        self,
        params: ParamsEvalType[DataType],
        data: DataEvalType[DataType] | None = None,
        output_gradients: ParamsEvalType[DataType] | None = None,
        cache: DataEvalType[DataType] | None = None,
        include_output: bool = False,
        *,
        raw_evaluate_fn: RawEvaluateType[DataType],
    ) -> (
        tuple[DataEvalType[DataType], ParamsEvalType[DataType]]
        | ParamsEvalType[DataType]
    ):
        # Initialize loss output gradients as None. If FinalCost is
        # contained in the compiled model, initialize its gradient
        # with ones. If somehow one wants to set it to another gradient
        # value, must provide it in output_gradients argument which
        # overrides out initial fill.

        if data is None:
            data = {}
        if output_gradients is None:
            output_gradients = {}
        if cache is None:
            cache = {}

        loss_grad = {}
        if FinalCost in self.pm._output_keys:
            loss_grad = {FinalCost: self.pm.backend.ones()}

        # NOTE: FinalCost gradient and output_gradients can not exist at the same time.
        if output_gradients and loss_grad:
            raise Exception(
                "Models with any losses can not take any gradients for other outputs!"
            )

        # Sort gradients with output order
        output_gradients = {
            key: output_gradients[key]
            for key in self.pm.output_keys
            if key in output_gradients
        }

        total_output_gradients = loss_grad | output_gradients
        total_ignore_grad_keys = self.pm.ignore_grad_keys.union(
            {
                key
                for key in self.pm.output_keys
                if (key not in total_output_gradients) and key != FinalCost
            }
        )
        partial_fn: Callable[
            [ParamsEvalType[DataType]],
            tuple[DataEvalType[DataType], DataEvalType[DataType]],
        ] = partial(
            self.filter_ignored_outputs,
            data=data,
            cache=cache,
            ignore_grad_keys=total_ignore_grad_keys,
            raw_evaluate_fn=raw_evaluate_fn,
        )
        output, input_gradients, aux = self.pm.backend.vjp(
            partial_fn,  # type: ignore
            params,
            cotangents=total_output_gradients,
            has_aux=True,
        )
        all_outputs: DataEvalType[DataType] = output | aux

        if include_output:
            return all_outputs, input_gradients
        else:
            return input_gradients

    def filter_ignored_outputs(
        self,
        params: ParamsEvalType[DataType] | None = None,
        data: DataEvalType[DataType] | None = None,
        cache: DataEvalType[DataType] | None = None,
        ignore_grad_keys: set[str] | None = None,
        *,
        raw_evaluate_fn: RawEvaluateType[DataType],
    ) -> tuple[ParamsEvalType[DataType], ParamsEvalType[DataType]]:
        if params is None:
            params = {}
        if data is None:
            data = {}
        if cache is None:
            cache = {}
        # Remove outputs for which gradients are to be ignored.
        if ignore_grad_keys is None:
            ignore_grad_keys = set()

        outputs = raw_evaluate_fn(params, data=data, cache=cache)
        aux = {
            key: outputs.pop(key)  # type: ignore
            for key in list(outputs.keys())
            if key in ignore_grad_keys
        }

        if len(outputs) == 0:
            raise ValueError(
                "To evaluate gradients you must provide gradients for"
                " at least one of the {list(aux.keys())}"
            )

        return outputs, aux  # type: ignore<|MERGE_RESOLUTION|>--- conflicted
+++ resolved
@@ -21,10 +21,7 @@
 from typing import Any, Generic, Literal, Protocol, overload
 
 from ...backends.backend import ParallelBackend
-<<<<<<< HEAD
 from ...utils.func_utils import prepare_function_args
-from ..common import MainValueType
-=======
 from ..common import (
     DataEvalType,
     DataType,
@@ -33,7 +30,6 @@
     EvaluateType,
     ParamsEvalType,
 )
->>>>>>> da4b4efa
 from ..logical import PrimitiveModel
 from ..physical.model import PhysicalModel
 from ..utils import GeneratedFunction
