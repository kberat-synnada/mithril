# Copyright 2022 Synnada, Inc.
#
# Licensed under the Apache License, Version 2.0 (the "License");
# you may not use this file except in compliance with the License.
# You may obtain a copy of the License at
#
#     http://www.apache.org/licenses/LICENSE-2.0
#
# Unless required by applicable law or agreed to in writing, software
# distributed under the License is distributed on an "AS IS" BASIS,
# WITHOUT WARRANTIES OR CONDITIONS OF ANY KIND, either express or implied.
# See the License for the specific language governing permissions and
# limitations under the License.

from __future__ import annotations

import abc
from collections.abc import Mapping
from dataclasses import dataclass, replace
from itertools import chain
from types import UnionType
from typing import Any

from ...utils.utils import OrderedSet
from ..common import (
    NOT_AVAILABLE,
    NOT_GIVEN,
    TBD,
    Connection,
    ConnectionData,
    Connections,
    ConnectionType,
    Constraint,
    ConstraintFunctionType,
    ConstraintSolver,
    ExtendTemplate,
    IOHyperEdge,
    IOKey,
    MainValueInstance,
    MainValueType,
    NestedListType,
    NotAvailable,
    Scalar,
    ShapeNode,
    ShapesType,
    ShapeTemplateType,
    ShapeType,
    Tensor,
    TensorValueType,
    ToBeDetermined,
    UniadicRecord,
    Updates,
    UpdateType,
    Variadic,
    _get_shapes,
    _ShapesType,
    create_shape_repr,
)
from ..constraints import post_process_map, type_constraints

__all__ = ["BaseModel", "ExtendInfo"]


@dataclass
class ExtendInfo:
    _model: BaseModel
    _connections: dict[str, ConnectionType]

    def __post_init__(self):
        external_keys = set(self._model.external_keys)
        if self._model.canonical_input is not NOT_AVAILABLE:
            external_keys.add(self._model.canonical_input.key)
        if self._model.canonical_output is not NOT_AVAILABLE:
            external_keys.add(self._model.canonical_output.key)

        for key in self._connections:
            if key not in external_keys:
                raise KeyError(f"Key '{key}' is not a valid key for the model!")


class BaseModel(abc.ABC):
    # Disposable models only used once for entire training session.
    # This attribute is only use for manual backends' code generation.

    # TODO: This can be checked from backend's gradient function dict???
    disposable: bool = False
    # TODO: factory_args should be instance variable not class!
    factory_args: dict[str, Any] = {}

    def __call__(self, **kwargs: ConnectionType) -> ExtendInfo:
        for key, val in self.factory_inputs.items():
            if val is not TBD:
                if key not in kwargs or (con := kwargs[key]) is NOT_GIVEN:
                    kwargs[key] = val  # type: ignore
                    continue
                match con:
                    case Connection():
                        kwargs[key] = IOKey(value=val, connections={con})
                        # TODO: Maybe we could check con's value if matches with val
                    case item if isinstance(item, MainValueInstance) and con != val:
                        raise ValueError(
                            f"Given value {con} for local key: '{key}' "
                            f"has already being set to {val}!"
                        )
                    case str():
                        kwargs[key] = IOKey(name=con, value=val, expose=False)
                    case IOKey():
                        if con.value is not TBD and con.value != val:
                            raise ValueError(
                                f"Given IOKey for local key: '{key}' is not valid!"
                            )
                        else:
<<<<<<< HEAD
                            kwargs[key] = replace(con, value=val)
=======
                            _conns: list[Connection | str] = [
                                item.conn if isinstance(item, ConnectionData) else item
                                for item in con._connections
                            ]
                            kwargs[key] = IOKey(
                                name=con._name,
                                value=val,
                                shape=con._shape,
                                type=con._type,
                                expose=con._expose,
                                connections=_conns,
                            )
>>>>>>> de075737
                    case ExtendTemplate():
                        raise ValueError(
                            "Multi-write detected for a valued "
                            f"local key: '{key}' is not valid!"
                        )
        return ExtendInfo(self, kwargs)

    def __init__(self, name: str | None = None, enforce_jit: bool = True) -> None:
        self.parent: BaseModel | None = (
            None  # TODO: maybe set it only to PrimitiveModel / Model.
        )
        self.factory_inputs: dict[
            str, TensorValueType | MainValueType | ToBeDetermined
        ] = {}
        self.assigned_shapes: list[ShapesType] = []
        self.assigned_constraints: list[dict[str, str | list[str]]] = []
        self.conns = Connections()
        self.frozen_attributes: list[str] = []
        self.dependency_map = DependencyMap(self.conns)
        self._canonical_input: ConnectionData | NotAvailable = NOT_AVAILABLE
        self._canonical_output: ConnectionData | NotAvailable = NOT_AVAILABLE
        self.name = name
        self._enforce_jit = enforce_jit
        self._jittable = True
        self.constraint_solver: ConstraintSolver = ConstraintSolver()
        self.safe_shapes: dict[str, ShapeTemplateType] = {}
        self.is_frozen = False

    @abc.abstractmethod
    def summary(
        self,
        shapes: bool = True,
        types: bool = False,
        symbolic: bool = False,
        name: str | None = None,
        alternative_shapes: bool = False,
        uni_cache: dict[UniadicRecord, str] | None = None,
        var_cache: dict[Variadic, str] | None = None,
    ) -> None:
        raise NotImplementedError("Implement summary method!")

    @property
    def enforce_jit(self) -> bool:
        return self._enforce_jit

    @enforce_jit.setter
    def enforce_jit(self, value: bool) -> None:
        self._enforce_jit = value

    @property
    def jittable(self) -> bool:
        return self._jittable

    @property
    def shapes(self) -> _ShapesType:
        return self.get_shapes()

    @property
    def external_keys(self):
        return self.conns.io_keys

    @property
    def _input_keys(self):
        return self.conns.input_keys

    @property
    def _all_keys(self):
        return self.conns.all.keys()

    @property
    def output_keys(self):
        output_keys = list(self.conns.output_keys)
        if (
            self.canonical_output is not NOT_AVAILABLE
            and self.canonical_output.key not in output_keys
        ):
            output_keys.append("#canonical_output")
        return output_keys

    def check_extendability(self):
        # Check possible errors before the extension.
        if self.parent is not None:
            raise AttributeError("Submodel of a model could not be extended!")

    def _get_outermost_parent(self):
        model = self
        while model.parent is not None:
            model = model.parent
        return model

    def _generate_keys(
        self,
        symbolic: bool = True,
        include_internals: bool = True,
        include_outputs: bool = False,
    ) -> dict[str, str]:
        return {}

    def __setattr__(self, name: str, value: Any):
        # You need to be careful here to avoid infinite recursion
        if (
            getattr(self, "frozen_attributes", None) is not None
            and name in self.frozen_attributes
        ):
            # To avoid infinite recursion, use the base class's __setattr__ method
            raise AttributeError(
                f"{name} attribute of {self.__class__.__name__} type object is frozen."
            )
        else:
            super().__setattr__(name, value)

    def _freeze(self) -> None:
        self.is_frozen = True

    @abc.abstractmethod
    def extract_connection_info(
        self,
        name_mappings: dict[BaseModel, str],
        data_to_key_map: dict[Tensor | Scalar, list[str]] | None = None,
        data_memo: Mapping[int, Tensor | Scalar] | None = None,
    ) -> dict[str, tuple[dict[str, list[str]], dict[str, list[str]]]]:
        raise NotImplementedError("Implement extract_connection_info method!")

    def _create_connection(
        self, metadata: IOHyperEdge, key: str, is_key_autogenerated: bool
    ) -> Connection:
        # Check if the key is already exist in the connections object.
        if self.conns.get_connection(key) is not None:
            raise KeyError("Connection with name " + key + " already exists!")

        # Create connection object with given metadata, key
        # and auto-generation status of the key.
        con = Connection(
            key=key,
            metadata=metadata,
            is_key_autogenerated=is_key_autogenerated,
        )
        # Add ConnectionData to the connections object.
        self.conns.add(con.data)
        return con

    def create_connection(self, metadata: IOHyperEdge, key: str) -> ConnectionData:
        con = self._create_connection(metadata, key, False)
        # Set key_origin into metadata
        metadata.key_origin = key
        setattr(self, key, con)
        return con.data

    def _set_shapes(
        self,
        shapes: ShapesType,
        trace: bool = False,
        updates: Updates | None = None,
        **kwargs: ShapeTemplateType,
    ) -> None:
        # Initialize assigned shapes dictionary to store assigned shapes.
        assigned_shapes: dict[str, ShapeTemplateType] = {}

        if updates is None:
            updates = Updates()

        model = self._get_outermost_parent()
        used_keys: dict[str | int, ShapeType] = {}
        shape_nodes: dict[str | Connection, tuple[ShapeNode, str]] = {}
        # TODO: Can this be refactored to use a single loop?
        for key, shape in chain(shapes.items(), kwargs.items()):
            metadata = self.conns.extract_metadata(key)
            given_repr = create_shape_repr(shape, model.constraint_solver, used_keys)
            # Get inner string representation of the metadata and save
            # use this name in order to merge .
            conn = self.conns.get_con_by_metadata(metadata)
            assert conn is not None
            inner_key = conn.key
            shape_nodes[key] = (given_repr.node, inner_key)
            assigned_shapes[inner_key] = shape
        # Apply updates to the shape nodes.
        for key in chain(shapes, kwargs):
            node, _inner_key = shape_nodes[key]
            shape_node = self.conns.get_shape_node(_inner_key)
            assert shape_node is not None
            updates |= shape_node.merge(node)

        if trace:
            self.assigned_shapes.append(assigned_shapes)

        model.constraint_solver(updates)

    def _set_value(self, key: ConnectionData, value: MainValueType | str) -> Updates:
        """
        Set value for the given connection.

        Args:
            key (str | Connection): Connection key or Connection object to set value.
            value (MainValueType): Value to set for the given connection.

        Raises:
            KeyError: If the provided key is not a valid IO key.
        """

        if key.key not in self.conns.input_keys:
            raise ValueError("Values of internal and output keys cannot be set.")
        # Data is scalar, set the value directly.
        return key.metadata.data.set_value(value)  # type: ignore

    def set_shapes(
        self, config: ShapesType | None = None, **kwargs: ShapeTemplateType
    ) -> None:
        if config is None:
            config = {}
        self._set_shapes(config, trace=True, updates=None, **kwargs)

    def set_values(
        self,
        config: Mapping[str | Connection, MainValueType | str]
        | Mapping[Connection, MainValueType | str]
        | Mapping[str, MainValueType | str]
        | None = None,
        **kwargs: MainValueType | str,
    ) -> None:
        """
        Set multiple values in the model.
        This method updates values in the outermost model by traversing up the
        parent hierarchy. It performs metadata extraction on self, validity checks
        and updates on the parent model. Finally, it solves constraints
        with the updated values.

        Args:
            config (dict[str | Connection, MainValueType]): A dictionary where
            keys are either strings or Connection objects, and values are
            of type MainValueType.
            **kwargs (MainValueType): Key-value pairs where keys are string names
            of connections present in this model.

        Raises:
            KeyError: If a valid key or Connection is not provided in the values
            dictionary.
        """
        if config is None:
            config = {}
        # Make all value updates in the outermost model.s
        model = self._get_outermost_parent()
        updates = Updates()
        # TODO: Currently Setting values in fozen models are prevented only for Tensors.
        # Scalar and Tensors should not be operated differently. This should be fixed.
        for key in chain(config, kwargs):
            metadata = self.conns.extract_metadata(key)
            if isinstance(metadata.data, Tensor) and model.is_frozen:
                conn_data = model.conns.get_con_by_metadata(metadata)
                assert conn_data is not None
                raise ValueError(
                    f"Model is frozen, can not set the key: {conn_data.key}!"
                )

        for key, value in chain(config.items(), kwargs.items()):
            # Perform metadata extraction process on self.
            metadata = self.conns.extract_metadata(key)
            # Perform validity check and updates on model.
            if (conn_data := model.conns.get_con_by_metadata(metadata)) is None:
                raise KeyError("Requires valid key or Connection to set values!")
            updates |= model._set_value(conn_data, value)

        # Solve constraints with the updated values.
        model.constraint_solver(updates)

    def set_types(
        self,
        config: Mapping[str | Connection, type | UnionType | NestedListType]
        | Mapping[Connection, type | UnionType | NestedListType]
        | Mapping[str, type | UnionType | NestedListType]
        | None = None,
        **kwargs: type | UnionType | NestedListType,
    ):
        """
        Set types of any connection in the Model

        This method updates types in given connections.
        connections can be given either as Connection or their string
        equivalent. Giving a valid type for given connections, this method
        will update the connections's types and thereafter runs the
        constraints to update affected connections' types.

        Args:
            values (dict[str | Connection, MainValueType]): A dictionary where
            keys are either strings or Connection objects, and values are
            of type of type or UnionType objects.

        """
        if config is None:
            config = {}

        # Get the outermost parent as all the updates will happen here.
        model = self._get_outermost_parent()
        updates = Updates()
        for key, key_type in chain(config.items(), kwargs.items()):
            metadata = self.conns.extract_metadata(key)
            data = metadata.data
            updates |= data.set_type(key_type)  # type: ignore
        # Run the constraints for updating affected connections.
        model.constraint_solver(updates)

    def get_shapes(
        self,
        uni_keys: dict[UniadicRecord, str] | None = None,
        var_keys: dict[Variadic, str] | None = None,
        symbolic: bool = True,
        verbose: bool = False,
    ) -> _ShapesType:
        return _get_shapes(
            data_dict={
                key: value.metadata.data for key, value in self.conns.all.items()
            },
            uniadic_keys=uni_keys,
            varadic_keys=var_keys,
            symbolic=symbolic,
            verbose=verbose,
            key_mappings=self._generate_keys(include_outputs=True),
        )

    def _set_constraint(
        self,
        fn: ConstraintFunctionType,
        keys: list[str],
        post_processes: set[ConstraintFunctionType] | None = None,
        type: UpdateType | None = None,
    ):
        all_conns = self.conns.all
        hyper_edges = [all_conns[key].metadata for key in keys]
        if type is None:
            # TODO: separate type_constraints and shape constraints into two files under
            # constraints folder. Then, check if fn is not in any of those types set
            # _type to None. If _type and type are both None or one is UpdateType.SHAPE
            # while other one is UpdateType.Type, raise Exception!
            type = UpdateType.TYPE if fn in type_constraints else UpdateType.SHAPE
        constr = Constraint(fn=fn, type=type)
        self.constraint_solver.constraint_map[constr] = hyper_edges
        for hyper_edge in hyper_edges:
            hyper_edge.data.add_constraint(constr)

        # Get union of all given and default post processes for the given
        # constraint and update post_processes field.
        if post_processes is None:
            post_processes = set()
        all_post_processes = post_processes | post_process_map.get(fn, set())
        for post_fn in all_post_processes:
            constr.add_post_process(post_fn)

        _, updates = constr([hyper_edge.data for hyper_edge in hyper_edges])
        self.constraint_solver(updates)

    def set_constraint(
        self,
        fn: ConstraintFunctionType,
        keys: list[str],
        post_processes: set[ConstraintFunctionType] | None = None,
        type: UpdateType = UpdateType.SHAPE,
    ) -> None:
        self.assigned_constraints.append({"fn": fn.__name__, "keys": keys})
        self._set_constraint(fn, keys, post_processes, type=type)

    @property
    def canonical_input(self) -> Connection | NotAvailable:
        if isinstance(self._canonical_input, ConnectionData):
            return self._canonical_input.conn
        else:
            return NOT_AVAILABLE

    @property
    def canonical_output(self) -> Connection | NotAvailable:
        if isinstance(self._canonical_output, NotAvailable):
            return self._canonical_output
        else:
            return self._canonical_output.conn

    def set_canonical_input(self, given_conn: str | Connection):
        if isinstance(given_conn, str):
            conn = self.conns.all.get(given_conn)
            if conn is None:
                raise ValueError("Provided 'key' is not belong to the model!")
        else:
            conn = given_conn.data

        conn = self.conns.get_con_by_metadata(conn.metadata)

        if conn not in self.dependency_map._local_input_dependency_map:
            raise ValueError(
                "To set a connection as canonical input, connection must be an "
                "input connection!"
            )

        self._canonical_input = conn

    def set_canonical_output(self, given_conn: str | Connection):
        if isinstance(given_conn, str):
            conn = self.conns.all.get(given_conn)
            if conn is None:
                raise ValueError("Provided 'key' is not belong to the model!")
        else:
            conn = given_conn.data

        conn = self.conns.get_con_by_metadata(conn.metadata)

        if conn not in self.dependency_map._local_output_dependency_map:
            raise ValueError(
                "To set a connection as canonical output, connection must be an "
                "output connection!"
            )

        self._canonical_output = conn

    def _match_hyper_edges(self, left: IOHyperEdge, right: IOHyperEdge) -> Updates:
        if type(left.data) is not type(right.data):
            raise TypeError(
                "Types of connections are not consistent. Check connection types!"
            )

        right_connections = self.conns.connections_dict.pop(right, set())
        self.conns.connections_dict[left] |= right_connections

        for conns_obj in right_connections:
            conns = conns_obj.metadata_dict.pop(right, None)

            if conns is None:
                raise KeyError(
                    "Requires merged connection's metadata to contain its "
                    "Connections object."
                )

            if left not in conns_obj.metadata_dict:
                conns_obj.metadata_dict[left] = conns
            elif left in conns_obj.metadata_dict:
                conns_obj.metadata_dict[left] |= conns

            for conn in conns:
                conn.metadata = left

        # Update IOHyperEdge's in constraint solver.
        self.constraint_solver.update_constraint_map(left, right)
        # Match data of each IOHyperEdge's.
        updates = left.data.match(right.data)  # type: ignore
        return updates

    def get_models_in_topological_order(self):
        dependency_map = self.dependency_map._local_output_dependency_map
        graph = {
            info[0]: OrderedSet(
                [dependency_map[spec][0] for spec in info[1] if spec in dependency_map]
            )
            for info in dependency_map.values()
        }
        top_order: list[BaseModel] = list()
        visited: set[BaseModel] = set()
        for model in graph:
            if model not in top_order:
                BaseModel._reverse_dfs(model, graph, top_order, visited)
        return top_order

    @staticmethod
    def _reverse_dfs(
        node: BaseModel,
        graph: dict[BaseModel, OrderedSet[BaseModel]],
        top_order: list[BaseModel],
        visited: set[BaseModel],
    ):
        visited.add(node)
        for m in graph[node]:
            if m not in visited:
                BaseModel._reverse_dfs(m, graph, top_order, visited)
        top_order.append(node)


class DependencyMap:
    """
    Depedency Map stores relations between connections and models
    TODO: Write doc
    """

    def __init__(self, connections: Connections) -> None:
        self.conns = connections
        # Stores relation between input_keys to dependent output connections
        self._global_input_dependency_map: dict[
            ConnectionData, OrderedSet[ConnectionData]
        ] = {}
        # Stores relation between output_keys to dependent input connections
        self._global_output_dependency_map: dict[
            ConnectionData, OrderedSet[ConnectionData]
        ] = {}

        # Caches relations during extend to avoid traverse whole graph
        self._global_input_dependency_map_cache: dict[
            ConnectionData, OrderedSet[ConnectionData]
        ] = {}
        self._global_output_dependency_map_cache: dict[
            ConnectionData, OrderedSet[ConnectionData]
        ] = {}
        # Stores releation between local input keys to dependent local
        # output connections
        self._local_input_dependency_map: dict[
            ConnectionData, list[tuple[BaseModel, OrderedSet[ConnectionData]]]
        ] = {}
        # Stores releation between local output keys to dependent local
        # input connections
        self._local_output_dependency_map: dict[
            ConnectionData, tuple[BaseModel, OrderedSet[ConnectionData]]
        ] = {}

    # Add new model to dependency map, model_dag is created in extend
    def add_model_dag(self, model: BaseModel, model_dag: dict[str, ConnectionData]):
        updated_conns: OrderedSet[ConnectionData] = OrderedSet()
        for local_key, conn in model_dag.items():
            if local_key in model.conns.input_keys:
                specs: OrderedSet[ConnectionData] = OrderedSet(
                    [
                        model_dag[conn.key]
                        for conn in model.dependency_map.get_dependent_output_conns(
                            local_key
                        )
                        if model_dag.get(conn.key) is not None
                    ]
                )
                self._local_input_dependency_map.setdefault(conn, []).append(
                    (model, specs)
                )
                updated_conns.add(conn)
            else:
                specs = OrderedSet(
                    [
                        model_dag[conn.key]
                        for conn in model.dependency_map.get_dependent_input_conns(
                            local_key
                        )
                        if model_dag.get(conn.key) is not None
                    ]
                )
                self._local_output_dependency_map[conn] = (model, specs)

                updated_conns.add(conn)
                self._cache_internal_references(conn, specs)

            if self.look_for_cyclic_connection(conn, specs):
                raise KeyError(
                    f"There exists a cyclic subgraph between {conn.key} key and "
                    f"{[spec.key for spec in specs]} key(s)!"
                )

        self._update_globals(updated_conns)

    # Caches extended connections to avoid traverse
    def _cache_internal_references(
        self, output_conn: ConnectionData, dependent_conns: OrderedSet[ConnectionData]
    ):
        # Be sure all input and output keys has cache entry
        for conn in self.conns.input_connections:
            self._global_input_dependency_map_cache.setdefault(conn, OrderedSet())

        for conn in self.conns.output_connections:
            self._global_output_dependency_map_cache.setdefault(conn, OrderedSet())

        all_dependent_input_conns: OrderedSet[ConnectionData] = OrderedSet()

        for input_conn in dependent_conns:
            # Extend from output, update global input dependency map with new
            # output conn
            for dependent_conn in self._global_output_dependency_map_cache.get(
                input_conn, OrderedSet()
            ):
                all_dependent_input_conns.add(dependent_conn)

                # If not extend from input add
                if output_conn not in self._global_input_dependency_map_cache:
                    self._global_input_dependency_map_cache[dependent_conn].add(
                        output_conn
                    )

            # Input is not internal
            if input_conn in self.conns.input_connections:
                all_dependent_input_conns.add(input_conn)

                # If not extend from input add
                if output_conn not in self._global_input_dependency_map_cache:
                    self._global_input_dependency_map_cache[input_conn].add(output_conn)

        # Extend from Input
        if output_conn in self._global_input_dependency_map_cache:
            dependent_output_conns = self._global_input_dependency_map_cache.pop(
                output_conn
            )

            # Update global_input_dependencies
            for dependent_input_conn in all_dependent_input_conns:
                if dependent_input_conn in self._global_input_dependency_map_cache:
                    self._global_input_dependency_map_cache[
                        dependent_input_conn
                    ].discard(output_conn)
                    self._global_input_dependency_map_cache[dependent_input_conn] |= (
                        dependent_output_conns
                    )

            # Update global_output_dependencies
            for dependent_output_conn in dependent_output_conns:
                if dependent_output_conn in self._global_output_dependency_map_cache:
                    self._global_output_dependency_map_cache[
                        dependent_output_conn
                    ].discard(output_conn)
                    self._global_output_dependency_map_cache[dependent_output_conn] |= (
                        all_dependent_input_conns
                    )

        else:
            self._global_output_dependency_map_cache.setdefault(
                output_conn, OrderedSet()
            )
            self._global_output_dependency_map_cache[output_conn] |= (
                all_dependent_input_conns
            )

    # Caches given input connection for later usage
    def cache_conn_input_dependency(self, conn: ConnectionData):
        if conn not in self._global_input_dependency_map_cache:
            dependents = self.get_output_key_dependency(conn.key)
            self._global_input_dependency_map_cache[conn] = dependents

    # Caches given output connection for later usage
    def cache_conn_output_dependency(self, conn: ConnectionData):
        if conn not in self._global_output_dependency_map_cache:
            dependents = self.get_input_key_dependency(conn.key)
            self._global_output_dependency_map_cache[conn] = dependents

    # Returns dependent input keys of given output key
    def get_dependent_input_conns(self, key: str) -> OrderedSet[ConnectionData]:
        if (given_conn := self.conns.get_connection(key)) is None:
            raise KeyError("Given key does not belong to the Model!")
        dependent_conns: OrderedSet[ConnectionData] = OrderedSet()
        if key in self.conns.output_keys:
            dependent_conns = self._global_output_dependency_map[given_conn]
        elif (
            conn := self.conns.get_connection(key)
        ) in self._global_output_dependency_map_cache:
            return self._global_output_dependency_map_cache[conn]
        else:
            return self.get_output_key_dependency(key)

        return dependent_conns

    # Return dependent output keys of given input key
    def get_dependent_output_conns(self, key: str) -> OrderedSet[ConnectionData]:
        if (given_conn := self.conns.get_connection(key)) is None:
            raise KeyError("Given key does not belong to the Model!")
        dependent_conns: OrderedSet[ConnectionData] = OrderedSet()
        if key in self.conns.input_keys:
            dependent_conns = self._global_input_dependency_map[given_conn]
        elif (
            conn := self.conns.get_connection(key)
        ) in self._global_input_dependency_map_cache:
            return self._global_input_dependency_map_cache[conn]
        else:
            return self.get_input_key_dependency(key)

        return dependent_conns

    # Update dependecy map
    def update_all_keys(self):
        # This method is used in freeze, because in freeze dependencies changed
        # without updating dependency map.
        self._update_globals(
            OrderedSet(self.conns.input_connections)
            | OrderedSet(self.conns.output_connections)
        )

    # Get dependent output connections if given input connection is cached
    # else returns None
    def _get_from_input_cache(self, conn: ConnectionData) -> OrderedSet[ConnectionData]:
        dependent_conns = self._global_input_dependency_map_cache.get(
            conn, OrderedSet()
        )
        dependent_conns = OrderedSet(
            [
                dependent_conn
                for dependent_conn in dependent_conns
                if dependent_conn.key in self.conns.output_keys
            ]
        )
        return dependent_conns

    # Get dependent input connections if given output connection is cached
    # else returns None
    def _get_from_output_cache(self, conn: ConnectionData):
        dependent_conns = self._global_output_dependency_map_cache.get(
            conn, OrderedSet()
        )
        dependent_conns = OrderedSet(
            [
                dependent_conn
                for dependent_conn in dependent_conns
                if dependent_conn.key in self.conns.input_keys
            ]
        )
        return dependent_conns

    # Update global dependency maps wrt given connections
    def _update_globals(self, updated_conns: OrderedSet[ConnectionData]):
        for input_conn in self.conns.input_connections:
            self._global_input_dependency_map.setdefault(input_conn, OrderedSet())

        for output_conn in self.conns.output_connections:
            self._global_output_dependency_map.setdefault(output_conn, OrderedSet())

        visited_keys: OrderedSet[ConnectionData] = OrderedSet()
        while updated_conns:
            conn = updated_conns.pop()
            if conn in visited_keys:
                continue

            visited_keys.add(conn)
            dependent_conns: OrderedSet[ConnectionData] = OrderedSet()

            if conn.key in self.conns.input_keys:
                # New global input key
                dependent_conns = self._get_from_input_cache(conn)

                for dependent_conn in dependent_conns:
                    self._global_input_dependency_map[conn].add(dependent_conn)

            elif conn.key in self.conns.output_keys:
                # New global output key
                dependent_conns = self._get_from_output_cache(conn)

                for dependent_conn in dependent_conns:
                    self._global_output_dependency_map[conn].add(dependent_conn)

            else:
                # Key must be overriden, remove from dependecy map
                if conn in self._global_input_dependency_map:
                    dependent_conns = self._global_input_dependency_map.pop(
                        conn, OrderedSet()
                    )
                    for dependent_conn in dependent_conns:
                        self._global_output_dependency_map[dependent_conn].remove(conn)

                dependent_conns = OrderedSet()
            updated_conns |= OrderedSet(dependent_conns)

    # Retrieve dependent output connection keys given input key by traversing the graph.
    def get_input_key_dependency(self, key: str):
        if (given_conn := self.conns.get_connection(key)) is None:
            raise KeyError("Given key does not belong to the Model!")
        # If there already exists any input keys, add them.
        specs = OrderedSet(
            [
                key
                for item in self._local_input_dependency_map[given_conn]
                for key in item[1]
                if key in self.conns.output_keys
            ]
        )

        # Make search from intermediate keys to the input keys.
        key_stack = OrderedSet(
            [
                spec
                for item in self._local_input_dependency_map[given_conn]
                for spec in item[1]
                if spec not in specs
            ]
        )
        while key_stack:
            conn_data = key_stack.pop()
            if conn_data.key in self.conns.output_keys:
                specs.add(conn_data)
            # key_stack.update(self.dependency_map.get(key.key, OrderedSet()))
            # TODO: add test checking the while
            key_stack |= (
                OrderedSet(
                    [
                        spec
                        for item in self._local_input_dependency_map[conn_data]
                        for spec in item[1]
                    ]
                )
                if conn_data in self._local_input_dependency_map
                else OrderedSet()
            )
        return specs

    # Retrieve dependent input connection keys given output key by traversing the graph.
    def get_output_key_dependency(self, key: str):
        if (given_conn := self.conns.get_connection(key)) is None:
            raise KeyError("Given key does not belong to the Model!")

        # If there already exists any input keys, add them
        specs = OrderedSet(
            [
                key
                for key in self._local_output_dependency_map[given_conn][1]
                if key in self.conns.input_keys
            ]
        )
        # Make search from intermediate keys to the input keys.
        key_stack = OrderedSet(
            [
                spec
                for spec in self._local_output_dependency_map[given_conn][1]
                if spec not in specs
            ]
        )
        while key_stack:
            conn_data = key_stack.pop()
            if conn_data.key in self.conns.input_keys:
                specs.add(conn_data)
            # key_stack.update(self.dependency_map.get(key.key, OrderedSet()))
            # TODO: add test checking the while
            key_stack |= (
                self._local_output_dependency_map[conn_data][1]
                if conn_data in self._local_output_dependency_map
                else OrderedSet()
            )
        return specs

    # Check if cycle occured in graph
    def look_for_cyclic_connection(
        self, target_conn: ConnectionData, specs: OrderedSet[ConnectionData]
    ) -> bool:
        if target_conn in (conns := OrderedSet([conn for conn in specs])):
            return True
        else:
            for conn in conns:
                if conn in self._local_output_dependency_map:
                    return self.look_for_cyclic_connection(
                        target_conn, self._local_output_dependency_map[conn][1]
                    )
            return False

    def merge_global_connections(self, conn1: ConnectionData, conn2: ConnectionData):
        conn1_global_out_dependency = self._global_output_dependency_map.get(conn1)
        conn2_global_out_dependency = self._global_output_dependency_map.pop(
            conn2, None
        )
        # If conn1 and conn2 cache exists, add all conn2 dependencies to conn1
        if (
            conn1_global_out_dependency is not None
            and conn2_global_out_dependency is not None
        ):
            for dependent_conn in conn2_global_out_dependency:
                conn1_global_out_dependency.add(dependent_conn)

                self._global_input_dependency_map[dependent_conn].remove(conn2)
                self._global_input_dependency_map[dependent_conn].add(conn1)
        # If conn1 is not, but conn2 cache exists, move all conn2 dependencies to conn1
        elif conn2_global_out_dependency is not None:
            self._global_output_dependency_map[conn1] = conn2_global_out_dependency

            for dependent_conn in conn2_global_out_dependency:
                self._global_input_dependency_map[dependent_conn].remove(conn2)
                self._global_input_dependency_map[dependent_conn].add(conn1)

        conn1_global_in_dependency = self._global_input_dependency_map.get(conn1)
        conn2_global_in_dependency = self._global_input_dependency_map.pop(conn2, None)
        # If conn1 and conn2 cache exists, add all conn2 dependencies to conn1
        if (
            conn1_global_in_dependency is not None
            and conn2_global_in_dependency is not None
        ):
            for dependent_conn in conn2_global_in_dependency:
                conn1_global_in_dependency.add(dependent_conn)

                self._global_output_dependency_map[dependent_conn].remove(conn2)
                self._global_output_dependency_map[dependent_conn].add(conn1)
        # If conn1 is not, but conn2 cache exists, move all conn2 dependencies to conn1
        elif conn2_global_in_dependency is not None:
            self._global_input_dependency_map[conn1] = conn2_global_in_dependency

            for dependent_conn in conn2_global_in_dependency:
                self._global_output_dependency_map[dependent_conn].remove(conn2)
                self._global_output_dependency_map[dependent_conn].add(conn1)

    def merge_global_caches(self, conn1: ConnectionData, conn2: ConnectionData):
        conn1_global_out_cache = self._global_output_dependency_map_cache.get(conn1)
        conn2_global_out_cache = self._global_output_dependency_map_cache.pop(
            conn2, None
        )

        # If conn1 and conn2 cache exists, add all conn2 dependencies to conn1
        if conn1_global_out_cache is not None and conn2_global_out_cache is not None:
            for dependent_conn in conn2_global_out_cache:
                conn1_global_out_cache.add(dependent_conn)

                self._global_input_dependency_map_cache[dependent_conn].remove(conn2)
                self._global_input_dependency_map_cache[dependent_conn].add(conn1)

        # If conn1 is not, but conn2 cache exists, move all conn2 dependencies to conn1
        elif conn2_global_out_cache is not None:
            self._global_output_dependency_map_cache[conn1] = conn2_global_out_cache

            for dependent_conn in conn2_global_out_cache:
                self._global_input_dependency_map_cache[dependent_conn].remove(conn2)
                self._global_input_dependency_map_cache[dependent_conn].add(conn1)

        conn1_global_in_cache = self._global_input_dependency_map_cache.get(conn1)
        conn2_global_in_cache = self._global_input_dependency_map_cache.pop(conn2, None)

        # If conn1 and conn2 cache exists, add all conn2 dependencies to conn1
        if conn1_global_in_cache is not None and conn2_global_in_cache is not None:
            for dependent_conn in conn2_global_in_cache:
                conn1_global_in_cache.add(dependent_conn)

                self._global_output_dependency_map_cache[dependent_conn].remove(conn2)
                self._global_output_dependency_map_cache[dependent_conn].add(conn1)

        # If conn1 is not, but conn2 cache exists, move all conn2 dependencies to conn1
        elif conn2_global_in_cache is not None:
            self._global_input_dependency_map_cache[conn1] = conn2_global_in_cache

            for dependent_conn in conn2_global_in_cache:
                self._global_output_dependency_map_cache[dependent_conn].remove(conn2)
                self._global_output_dependency_map_cache[dependent_conn].add(conn1)<|MERGE_RESOLUTION|>--- conflicted
+++ resolved
@@ -110,22 +110,7 @@
                                 f"Given IOKey for local key: '{key}' is not valid!"
                             )
                         else:
-<<<<<<< HEAD
                             kwargs[key] = replace(con, value=val)
-=======
-                            _conns: list[Connection | str] = [
-                                item.conn if isinstance(item, ConnectionData) else item
-                                for item in con._connections
-                            ]
-                            kwargs[key] = IOKey(
-                                name=con._name,
-                                value=val,
-                                shape=con._shape,
-                                type=con._type,
-                                expose=con._expose,
-                                connections=_conns,
-                            )
->>>>>>> de075737
                     case ExtendTemplate():
                         raise ValueError(
                             "Multi-write detected for a valued "
