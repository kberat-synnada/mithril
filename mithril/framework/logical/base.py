--- conflicted
+++ resolved
@@ -397,13 +397,10 @@
         self.safe_shapes: dict[str, ShapeTemplateType] = {}
         self.is_frozen = False
         self.inter_key_count = 0
-<<<<<<< HEAD
         self.extract = False
-=======
         self.state_connections: dict[
             ConnectionData, tuple[ConnectionData, StateValueType]
         ] = {}
->>>>>>> 753e14c7
 
     @property
     def formula_key(self) -> str | None:
@@ -1750,14 +1747,10 @@
                         "To set a connection as canonical output, "
                         "connection must be an output connection!"
                     )
-<<<<<<< HEAD
-            self.conns.couts.add(conn)
-=======
             else:
                 self.conns.couts.add(conn)
             if trace:
                 self.assigned_couts.add(conn)
->>>>>>> 753e14c7
 
     def _match_hyper_edges(self, left: IOHyperEdge, right: IOHyperEdge) -> Updates:
         l_type = left.edge_type
