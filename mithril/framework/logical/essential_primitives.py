# Copyright 2022 Synnada, Inc.
#
# Licensed under the Apache License, Version 2.0 (the "License");
# you may not use this file except in compliance with the License.
# You may obtain a copy of the License at
#
#     http://www.apache.org/licenses/LICENSE-2.0
#
# Unless required by applicable law or agreed to in writing, software
# distributed under the License is distributed on an "AS IS" BASIS,
# WITHOUT WARRANTIES OR CONDITIONS OF ANY KIND, either express or implied.
# See the License for the specific language governing permissions and
# limitations under the License.

from collections.abc import Mapping, Sequence
from types import EllipsisType, NoneType, UnionType

from ... import core
from ...core import Constant, Dtype
from ..common import (
    NOT_GIVEN,
    TBD,
    BaseKey,
    Connection,
    ConnectionType,
    GenericTensorType,
    MyTensor,
    ShapeTemplateType,
    TensorValueType,
    ToBeDetermined,
)
from ..constraints import (
    bcast,
    bcast_matrix_mult,
    floor_divide_type_constraint,
    general_tensor_type_constraint,
    item_constraints,
    reduce_constraints,
    reduce_type_constraint,
    reshape_constraints,
    reverse_constraints,
    scalar_item_constraints,
    scalar_item_type_constraint,
    shape_constraints,
    size_constraints,
    slice_constraints,
    split_constraints,
    tensor_item_constraints,
    tensor_to_list_constraints,
    tensor_to_list_type_constraint,
    to_list_constraints,
    to_tensor_constraints,
    to_tuple_constraints,
)
from ..utils import NestedListType
from .base import ExtendInfo
from .primitive import PrimitiveModel

__all__ = [
    "PrimitiveModel",
    "Buffer",
    "ToTuple",
    "Power",
    "Add",
    "Subtract",
    "Multiply",
    "Divide",
    "FloorDivide",
    "Minus",
    "MatrixMultiply",
    "Shape",
    "Reshape",
    "Length",
    "Size",
    "Exponential",
    "Item",
    "ScalarItem",
    "ToTensor",
    "ToList",
    "TensorToList",
    "Mean",
    "Sum",
    "Max",
    "Min",
    "Prod",
    "Variance",
    "Absolute",
    "Equal",
    "NotEqual",
    "Greater",
    "GreaterEqual",
    "Less",
    "LessEqual",
    "LogicalNot",
    "LogicalOr",
    "LogicalAnd",
    "LogicalXOr",
    "ShiftLeft",
    "ShiftRight",
    "TensorItem",
    "ArgMax",
    "ArgMin",
    "Cast",
    "Transpose",
    "Sqrt",
    "Split",
    "Slice",
]
ConstantType = float | int | Constant


class Buffer(PrimitiveModel):
    input: Connection
    output: Connection

    def __init__(
        self, name: str | None = None, input: TensorValueType | ToBeDetermined = TBD
    ) -> None:
        super().__init__(
            formula_key="buffer",
            name=name,
            output=BaseKey(shape=[("Var", ...)], type=GenericTensorType),
            input=BaseKey(shape=[("Var", ...)], type=GenericTensorType, value=input),
        )

        self._set_constraint(
            fn=general_tensor_type_constraint, keys=[PrimitiveModel.output_key, "input"]
        )

    def __call__(  # type: ignore[override]
        self,
        input: ConnectionType = NOT_GIVEN,
        output: ConnectionType = NOT_GIVEN,
    ) -> ExtendInfo:
        return super().__call__(input=input, output=output)


class ToTuple(PrimitiveModel):
    def __init__(
        self,
        n: int,
        name: str | None = None,
        **kwargs: TensorValueType | ToBeDetermined,
    ) -> None:
        self.factory_args = {"n": n}
        key_definitions = {
            "output": BaseKey(
                type=tuple[
                    int | float | bool | list | tuple | slice | EllipsisType | None, ...
                ]
            )
        }
        key_definitions |= {
            f"input{idx+1}": BaseKey(
<<<<<<< HEAD
                type=int | float | bool | list | tuple,
                value=kwargs.get(f"input{idx+1}", TBD),
=======
                type=int | float | bool | list | tuple | slice | EllipsisType | None
>>>>>>> 9b7b730a
            )
            for idx in range(n)
        }

        super().__init__(formula_key="to_tuple", name=name, **key_definitions)
        self._set_constraint(
            fn=to_tuple_constraints,
            keys=[PrimitiveModel.output_key] + [key for key in self.input_keys],
        )


class ArithmeticOperation(PrimitiveModel):
    left: Connection
    right: Connection
    output: Connection

    def __init__(
        self, formula_key: str, name: str | None = None, left=TBD, right=TBD
    ) -> None:
        super().__init__(
            formula_key=formula_key,
            name=name,
            output=BaseKey(shape=[("Var_out", ...)], type=GenericTensorType),
            left=BaseKey(shape=[("Var_1", ...)], type=GenericTensorType, value=left),
            right=BaseKey(shape=[("Var_2", ...)], type=GenericTensorType, value=right),
        )

        self._set_constraint(
            fn=bcast, keys=[PrimitiveModel.output_key, "left", "right"]
        )
        self._set_constraint(
            fn=general_tensor_type_constraint,
            keys=[PrimitiveModel.output_key, "left", "right"],
        )

    def __call__(  # type: ignore[override]
        self,
        left: ConnectionType = NOT_GIVEN,
        right: ConnectionType = NOT_GIVEN,
        output: ConnectionType = NOT_GIVEN,
    ) -> ExtendInfo:
        return super().__call__(left=left, right=right, output=output)


class Power(PrimitiveModel):
    base: Connection
    exponent: Connection
    output: Connection

    def __init__(
        self,
        name: str | None = None,
        robust: bool = False,
        base: TensorValueType | ToBeDetermined = TBD,
        exponent: TensorValueType | ToBeDetermined = TBD,
    ) -> None:
        self.robust = robust
        self.factory_args = {"robust": robust}
        assert isinstance(robust, bool), "Robust must be a boolean value!"

        if robust:
            super().__init__(
                formula_key="robust_power",
                name=name,
                output=BaseKey(shape=[("Var_out", ...)], type=GenericTensorType),
                base=BaseKey(
                    shape=[("Var_1", ...)], type=GenericTensorType, value=base
                ),
                exponent=BaseKey(
                    shape=[("Var_2", ...)], type=GenericTensorType, value=exponent
                ),
                threshold=BaseKey(shape=[], type=GenericTensorType),
            )
            self.threshold.set_differentiable(False)  # type: ignore
        else:
            super().__init__(
                formula_key="power",
                output=BaseKey(shape=[("Var_out", ...)], type=GenericTensorType),
                base=BaseKey(
                    shape=[("Var_1", ...)], type=GenericTensorType, value=base
                ),
                exponent=BaseKey(
                    shape=[("Var_2", ...)], type=GenericTensorType, value=exponent
                ),
            )

        self._set_constraint(
            fn=bcast, keys=[PrimitiveModel.output_key, "base", "exponent"]
        )
        self._set_constraint(
            fn=general_tensor_type_constraint,
            keys=[PrimitiveModel.output_key, "base", "exponent"],
        )

    def __call__(  # type: ignore[override]
        self,
        base: ConnectionType = NOT_GIVEN,
        exponent: ConnectionType = NOT_GIVEN,
        output: ConnectionType = NOT_GIVEN,
        *,
        threshold: ConnectionType = Constant.MIN_POSITIVE_NORMAL,
    ) -> ExtendInfo:
        kwargs = {"base": base, "exponent": exponent, "output": output}
        is_constant = isinstance(threshold, Constant)
        if self.robust:
            kwargs["threshold"] = threshold
        elif not (is_constant and threshold == Constant.MIN_POSITIVE_NORMAL):
            raise ValueError("Threshold cannot be specified when robust mode is off")

        return super().__call__(**kwargs)


class Add(ArithmeticOperation):
    def __init__(
        self,
        name: str | None = None,
        left: TensorValueType | ToBeDetermined = TBD,
        right: TensorValueType | ToBeDetermined = TBD,
    ) -> None:
        super().__init__(formula_key="add", name=name, left=left, right=right)


class Subtract(ArithmeticOperation):
    def __init__(
        self,
        name: str | None = None,
        left: TensorValueType | ToBeDetermined = TBD,
        right: TensorValueType | ToBeDetermined = TBD,
    ) -> None:
        super().__init__(formula_key="subtract", name=name, left=left, right=right)


class Multiply(ArithmeticOperation):
    def __init__(
        self,
        name: str | None = None,
        left: TensorValueType | ToBeDetermined = TBD,
        right: TensorValueType | ToBeDetermined = TBD,
    ) -> None:
        super().__init__(
            formula_key="multiplication", name=name, left=left, right=right
        )


class Divide(PrimitiveModel):
    numerator: Connection
    denominator: Connection
    output: Connection

    def __init__(
        self,
        name: str | None = None,
        numerator: TensorValueType | ToBeDetermined = TBD,
        denominator: TensorValueType | ToBeDetermined = TBD,
    ) -> None:
        super().__init__(
            formula_key="divide",
            name=name,
            output=BaseKey(shape=[("Var_out", ...)], type=MyTensor[float]),
            numerator=BaseKey(
                shape=[("Var_1", ...)], type=GenericTensorType, value=numerator
            ),
            denominator=BaseKey(
                shape=[("Var_2", ...)], type=GenericTensorType, value=denominator
            ),
        )
        self._set_constraint(
            fn=bcast, keys=[PrimitiveModel.output_key, "numerator", "denominator"]
        )
        # TODO: Needs any type constraint??

    def __call__(  # type: ignore[override]
        self,
        numerator: ConnectionType = NOT_GIVEN,
        denominator: ConnectionType = NOT_GIVEN,
        output: ConnectionType = NOT_GIVEN,
    ) -> ExtendInfo:
        return super().__call__(
            numerator=numerator, denominator=denominator, output=output
        )


class FloorDivide(PrimitiveModel):
    numerator: Connection
    denominator: Connection
    output: Connection

    # TODO: Torch does not accept bool type inputs while JAX and other accepts!
    def __init__(
        self,
        name: str | None = None,
        numerator: TensorValueType | ToBeDetermined = TBD,
        denominator: TensorValueType | ToBeDetermined = TBD,
    ) -> None:
        super().__init__(
            formula_key="floor_divide",
            name=name,
            output=BaseKey(shape=[("Var_out", ...)], type=GenericTensorType),
            numerator=BaseKey(
                shape=[("Var_1", ...)], type=GenericTensorType, value=numerator
            ),
            denominator=BaseKey(
                shape=[("Var_2", ...)], type=GenericTensorType, value=denominator
            ),
        )

        self._set_constraint(
            fn=bcast, keys=[PrimitiveModel.output_key, "numerator", "denominator"]
        )
        self._set_constraint(
            fn=floor_divide_type_constraint,
            keys=[PrimitiveModel.output_key, "numerator", "denominator"],
        )

    def __call__(  # type: ignore[override]
        self,
        numerator: ConnectionType = NOT_GIVEN,
        denominator: ConnectionType = NOT_GIVEN,
        output: ConnectionType = NOT_GIVEN,
    ) -> ExtendInfo:
        return super().__call__(
            numerator=numerator, denominator=denominator, output=output
        )


class MatrixMultiply(PrimitiveModel):
    left: Connection
    right: Connection
    output: Connection

    def __init__(
        self,
        name: str | None = None,
        left: TensorValueType | ToBeDetermined = TBD,
        right: TensorValueType | ToBeDetermined = TBD,
    ) -> None:
        super().__init__(
            formula_key="matrix_multiplication",
            name=name,
            output=BaseKey(shape=[("Var3", ...), "x", "z"], type=GenericTensorType),
            left=BaseKey(
                shape=[("Var1", ...), "x", "y"], type=GenericTensorType, value=left
            ),
            right=BaseKey(
                shape=[("Var2", ...), "y", "z"], type=GenericTensorType, value=right
            ),
        )
        self._set_constraint(
            fn=bcast_matrix_mult, keys=[PrimitiveModel.output_key, "left", "right"]
        )
        self._set_constraint(
            fn=general_tensor_type_constraint,
            keys=[PrimitiveModel.output_key, "left", "right"],
        )

    def __call__(  # type: ignore[override]
        self,
        left: ConnectionType = NOT_GIVEN,
        right: ConnectionType = NOT_GIVEN,
        output: ConnectionType = NOT_GIVEN,
    ) -> ExtendInfo:
        return super().__call__(left=left, right=right, output=output)


class Shape(PrimitiveModel):
    input: Connection
    output: Connection

    def __init__(
        self, name: str | None = None, input: TensorValueType | ToBeDetermined = TBD
    ) -> None:
        super().__init__(
            formula_key="shape",
            name=name,
            output=BaseKey(shape=[], type=tuple[int, ...]),
            input=BaseKey(shape=[("input", ...)], type=GenericTensorType, value=input),
        )
        self._set_constraint(fn=shape_constraints, keys=["output", "input"])

    def __call__(  # type: ignore[override]
        self, input: ConnectionType = NOT_GIVEN, output: ConnectionType = NOT_GIVEN
    ) -> ExtendInfo:
        return super().__call__(input=input, output=output)


class Reshape(PrimitiveModel):
    input: Connection
    shape: Connection
    output: Connection

    def __init__(
        self,
        name: str | None = None,
        shape: tuple[int | None, ...] | list[int] | ToBeDetermined = TBD,
        input: TensorValueType | ToBeDetermined = TBD,
    ) -> None:
        output_shape_map: ShapeTemplateType
        if isinstance(shape, ToBeDetermined):
            output_shape_map = [("output", ...)]
        else:
            output_shape_map = [key if key != -1 else None for key in shape]

        super().__init__(
            formula_key="reshape",
            name=name,
            output=BaseKey(shape=output_shape_map, type=GenericTensorType),
            input=BaseKey(shape=[("input", ...)], type=GenericTensorType, value=input),
            shape=BaseKey(type=tuple[int | None, ...] | list[int | None], value=shape),
        )
        self._set_constraint(fn=reshape_constraints, keys=["output", "input", "shape"])

    def __call__(  # type: ignore[override]
        self,
        input: ConnectionType = NOT_GIVEN,
        shape: ConnectionType = NOT_GIVEN,
        output: ConnectionType = NOT_GIVEN,
    ) -> ExtendInfo:
        return super().__call__(input=input, shape=shape, output=output)


class Length(PrimitiveModel):
    input: Connection
    output: Connection

    def __init__(
        self, name: str | None = None, input: TensorValueType | ToBeDetermined = TBD
    ) -> None:
        super().__init__(
            formula_key="length",
            name=name,
            output=BaseKey(type=int),
            input=BaseKey(shape=[("Var", ...)], type=GenericTensorType, value=input),
        )

    def __call__(  # type: ignore[override]
        self, input: ConnectionType = NOT_GIVEN, output: ConnectionType = NOT_GIVEN
    ) -> ExtendInfo:
        return super().__call__(input=input, output=output)


class Cast(PrimitiveModel):
    input: Connection
    dtype: Connection
    output: Connection

    def __init__(
        self, name: str | None = None, dtype: Dtype | ToBeDetermined = TBD
    ) -> None:
        super().__init__(
            formula_key="astype",
            name=name,
            output=BaseKey(shape=[("Var", ...)], type=GenericTensorType),
            input=BaseKey(shape=[("Var", ...)], type=GenericTensorType),
            dtype=BaseKey(type=Dtype, value=dtype),
        )

    def __call__(  # type: ignore[override]
        self,
        input: ConnectionType = NOT_GIVEN,
        dtype: ConnectionType = NOT_GIVEN,
        output: ConnectionType = NOT_GIVEN,
    ) -> ExtendInfo:
        return super().__call__(input=input, dtype=dtype, output=output)


class DType(PrimitiveModel):
    input: Connection
    output: Connection

    def __init__(
        self, name: str | None = None, input: TensorValueType | ToBeDetermined = TBD
    ) -> None:
        super().__init__(
            formula_key="dtype",
            name=name,
            output=BaseKey(type=core.Dtype),
            input=BaseKey(shape=[("Var", ...)], type=GenericTensorType, value=input),
        )

    def __call__(  # type: ignore[override]
        self, input: ConnectionType = NOT_GIVEN, output: ConnectionType = NOT_GIVEN
    ) -> ExtendInfo:
        return super().__call__(input=input, output=output)


class Size(PrimitiveModel):
    input: Connection
    dim: Connection
    output: Connection

    def __init__(
        self,
        dim: int | tuple[int, ...] | None | ToBeDetermined = None,
        name: str | None = None,
        input: TensorValueType | ToBeDetermined = TBD,
    ) -> None:
        self.factory_args = {"dim": dim}
        super().__init__(
            formula_key="size",
            name=name,
            output=BaseKey(type=int | tuple[int, ...]),
            input=BaseKey(shape=[("Var", ...)], type=GenericTensorType, value=input),
            dim=BaseKey(type=int | tuple[int, ...] | None, value=dim),
        )
        self._set_constraint(fn=size_constraints, keys=["output", "input", "dim"])

    def __call__(  # type: ignore[override]
        self,
        input: ConnectionType = NOT_GIVEN,
        dim: ConnectionType = NOT_GIVEN,
        output: ConnectionType = NOT_GIVEN,
    ) -> ExtendInfo:
        return super().__call__(input=input, dim=dim, output=output)


<<<<<<< HEAD
class PrimitiveSlice(PrimitiveModel):
    input: Connection
    start: Connection
    stop: Connection
    step: Connection
    output: Connection

    def __init__(
        self,
        name: str | None = None,
        start: int | None | ToBeDetermined = None,
        stop: int | None | ToBeDetermined = None,
        step: int | None | ToBeDetermined = None,
        input: TensorValueType | ToBeDetermined = TBD,
    ) -> None:
        self.factory_args = {"start": start, "stop": stop, "step": step}
        super().__init__(
            formula_key="sequence_slice",
            name=name,
            output=BaseKey(
                type=tuple[int | float | bool, ...] | list[int | float | bool]
            ),
            input=BaseKey(
                type=tuple[int | float | bool, ...] | list[int | float | bool],
                value=input,
            ),
            start=BaseKey(type=int | None, value=start),
            stop=BaseKey(type=int | None, value=stop),
            step=BaseKey(type=int | None, value=step),
        )

        self._set_constraint(
            fn=scalar_slice_type_constraint,
            keys=[PrimitiveModel.output_key, "input", "start", "stop", "step"],
        )

    def __call__(  # type: ignore[override]
        self,
        input: ConnectionType = NOT_GIVEN,
        start: ConnectionType = NOT_GIVEN,
        stop: ConnectionType = NOT_GIVEN,
        step: ConnectionType = NOT_GIVEN,
        output: ConnectionType = NOT_GIVEN,
    ) -> ExtendInfo:
        return super().__call__(
            input=input, start=start, stop=stop, step=step, output=output
        )


=======
>>>>>>> 9b7b730a
class Item(PrimitiveModel):
    input: Connection
    output: Connection

    def __init__(
        self, name: str | None = None, input: TensorValueType | ToBeDetermined = TBD
    ) -> None:
        super().__init__(
            formula_key="item",
            name=name,
            output=BaseKey(type=int | float),
            input=BaseKey(shape=[("Var", ...)], type=GenericTensorType, value=input),
        )
        self._set_constraint(
            fn=item_constraints, keys=[PrimitiveModel.output_key, "input"]
        )

        self._jittable = False

    def __call__(  # type: ignore[override]
        self, input: ConnectionType = NOT_GIVEN, output: ConnectionType = NOT_GIVEN
    ) -> ExtendInfo:
        return super().__call__(input=input, output=output)


class ScalarItem(PrimitiveModel):
    input: Connection
    index: Connection
    output: Connection

    def __init__(
        self,
        name: str | None = None,
        index: int | ToBeDetermined = TBD,
        input: TensorValueType | ToBeDetermined = TBD,
    ) -> None:
        super().__init__(
            formula_key="scalar_item",
            name=name,
            output=BaseKey(type=int | float | list | tuple),
<<<<<<< HEAD
            input=BaseKey(type=list | tuple, value=input),
            index=BaseKey(type=int, value=index),
=======
            input=BaseKey(type=list | tuple),
            index=BaseKey(type=int | slice, value=index),
>>>>>>> 9b7b730a
        )

        self._set_constraint(
            fn=scalar_item_constraints,
            keys=[PrimitiveModel.output_key, "input", "index"],
        )
        self._set_constraint(
            fn=scalar_item_type_constraint,
            keys=[PrimitiveModel.output_key, "input", "index"],
        )

    def __call__(  # type: ignore[override]
        self,
        input: ConnectionType = NOT_GIVEN,
        index: ConnectionType = NOT_GIVEN,
        output: ConnectionType = NOT_GIVEN,
    ) -> ExtendInfo:
        return super().__call__(input=input, index=index, output=output)


class ToTensor(PrimitiveModel):
    input: Connection
    output: Connection

    def __init__(
        self, name: str | None = None, input: TensorValueType | ToBeDetermined = TBD
    ) -> None:
        super().__init__(
            formula_key="to_tensor",
            name=name,
            output=BaseKey(shape=[("Var", ...)], type=GenericTensorType),
            input=BaseKey(type=int | float | list | tuple, value=input),
        )

        self._set_constraint(
            fn=to_tensor_constraints, keys=[PrimitiveModel.output_key, "input"]
        )

    def __call__(  # type: ignore[override]
        self, input: ConnectionType = NOT_GIVEN, output: ConnectionType = NOT_GIVEN
    ) -> ExtendInfo:
        return super().__call__(input=input, output=output)


class ToList(PrimitiveModel):
    output: Connection

    def __init__(self, n: int, name: str | None = None, **kwargs) -> None:
        self.factory_args = {"n": n}
        key_definitions = {}
        key_definitions["output"] = BaseKey(
            type=list[int | float | bool | list | tuple]
        )
        key_definitions |= {
            f"input{idx+1}": BaseKey(
                type=int | float | bool | list | tuple,
                value=kwargs.get(f"input{idx+1}", TBD),
            )
            for idx in range(n)
        }

        super().__init__(formula_key="to_list", name=name, **key_definitions)

        self._set_constraint(
            fn=to_list_constraints,
            keys=[PrimitiveModel.output_key] + [key for key in self.input_keys],
        )


class TensorToList(PrimitiveModel):
    input: Connection
    output: Connection

    def __init__(
        self, name: str | None = None, input: TensorValueType | ToBeDetermined = TBD
    ) -> None:
        super().__init__(
            formula_key="tensor_to_list",
            name=name,
            output=BaseKey(type=NestedListType(int | float | bool)),
            input=BaseKey(shape=[("Var", ...)], type=GenericTensorType, value=input),
        )
        self._set_constraint(
            fn=tensor_to_list_constraints, keys=[PrimitiveModel.output_key, "input"]
        )
        self._set_constraint(
            fn=tensor_to_list_type_constraint, keys=[PrimitiveModel.output_key, "input"]
        )

        self._jittable = False

    def __call__(  # type: ignore[override]
        self, input: ConnectionType = NOT_GIVEN, output: ConnectionType = NOT_GIVEN
    ) -> ExtendInfo:
        return super().__call__(input=input, output=output)


class Reduce(PrimitiveModel):
    input: Connection
    axis: Connection
    keepdim: Connection
    output: Connection

    def __init__(
        self,
        formula_key: str,
        name: str | None = None,
        axis: int | tuple[int, ...] | None | ToBeDetermined = None,
        keepdim: bool | ToBeDetermined = False,
        input: TensorValueType | ToBeDetermined = TBD,
        **kwargs: BaseKey,
    ) -> None:
        # TODO: Handle axis type for conditional cases below.
        self.factory_args = {"axis": axis, "keepdim": keepdim}
        axis_type: UnionType | type
        if isinstance(axis, tuple):
            axis_arg = [int for _ in range(len(axis))]
            axis_type = tuple[*axis_arg]  # type: ignore
        elif axis is TBD:
            axis_type = int | tuple[int, ...] | NoneType | list[int]
        elif isinstance(axis, int | NoneType):
            axis_type = int | NoneType
        else:
            raise ValueError("Requires valid axis type!")

        init_kwargs: dict[str, BaseKey] = {
            "output": BaseKey(shape=[("Var_out", ...)], type=GenericTensorType),
            "input": BaseKey(
                shape=[("Var_in", ...)], type=GenericTensorType, value=input
            ),
            "axis": BaseKey(type=axis_type, value=axis),
            "keepdim": BaseKey(type=bool, value=keepdim),
        }
        super().__init__(formula_key=formula_key, name=name, **(init_kwargs | kwargs))

        self._set_constraint(
            fn=reduce_constraints,
            keys=[PrimitiveModel.output_key, "input", "axis", "keepdim"],
        )

    def __call__(  # type: ignore[override]
        self,
        input: ConnectionType = NOT_GIVEN,
        axis: ConnectionType = NOT_GIVEN,
        keepdim: ConnectionType = NOT_GIVEN,
        output: ConnectionType = NOT_GIVEN,
    ) -> ExtendInfo:
        return super().__call__(input=input, axis=axis, keepdim=keepdim, output=output)


class Mean(Reduce):
    # TODO: Torch expects float input for mean reduction, JAX accepts all types.
    def __init__(
        self,
        name: str | None = None,
        axis: int | tuple[int, ...] | None | ToBeDetermined = None,
        keepdim: bool | ToBeDetermined = False,
        input: TensorValueType | ToBeDetermined = TBD,
    ) -> None:
        super().__init__(
            formula_key="reduce_mean",
            name=name,
            axis=axis,
            keepdim=keepdim,
            input=input,
            output=BaseKey(shape=[("Var_out", ...)], type=MyTensor[float]),
        )


class Sum(Reduce):
    def __init__(
        self,
        name: str | None = None,
        axis: int | tuple[int, ...] | None | ToBeDetermined = None,
        keepdim: bool = False,
        input: TensorValueType | ToBeDetermined = TBD,
    ) -> None:
        super().__init__(
            formula_key="reduce_sum", name=name, axis=axis, keepdim=keepdim, input=input
        )
        self._set_constraint(
            fn=reduce_type_constraint, keys=[PrimitiveModel.output_key, "input"]
        )


class Max(Reduce):
    def __init__(
        self,
        name: str | None = None,
        axis: int | tuple[int, ...] | None | ToBeDetermined = None,
        keepdim: bool = False,
        input: TensorValueType | ToBeDetermined = TBD,
    ) -> None:
        super().__init__(
            formula_key="reduce_max", name=name, axis=axis, keepdim=keepdim, input=input
        )
        self._set_constraint(
            fn=general_tensor_type_constraint, keys=[PrimitiveModel.output_key, "input"]
        )


class ArgMax(Reduce):
    def __init__(
        self,
        name: str | None = None,
        axis: int | None | ToBeDetermined = None,
        keepdim: bool = False,
        input: TensorValueType | ToBeDetermined = TBD,
    ) -> None:
        super().__init__(
            "reduce_argmax",
            name=name,
            axis=axis,
            keepdim=keepdim,
            input=input,
            # axis = Scalar(axis_type, axis), # TODO: Change axis type to int
            output=BaseKey(shape=[("Var_out", ...)], type=MyTensor[int]),
        )


class Min(Reduce):
    def __init__(
        self,
        name: str | None = None,
        axis: int | tuple[int, ...] | None | ToBeDetermined = None,
        keepdim: bool = False,
        input: TensorValueType | ToBeDetermined = TBD,
    ) -> None:
        super().__init__(
            formula_key="reduce_min", name=name, axis=axis, keepdim=keepdim, input=input
        )
        self._set_constraint(
            fn=general_tensor_type_constraint, keys=[PrimitiveModel.output_key, "input"]
        )


class ArgMin(Reduce):
    def __init__(
        self,
        name: str | None = None,
        axis: int | tuple[int, ...] | None | ToBeDetermined = None,
        keepdim: bool = False,
        input: TensorValueType | ToBeDetermined = TBD,
    ) -> None:
        super().__init__(
            formula_key="reduce_argmin",
            name=name,
            axis=axis,
            keepdim=keepdim,
            input=input,
            # axis = Scalar(axis_type, axis), # TODO: Change axis type to int
            output=BaseKey(shape=[("Var_out", ...)], type=MyTensor[int]),
        )


class Prod(Reduce):
    def __init__(
        self,
        name: str | None = None,
        axis: int | tuple[int, ...] | None | ToBeDetermined = None,
        keepdim: bool = False,
        input: TensorValueType | ToBeDetermined = TBD,
    ) -> None:
        super().__init__(
            formula_key="reduce_prod",
            name=name,
            axis=axis,
            keepdim=keepdim,
            input=input,
        )
        self._set_constraint(
            fn=reduce_type_constraint, keys=[PrimitiveModel.output_key, "input"]
        )


class Variance(Reduce):
    correction: Connection

    def __init__(
        self,
        name: str | None = None,
        axis: int | tuple[int, ...] | None | ToBeDetermined = None,
        keepdim: bool = False,
        correction: int | float | None = 0.0,
        input: TensorValueType | ToBeDetermined = TBD,
    ) -> None:
        super().__init__(
            formula_key="variance",
            name=name,
            axis=axis,
            keepdim=keepdim,
            input=input,
            correction=BaseKey(type=float | int | None, value=correction),
            output=BaseKey(shape=[("Var_out", ...)], type=MyTensor[float]),
        )
        self.factory_args = {"axis": axis, "correction": correction, "keepdim": keepdim}
        # TODO: Should we remove axis, correction and keepdim from factory_args?

    def __call__(  # type: ignore[override]
        self,
        input: ConnectionType = NOT_GIVEN,
        axis: ConnectionType = NOT_GIVEN,
        keepdim: ConnectionType = NOT_GIVEN,
        correction: ConnectionType = NOT_GIVEN,
        output: ConnectionType = NOT_GIVEN,
    ) -> ExtendInfo:
        return super(Reduce, self).__call__(
            input=input,
            axis=axis,
            keepdim=keepdim,
            correction=correction,
            output=output,
        )


class SingleInputOperation(PrimitiveModel):
    input: Connection
    output: Connection

    def __init__(
        self,
        formula_key: str,
        polymorphic_constraint: bool = True,
        name: str | None = None,
        input: TensorValueType | ToBeDetermined = TBD,
        **kwargs: BaseKey,
    ) -> None:
        default_kwargs = dict(
            output=BaseKey(shape=[("Var", ...)], type=GenericTensorType),
            input=BaseKey(shape=[("Var", ...)], type=GenericTensorType, value=input),
        )
        # Finalize kwargs.
        new_kwargs: Mapping[str, BaseKey] = default_kwargs | kwargs
        super().__init__(formula_key, name=name, **new_kwargs)

        if polymorphic_constraint:
            self._set_constraint(
                fn=general_tensor_type_constraint,
                keys=[PrimitiveModel.output_key, "input"],
            )

    def __call__(  # type: ignore[override]
        self, input: ConnectionType = NOT_GIVEN, output: ConnectionType = NOT_GIVEN
    ) -> ExtendInfo:
        return super().__call__(input=input, output=output)


class Absolute(SingleInputOperation):
    def __init__(
        self, name: str | None = None, input: TensorValueType | ToBeDetermined = TBD
    ) -> None:
        super().__init__(formula_key="abs", name=name, input=input)


class Minus(SingleInputOperation):
    def __init__(
        self, name: str | None = None, input: TensorValueType | ToBeDetermined = TBD
    ) -> None:
        super().__init__(formula_key="minus", name=name, input=input)


class Exponential(SingleInputOperation):
    def __init__(
        self, name: str | None = None, input: TensorValueType | ToBeDetermined = TBD
    ) -> None:
        super().__init__(
            formula_key="exp",
            name=name,
            polymorphic_constraint=False,
            input=input,
            output=BaseKey(shape=[("Var", ...)], type=MyTensor[float]),
        )


class Sqrt(PrimitiveModel):
    input: Connection
    output: Connection

    def __init__(
        self,
        robust: bool = False,
        name: str | None = None,
        input: TensorValueType | ToBeDetermined = TBD,
        *,
        cutoff: TensorValueType | ToBeDetermined = TBD,
    ) -> None:
        self.robust = robust
        self.factory_args = {"robust": robust}

        if robust:
            super().__init__(
                formula_key="robust_sqrt",
                name=name,
                output=BaseKey(shape=[("Var", ...)], type=MyTensor[float]),
                input=BaseKey(
                    shape=[("Var", ...)], type=GenericTensorType, value=input
                ),
                cutoff=BaseKey(shape=[], type=GenericTensorType, value=cutoff),
            )
        else:
            super().__init__(
                formula_key="sqrt",
                output=BaseKey(shape=[("Var", ...)], type=GenericTensorType),
                input=BaseKey(
                    shape=[("Var", ...)], type=GenericTensorType, value=input
                ),
            )

    def __call__(  # type: ignore[override]
        self,
        input: ConnectionType = NOT_GIVEN,
        output: ConnectionType = NOT_GIVEN,
        *,
        cutoff: ConnectionType = Constant.MIN_POSITIVE_NORMAL,
    ) -> ExtendInfo:
        kwargs = {"input": input, "output": output}

        is_constant = isinstance(cutoff, Constant)
        if self.robust:
            kwargs["cutoff"] = cutoff
        elif not (is_constant and cutoff == Constant.MIN_POSITIVE_NORMAL):
            raise ValueError("Cutoff cannot be specified when robust mode is off")

        return super().__call__(**kwargs)


class RelationalOperators(PrimitiveModel):
    left: Connection
    right: Connection
    output: Connection

    def __init__(
        self,
        formula_key: str,
        name: str | None = None,
        left: TensorValueType | ToBeDetermined = TBD,
        right: TensorValueType | ToBeDetermined = TBD,
    ) -> None:
        super().__init__(
            formula_key=formula_key,
            name=name,
            output=BaseKey(shape=[("Var1", ...)], type=MyTensor[bool]),
            left=BaseKey(shape=[("Var2", ...)], type=GenericTensorType, value=left),
            right=BaseKey(shape=[("Var3", ...)], type=GenericTensorType, value=left),
        )

        self._set_constraint(bcast, ["output", "left", "right"])

    def __call__(  # type: ignore[override]
        self,
        left: ConnectionType = NOT_GIVEN,
        right: ConnectionType = NOT_GIVEN,
        output: ConnectionType = NOT_GIVEN,
    ) -> ExtendInfo:
        return super().__call__(left=left, right=right, output=output)


class Greater(RelationalOperators):
    def __init__(
        self,
        name: str | None = None,
        left: TensorValueType | ToBeDetermined = TBD,
        right: TensorValueType | ToBeDetermined = TBD,
    ) -> None:
        super().__init__(formula_key="greater", name=name, left=left, right=right)


class Less(RelationalOperators):
    def __init__(
        self,
        name: str | None = None,
        left: TensorValueType | ToBeDetermined = TBD,
        right: TensorValueType | ToBeDetermined = TBD,
    ) -> None:
        super().__init__(formula_key="less", name=name, left=left, right=right)


class Equal(RelationalOperators):
    def __init__(
        self,
        name: str | None = None,
        left: TensorValueType | ToBeDetermined = TBD,
        right: TensorValueType | ToBeDetermined = TBD,
    ) -> None:
        super().__init__(formula_key="equal", name=name, left=left, right=right)


class NotEqual(RelationalOperators):
    def __init__(
        self,
        name: str | None = None,
        left: TensorValueType | ToBeDetermined = TBD,
        right: TensorValueType | ToBeDetermined = TBD,
    ) -> None:
        super().__init__(formula_key="not_equal", name=name, left=left, right=right)


class LessEqual(RelationalOperators):
    def __init__(
        self,
        name: str | None = None,
        left: TensorValueType | ToBeDetermined = TBD,
        right: TensorValueType | ToBeDetermined = TBD,
    ) -> None:
        super().__init__(formula_key="less_equal", name=name, left=left, right=right)


class GreaterEqual(RelationalOperators):
    def __init__(
        self,
        name: str | None = None,
        left: TensorValueType | ToBeDetermined = TBD,
        right: TensorValueType | ToBeDetermined = TBD,
    ) -> None:
        super().__init__(formula_key="greater_equal", name=name, left=left, right=right)


class LogicalNot(PrimitiveModel):
    input: Connection
    output: Connection

    def __init__(
        self, name: str | None = None, input: TensorValueType | ToBeDetermined = TBD
    ) -> None:
        super().__init__(
            formula_key="logical_not",
            name=name,
            output=BaseKey(shape=[("Var", ...)], type=MyTensor[bool]),
            input=BaseKey(shape=[("Var", ...)], type=MyTensor[bool], value=input),
        )

    def __call__(  # type: ignore[override]
        self, input: ConnectionType = NOT_GIVEN, output: ConnectionType = NOT_GIVEN
    ) -> ExtendInfo:
        return super().__call__(input=input, output=output)


class BitwiseOperators(PrimitiveModel):
    left: Connection
    right: Connection
    output: Connection

    def __init__(
        self,
        formula_key: str,
        name: str | None = None,
        left: TensorValueType | ToBeDetermined = TBD,
        right: TensorValueType | ToBeDetermined = TBD,
    ) -> None:
        super().__init__(
            formula_key=formula_key,
            name=name,
            output=BaseKey(shape=[("Var1", ...)], type=MyTensor[bool]),
            left=BaseKey(shape=[("Var2", ...)], type=MyTensor[bool], value=left),
            right=BaseKey(shape=[("Var3", ...)], type=MyTensor[bool], value=right),
        )
        self._set_constraint(bcast, ["output", "left", "right"])

    def __call__(  # type: ignore[override]
        self,
        left: ConnectionType = NOT_GIVEN,
        right: ConnectionType = NOT_GIVEN,
        output: ConnectionType = NOT_GIVEN,
    ) -> ExtendInfo:
        return super().__call__(left=left, right=right, output=output)


class LogicalAnd(BitwiseOperators):
    def __init__(
        self,
        name: str | None = None,
        left: TensorValueType | ToBeDetermined = TBD,
        right: TensorValueType | ToBeDetermined = TBD,
    ) -> None:
        super().__init__(formula_key="logical_and", name=name, left=left, right=right)


class LogicalOr(BitwiseOperators):
    def __init__(
        self,
        name: str | None = None,
        left: TensorValueType | ToBeDetermined = TBD,
        right: TensorValueType | ToBeDetermined = TBD,
    ) -> None:
        super().__init__(formula_key="logical_or", name=name, left=left, right=right)


class LogicalXOr(BitwiseOperators):
    def __init__(
        self,
        name: str | None = None,
        left: TensorValueType | ToBeDetermined = TBD,
        right: TensorValueType | ToBeDetermined = TBD,
    ) -> None:
        super().__init__(formula_key="logical_xor", name=name, left=left, right=right)
        self.factory_args = {"left": left, "right": right}


class ShiftLeft(PrimitiveModel):
    input: Connection
    shift: Connection
    output: Connection

    def __init__(
        self,
        name: str | None = None,
        input: TensorValueType | ToBeDetermined = TBD,
        shift: TensorValueType | ToBeDetermined = TBD,
    ) -> None:
        super().__init__(
            formula_key="shift_left",
            name=name,
            output=BaseKey(shape=[("Var3", ...)], type=MyTensor[int]),
            input=BaseKey(shape=[("Var1", ...)], type=MyTensor[int], value=input),
            shift=BaseKey(shape=[("Var2", ...)], type=MyTensor[int], value=shift),
        )

        self._set_constraint(bcast, ["output", "input", "shift"])

    def __call__(  # type: ignore[override]
        self,
        input: ConnectionType = NOT_GIVEN,
        shift: ConnectionType = NOT_GIVEN,
        output: ConnectionType = NOT_GIVEN,
    ) -> ExtendInfo:
        return super().__call__(input=input, shift=shift, output=output)


class ShiftRight(PrimitiveModel):
    input: Connection
    shift: Connection
    output: Connection

    def __init__(
        self,
        name: str | None = None,
        input: TensorValueType | ToBeDetermined = TBD,
        shift: TensorValueType | ToBeDetermined = TBD,
    ) -> None:
        super().__init__(
            formula_key="shift_right",
            name=name,
            output=BaseKey(shape=[("Var3", ...)], type=GenericTensorType),
            input=BaseKey(shape=[("Var1", ...)], type=GenericTensorType, value=input),
            shift=BaseKey(shape=[("Var2", ...)], type=GenericTensorType, value=shift),
        )

        self._set_constraint(bcast, ["output", "input", "shift"])

    def __call__(  # type: ignore[override]
        self,
        input: ConnectionType = NOT_GIVEN,
        shift: ConnectionType = NOT_GIVEN,
        output: ConnectionType = NOT_GIVEN,
    ) -> ExtendInfo:
        return super().__call__(input=input, shift=shift, output=output)


class Transpose(PrimitiveModel):
    # NOTE: Consider if axes type list[int] is conventionally True since it is generally
    # used tuple[int] in these type of cases
    input: Connection
    axes: Connection
    output: Connection

    def __init__(
        self,
        name: str | None = None,
        axes: int | list[int] | tuple[int, ...] | None | ToBeDetermined = None,
        input: TensorValueType | ToBeDetermined = TBD,
    ) -> None:
        self.factory_args = {"axes": axes}

        if axes is None:
            super().__init__(
                formula_key="transpose",
                name=name,
                output=BaseKey(shape=[("Var_out", ...)], type=GenericTensorType),
                input=BaseKey(
                    shape=[("Var_in", ...)], type=GenericTensorType, value=input
                ),
                axes=BaseKey(type=NoneType, value=axes),
            )
            self._set_constraint(
                fn=reverse_constraints, keys=["output", "input", "axes"]
            )

        elif isinstance(axes, int | Sequence):
            axes = [axes] if isinstance(axes, int) else axes
            input_shapes = [f"x_{i}" for i in range(len(axes))]
            output_shapes = [input_shapes[i] for i in axes]
            super().__init__(
                formula_key="transpose",
                name=name,
                output=BaseKey(shape=output_shapes, type=GenericTensorType),
                input=BaseKey(shape=input_shapes, type=GenericTensorType),
                axes=BaseKey(type=int | tuple[int, ...], value=axes),
            )

        elif axes is TBD:
            super().__init__(
                formula_key="transpose",
                name=name,
                output=BaseKey(shape=[("Var_out", ...)], type=GenericTensorType),
                input=BaseKey(shape=[("Var_in", ...)], type=GenericTensorType),
                axes=BaseKey(type=int | tuple[int, ...] | None, value=axes),
            )
            self._set_constraint(
                fn=reverse_constraints, keys=["output", "input", "axes"]
            )

        self._set_constraint(
            fn=general_tensor_type_constraint, keys=["output", "input"]
        )

    def __call__(  # type: ignore[override]
        self,
        input: ConnectionType = NOT_GIVEN,
        axes: ConnectionType = NOT_GIVEN,
        output: ConnectionType = NOT_GIVEN,
    ) -> ExtendInfo:
        return super().__call__(input=input, axes=axes, output=output)


class Split(PrimitiveModel):
    split_size: Connection
    axis: Connection
    input: Connection
    output: Connection

    def __init__(
        self,
        split_size: int,  # TODO: should we add default for split_size?
        name: str | None = None,
        axis: int = 0,
        input: TensorValueType | ToBeDetermined = TBD,
    ):
        super().__init__(
            formula_key="split",
            name=name,
            output=BaseKey(shape=[("Var2", ...)], type=GenericTensorType),
            input=BaseKey(shape=[("Var1", ...)], type=GenericTensorType, value=input),
            split_size=BaseKey(type=int, value=split_size),
            axis=BaseKey(type=int, value=axis),
        )

        self._set_constraint(
            fn=split_constraints, keys=["output", "input", "split_size", "axis"]
        )

    def __call__(  # type: ignore[override]
        self,
        input: ConnectionType = NOT_GIVEN,
        split_size: ConnectionType = NOT_GIVEN,
        axis: ConnectionType = NOT_GIVEN,
        output: ConnectionType = NOT_GIVEN,
    ) -> ExtendInfo:
        return super().__call__(
            input=input, split_size=split_size, axis=axis, output=output
        )


class Slice(PrimitiveModel):
    start: Connection
    stop: Connection
    step: Connection
    output: Connection

    def __init__(
        self,
        start: int | None | ToBeDetermined = TBD,
        stop: int | None | ToBeDetermined = TBD,
        step: int | None | ToBeDetermined = TBD,
        name: str | None = None,
    ):
        super().__init__(
            formula_key="primitive_slice",
            name=name,
            output=BaseKey(type=slice),
            start=BaseKey(type=int | None, value=start),
            stop=BaseKey(type=int | None, value=stop),
            step=BaseKey(type=int | None, value=step),
        )
        self._set_constraint(
            fn=slice_constraints, keys=["output", "start", "stop", "step"]
        )

    def __call__(  # type: ignore[override]
        self,
        start: ConnectionType = NOT_GIVEN,
        stop: ConnectionType = NOT_GIVEN,
        step: ConnectionType = NOT_GIVEN,
        output: ConnectionType = NOT_GIVEN,
    ) -> ExtendInfo:
        return super().__call__(start=start, stop=stop, step=step, output=output)


class TensorItem(PrimitiveModel):
    input: Connection
    index: Connection
    output: Connection

    def __init__(
        self,
        name: str | None = None,
        index: int | ToBeDetermined = TBD,
        input: TensorValueType | ToBeDetermined = TBD,
    ) -> None:
        super().__init__(
            formula_key="tensor_item",
            name=name,
            output=BaseKey(shape=[("Var2", ...)], type=GenericTensorType),
            input=BaseKey(shape=[("Var1", ...)], type=GenericTensorType, value=input),
            index=BaseKey(
                type=int
                | slice
                | EllipsisType
                | None
                | tuple[int | slice | EllipsisType | None, ...],
                value=index,
            ),
        )

        self._set_constraint(
            fn=tensor_item_constraints,
            keys=[PrimitiveModel.output_key, "input", "index"],
        )
        self._set_constraint(
            fn=general_tensor_type_constraint, keys=[PrimitiveModel.output_key, "input"]
        )

    def __call__(  # type: ignore[override]
        self,
        input: ConnectionType = NOT_GIVEN,
        index: ConnectionType = NOT_GIVEN,
        output: ConnectionType = NOT_GIVEN,
    ) -> ExtendInfo:
        return super().__call__(input=input, index=index, output=output)<|MERGE_RESOLUTION|>--- conflicted
+++ resolved
@@ -152,12 +152,8 @@
         }
         key_definitions |= {
             f"input{idx+1}": BaseKey(
-<<<<<<< HEAD
-                type=int | float | bool | list | tuple,
+                type=int | float | bool | list | tuple | slice | EllipsisType | None,
                 value=kwargs.get(f"input{idx+1}", TBD),
-=======
-                type=int | float | bool | list | tuple | slice | EllipsisType | None
->>>>>>> 9b7b730a
             )
             for idx in range(n)
         }
@@ -573,58 +569,6 @@
         return super().__call__(input=input, dim=dim, output=output)
 
 
-<<<<<<< HEAD
-class PrimitiveSlice(PrimitiveModel):
-    input: Connection
-    start: Connection
-    stop: Connection
-    step: Connection
-    output: Connection
-
-    def __init__(
-        self,
-        name: str | None = None,
-        start: int | None | ToBeDetermined = None,
-        stop: int | None | ToBeDetermined = None,
-        step: int | None | ToBeDetermined = None,
-        input: TensorValueType | ToBeDetermined = TBD,
-    ) -> None:
-        self.factory_args = {"start": start, "stop": stop, "step": step}
-        super().__init__(
-            formula_key="sequence_slice",
-            name=name,
-            output=BaseKey(
-                type=tuple[int | float | bool, ...] | list[int | float | bool]
-            ),
-            input=BaseKey(
-                type=tuple[int | float | bool, ...] | list[int | float | bool],
-                value=input,
-            ),
-            start=BaseKey(type=int | None, value=start),
-            stop=BaseKey(type=int | None, value=stop),
-            step=BaseKey(type=int | None, value=step),
-        )
-
-        self._set_constraint(
-            fn=scalar_slice_type_constraint,
-            keys=[PrimitiveModel.output_key, "input", "start", "stop", "step"],
-        )
-
-    def __call__(  # type: ignore[override]
-        self,
-        input: ConnectionType = NOT_GIVEN,
-        start: ConnectionType = NOT_GIVEN,
-        stop: ConnectionType = NOT_GIVEN,
-        step: ConnectionType = NOT_GIVEN,
-        output: ConnectionType = NOT_GIVEN,
-    ) -> ExtendInfo:
-        return super().__call__(
-            input=input, start=start, stop=stop, step=step, output=output
-        )
-
-
-=======
->>>>>>> 9b7b730a
 class Item(PrimitiveModel):
     input: Connection
     output: Connection
@@ -665,13 +609,8 @@
             formula_key="scalar_item",
             name=name,
             output=BaseKey(type=int | float | list | tuple),
-<<<<<<< HEAD
             input=BaseKey(type=list | tuple, value=input),
-            index=BaseKey(type=int, value=index),
-=======
-            input=BaseKey(type=list | tuple),
             index=BaseKey(type=int | slice, value=index),
->>>>>>> 9b7b730a
         )
 
         self._set_constraint(
