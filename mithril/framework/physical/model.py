--- conflicted
+++ resolved
@@ -990,92 +990,6 @@
         state: DataEvalType[DataType] | None = None,
     ) -> tuple[DataEvalType[DataType], DataEvalType[DataType]]: ...
 
-<<<<<<< HEAD
-    def evaluate(
-        self,
-        params: ParamsEvalType[DataType] | None = None,
-        data: DataEvalType[DataType] | None = None,
-        state: DataEvalType[DataType] | None = None,
-    ) -> DataEvalType[DataType] | tuple[DataEvalType[DataType], DataEvalType[DataType]]:
-        # Inject seed values.
-        if state is None:
-            if len(self.state_keys) > 0:
-                raise ValueError(
-                    "State keys must be provided when evaluating the model."
-                )
-            state = {}
-        if data is None:
-            data = {}
-        data = data | state  # type: ignore
-        if (
-            isinstance(self.backend, ParallelBackend)
-            and self.backend.get_parallel_manager() is not None
-        ):
-            outputs = self.backend._run_callable(params, data, fn_name="eval_fn")
-        else:
-            outputs = self._generated_eval_fn(params, data)
-
-        outputs, state_outputs = self._extract_state_outputs(outputs)
-        if len(state_outputs) == 0:
-            return outputs
-        return outputs, state_outputs
-
-    @overload
-    def evaluate_gradients(
-        self,
-        params: ParamsEvalType[DataType] | None = None,
-        data: DataEvalType[DataType] | None = None,
-        output_gradients: ParamsEvalType[DataType] | None = None,
-    ) -> ParamsEvalType[DataType]: ...
-
-    @overload
-    def evaluate_gradients(
-        self,
-        params: ParamsEvalType[DataType] | None = None,
-        data: DataEvalType[DataType] | None = None,
-        output_gradients: ParamsEvalType[DataType] | None = None,
-        state: DataEvalType[DataType] | None = None,
-    ) -> tuple[ParamsEvalType[DataType], DataEvalType[DataType]]: ...
-
-    def evaluate_gradients(
-        self,
-        params: ParamsEvalType[DataType] | None = None,
-        data: DataEvalType[DataType] | None = None,
-        output_gradients: ParamsEvalType[DataType] | None = None,
-        state: DataEvalType[DataType] | None = None,
-    ) -> (
-        ParamsEvalType[DataType]
-        | tuple[ParamsEvalType[DataType], DataEvalType[DataType]]
-    ):
-        if state is None:
-            state = {}
-        if data is None:
-            data = {}
-        data = data | state  # type: ignore
-        if self.inference:
-            raise NotImplementedError(
-                "Inference mode does not support gradients calculation"
-            )
-        if (
-            isinstance(self.backend, ParallelBackend)
-            and self.backend.get_parallel_manager() is not None
-        ):
-            outputs, gradients = self.backend._run_callable(
-                params, data, output_gradients, fn_name="eval_all_fn"
-            )
-        else:
-            outputs, gradients = self._generated_evaluate_all_fn(
-                params, data, output_gradients
-            )  # type: ignore
-
-        # Extract state outputs from the outputs.
-        outputs, state_outputs = self._extract_state_outputs(outputs)
-        if len(state_outputs) == 0:
-            return gradients
-        return gradients, state_outputs
-
-=======
->>>>>>> c9b85e7b
     @overload
     def evaluate(
         self,
@@ -1114,25 +1028,14 @@
     ):
         # Inject seed values.
         if state is None:
+            if len(self.state_keys) > 0:
+                raise ValueError(
+                    "State keys must be provided when evaluating the model."
+                )
             state = {}
         if data is None:
             data = {}
-<<<<<<< HEAD
         data = data | state  # type: ignore
-        if self.inference:
-            raise NotImplementedError(
-                "Inferece mode does not support gradients calculation"
-            )
-        if (
-            isinstance(self.backend, ParallelBackend)
-            and self.backend.get_parallel_manager() is not None
-        ):
-            outputs, gradients = self.backend._run_callable(
-                params, data, output_gradients, fn_name="eval_all_fn"
-            )
-=======
-        data = data | state | self._random_seeds  # type: ignore
-        self._step_random_seed_values()
         if output_gradients is False:
             if (
                 isinstance(self.backend, ParallelBackend)
@@ -1146,7 +1049,6 @@
             if len(state_outputs) == 0:
                 return outputs
             return outputs, state_outputs
->>>>>>> c9b85e7b
         else:
             if self.inference:
                 raise NotImplementedError(
