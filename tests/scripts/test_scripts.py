# Copyright 2022 Synnada, Inc.
#
# Licensed under the Apache License, Version 2.0 (the "License");
# you may not use this file except in compliance with the License.
# You may obtain a copy of the License at
#
#     http://www.apache.org/licenses/LICENSE-2.0
#
# Unless required by applicable law or agreed to in writing, software
# distributed under the License is distributed on an "AS IS" BASIS,
# WITHOUT WARRANTIES OR CONDITIONS OF ANY KIND, either express or implied.
# See the License for the specific language governing permissions and
# limitations under the License.


import pickle
import platform
import re
import typing
from copy import deepcopy
from functools import partial

import jax
import mlx.core as mx
import numpy as np
import pytest
import torch
from jax import numpy as jnp

import mithril
from mithril import Backend, JaxBackend, MlxBackend, NumpyBackend, TorchBackend, compile
from mithril.core import Constant, epsilon_table
from mithril.framework.common import (
    NOT_GIVEN,
    TBD,
    BaseKey,
    ConnectionData,
    IOHyperEdge,
    Tensor,
    ToBeDetermined,
    UniadicRecord,
    Variadic,
    create_shape_map,
)
from mithril.framework.logical.operators import BufferOp
from mithril.models import (
    L1,
    L2,
    MLP,
    Absolute,
    AbsoluteError,
    Add,
    Arange,
    BaseModel,
    BinaryCrossEntropy,
    Buffer,
    Concat,
    Connection,
    ConnectionType,
    ConstraintSolver,
    Convolution1D,
    Convolution2D,
    Cosine,
    CrossEntropy,
    Divide,
    ExtendInfo,
    Flatten,
    FloorDivide,
    Gelu,
    Greater,
    IOKey,
    Layer,
    LeakyRelu,
    Less,
    Linear,
    Log,
    LogisticRegression,
    MatrixMultiply,
    MaxPool1D,
    Mean,
    Min,
    Model,
    Multiply,
    PolynomialFeatures,
    Power,
    Prod,
    Relu,
    Reshape,
    ScaledDotProduct,
    ShapeRepr,
    Sigmoid,
    Sine,
    Size,
    Softmax,
    Softplus,
    Sqrt,
    SquaredError,
    Squeeze,
    Subtract,
    Sum,
    Tanh,
    ToTensor,
    TrainModel,
    Where,
)
from mithril.models.primitives import PrimitiveModel
from mithril.utils.type_utils import is_list_int
from mithril.utils.utils import OrderedSet

from ..utils import MyAdder
from .helper import assert_models_equal
from .test_shapes import check_shapes_semantically
from .test_utils import (
    assert_connections,
    assert_metadata_equal,
    assert_results_equal,
    get_all_data,
)


# TODO: Some tests in here can also be integrated to other test files.
# Add these tests to their corresponding files.
def test_composite_1_extend_from_inputs():
    # Setting up Empty model
    model = Model()
    # Setting up Models to be extended
    layer1 = Layer(dimension=3, activation=Sigmoid())
    layer2 = Layer(dimension=2, activation=Softmax())

    # setting up the model by extend method
    # model.extend(layer1, input = "input", w = "w0", b = "b0")
    # model.extend(layer2, input = layer1.output, w = "w1", b = "b1")
    model |= layer2(weight="weight1", bias="bias1", output=IOKey(name="output"))
    model |= layer1(output=layer2.input, weight="weight0", bias="bias0", input="input")

    context = TrainModel(model)
    # Attaching R
    context.add_loss(
        CrossEntropy(input_type="probs"), [Mean()], target="target", input="output"
    )
    context.add_regularization(
        model=L2(), coef=Tensor(1e-1), input=re.compile(r"weight\d")
    )

    static_keys = {"input": np.array([[1.0]]), "target": np.array([0])}

    compiled_model = mithril.compile(
        context, backend=NumpyBackend(dtype=mithril.float64), constant_keys=static_keys
    )

    inputs = {
        "weight0": np.array([[1.0], [2], [3]]),
        "bias0": np.array([-2.0, -3, 0]),
        "weight1": np.array([[-1.0, 0, 1], [-2, 0, 2]]),
        "bias1": np.array([-5.0, 5]),
    }

    inputs_1, grads_1 = compiled_model.evaluate_all(inputs)

    model = Model()

    # Setting up Models to be extended
    layer1 = Layer(dimension=3, activation=Sigmoid())
    layer2 = Layer(dimension=2, activation=Softmax())

    # setting up the model by extend method
    # model.extend(layer1, input = "input", weight = "weight0", b = "b0")
    # model.extend(layer2, input = layer1.output, weight = "weight1", b = "b1")
    model |= layer1(weight="weight0", bias="bias0", input="input")
    model |= layer2(
        input=layer1.output, weight="weight1", bias="bias1", output=IOKey(name="output")
    )

    context = TrainModel(model)
    # Attaching R
    context.add_loss(
        CrossEntropy(input_type="probs"), [Mean()], target="target", input="output"
    )
    context.add_regularization(
        model=L2(), coef=Tensor(1e-1), input=re.compile(r"weight\d")
    )

    static_keys = {"input": np.array([[1.0]]), "target": np.array([0])}

    compiled_model = mithril.compile(
        context, backend=NumpyBackend(dtype=mithril.float64), constant_keys=static_keys
    )

    inputs = {
        "weight0": np.array([[1.0], [2], [3]]),
        "bias0": np.array([-2.0, -3, 0]),
        "weight1": np.array([[-1.0, 0, 1], [-2, 0, 2]]),
        "bias1": np.array([-5.0, 5]),
    }

    inputs_2, grads_2 = compiled_model.evaluate_all(inputs)

    assert_results_equal(inputs_1, inputs_2)
    assert_results_equal(grads_1, grads_2)


def test_primitive_model_with_context():
    model = Buffer()
    context = TrainModel(model)
    context.add_loss(AbsoluteError(), input=model.output, target="target")
    backend = JaxBackend()

    pm = mithril.compile(context, backend=backend, data_keys={"input", "target"})
    assert pm.evaluate(data={"input": 1.0, "target": 3.0}) == {
        "final_cost": jnp.array(2.0),
        "output": jnp.array(1.0),
    }


def test_context_with_misconnection_error():
    model = Model()
    model += Add()
    model |= (add := Add())(left=model.cout)
    context = TrainModel(model)
    context.add_loss(abs_1 := AbsoluteError(), input=add.output, target="target")
    assert_metadata_equal(abs_1.input, add.output)


def test_model_with_connection():
    model = Model()
    model += Add()
    model += (add := Add())(left=model.cout)
    model_canonical_output = model.cout
    final_model = Model()
    final_model += model
    final_model_canonical_output = final_model.cout
    final_model += (add_1 := Add())(left=add.output)

    assert_metadata_equal(
        add_1.left, add.output, model_canonical_output, final_model_canonical_output
    )


def test_model_with_misconnection_error():
    model = Model()
    model += (add := Add())
    model += Add()(left=model.cout)
    final_model = Model()
    final_model += model
    with pytest.raises(KeyError) as error_info:
        final_model += Add()(left=add.output)
    assert str(error_info.value) == "'Requires accessible connection to be processed!'"


def test_cyclic_extension_5():
    # This test checks robustness of extension algorithm in case of
    # extending model from input keys and sharing output of the
    # newly added model with multiple models.
    model = Model()

    sum1 = Add()
    sum2 = Add()
    sum3 = Add()

    model |= sum1(left="input1", right="input2", output=IOKey(name="output1"))
    model |= sum2(left="input3", right="input4", output=IOKey(name="output2"))
    model |= sum3(
        left="input5",
        right="input6",
        output=IOKey(
            name="my_input", expose=False, connections={sum1.left, sum2.right}
        ),
    )

    assert set(model.input_keys) == {"input2", "input3", "input5", "input6"}
    assert model.conns.latent_output_keys == {"my_input"}


def test_different_backend_compile():
    # Test that checks if the type of inputs or static_keys are different than the
    # compile backend Test Iteratively checks the all avaliable backends (jax, torch
    # and numpy at the time). If test is not passing, it means that error is not
    # raising if static keys' or inputs' backend are different than compile backend.
    # Note that this is an exception test.

    static_keys = {"input": np.array([[1.0]])}

    available_backends: list[Backend] = [
        JaxBackend(dtype=mithril.float64),
        TorchBackend(dtype=mithril.float64),
        NumpyBackend(dtype=mithril.float64),
    ]
    for backend in available_backends:
        model = Model()
        layer1 = Layer(dimension=3, activation=Sigmoid())
        layer2 = Layer(dimension=2, activation=Softmax())
        sum = Add()

        model |= layer1(input="input", weight="weight0", bias="bias0")
        model |= layer2(input=layer1.output, weight="weight1", bias="bias1")
        model |= sum(left=Tensor(3.0), right=layer2.output, output="output")

        other_backends = [item for item in available_backends if item != backend]
        for static_key_backend in other_backends:
            backend_static_keys = {
                key: static_key_backend.array(value)
                for key, value in static_keys.items()
            }

            with pytest.raises(ValueError):
                mithril.compile(
                    model=model, backend=backend, constant_keys=backend_static_keys
                )


def test_recursive_model_error():
    model1 = Model()
    model2 = Model()
    model3 = Model()

    sum1 = Add()
    sum1.set_shapes(left=[2, 3, 4, 5, 6, 1], right=[1, 1, 1, 1, 1, 7])
    sum2 = Add()
    sum3 = Add()

    model1 |= sum1(left="input", right="right", output="output")
    model2 |= model1(input="input", right="right")
    model2 |= sum2(left="input", right=model1.output, output="output")  # type: ignore
    model3 |= model2(input="input", right="right")
    model3 |= sum3(left="input", right=model2.output, output="output")  # type: ignore

    with pytest.raises(ValueError) as err_info:
        mithril.compile(model=model2, backend=NumpyBackend(dtype=mithril.float64))

    assert str(err_info.value) == "Model with a parent could not be compiled!"


def test_recursive_model():
    model1 = Model()
    model2 = Model()
    model3 = Model()

    sum1 = Add()
    sum1.set_shapes(left=[2, 3, 4, 5, 6, 1], right=[1, 1, 1, 1, 1, 7])
    sum2 = Add()
    sum3 = Add()

    model1 |= sum1(left="input", right="right", output="output")
    model2 |= model1(input="input", right="right")
    model2 |= sum2(left="input", right=model1.output, output="output")  # type: ignore
    model3 |= model2(input="input", right="right")
    model3 |= sum3(left="input", right=model2.output, output="output")  # type: ignore

    comp_model = mithril.compile(
        model=model3, backend=NumpyBackend(dtype=mithril.float64)
    )
    assert comp_model.shapes["output"] == [2, 3, 4, 5, 6, 7]


def test_shape():
    model = Model()

    model1 = Model()
    model1 |= Sigmoid()(input="input1", output=IOKey(name="output1"))
    model1 |= Sigmoid()(input="input2", output=IOKey(name="output2"))

    model2 = Model()
    sigmoid1 = Sigmoid()
<<<<<<< HEAD
    sigmoid1.set_shapes(input=[1, 1, 3, 4, 5])
    model2 += sigmoid1(input="input1", output=IOKey(name="output1"))
    model2 += Sigmoid()(input="input2", output=IOKey(name="output2"))
=======
    sigmoid1.set_shapes({"input": [1, 1, 3, 4, 5]})
    model2 |= sigmoid1(input="input1", output=IOKey(name="output1"))
    model2 |= Sigmoid()(input="input2", output=IOKey(name="output2"))
>>>>>>> ec90603b

    model3 = Model()
    model3 |= Sigmoid()(input="input1", output=IOKey(name="output1"))
    sigmoid2 = Sigmoid()
<<<<<<< HEAD
    sigmoid2.set_shapes(input=[5, 6, 8, 9, 10])
    model3 += sigmoid2(input="input2", output=IOKey(name="output2"))
=======
    sigmoid2.set_shapes({"input": [5, 6, 8, 9, 10]})
    model3 |= sigmoid2(input="input2", output=IOKey(name="output2"))
>>>>>>> ec90603b

    model |= model1(input2="in2", output2=IOKey(name="output"))
    model |= model2(input1=model1.output1, input2=model1.output2)  # type: ignore
    model |= model3(input2="in3", output1=model1.input1, output2=model1.input2)  # type: ignore

    comp_model = mithril.compile(model, backend=NumpyBackend(dtype=mithril.float64))
    assert comp_model.shapes["output"] == [5, 6, 8, 9, 10]


def test_1_set_shapes_bug():
    model = Model()
    linear1 = Linear()
    linear2 = Linear()
    model |= linear1(input="input")
    model |= linear2(input=linear1.output, output="output")

    shapes: dict[Connection, list[None | int]] = {
        linear1.input: [120, 120],
        linear1.weight: [32, None],
        linear2.weight: [32, 32],
        linear2.bias: [None],
    }
    comp_model = mithril.compile(
        model, NumpyBackend(dtype=mithril.float64), shapes=shapes
    )

    assert comp_model.shapes["input"] == [120, 120]
    assert comp_model.shapes["output"] == [120, 32]
    assert comp_model.shapes["weight_0"] == [32, 120]
    assert comp_model.shapes["bias_0"] == [32]
    assert comp_model.shapes["weight_1"] == [32, 32]
    assert comp_model.shapes["bias_1"] == [32]


def test_2_set_shapes_bug():
    model = Model()
    # model.extend(Convolution(shapes={"input2": [16, 3, 1, 1]}, padding=1, stride = 1))
    linear1 = Linear()
    linear2 = Linear()
<<<<<<< HEAD
    model += linear1(input="input")
    model += linear2(input=linear1.output, output="output")
=======
    model |= linear1(input="input")
    model |= linear2(input=linear1.output, output="output")
    shape_1: dict[str, list] = {"input": [120, 120], "weight": [32, None]}
    shape_2: dict[str, list] = {"weight": [32, 32], "bias": [None]}
>>>>>>> ec90603b

    linear1.set_shapes(input=[120, 120], weight=[32, None])
    linear2.set_shapes(weight=[32, 32], bias=[None])

    comp_model = mithril.compile(model, NumpyBackend(dtype=mithril.float64))

    assert comp_model.shapes["input"] == [120, 120]
    assert comp_model.shapes["output"] == [120, 32]
    assert comp_model.shapes["weight_0"] == [32, 120]
    assert comp_model.shapes["bias_0"] == [32]
    assert comp_model.shapes["weight_1"] == [32, 32]
    assert comp_model.shapes["bias_1"] == [32]


def test_1_solve_constraint_extend():
    model = Model()
    c1 = Convolution2D(3)
    c1.set_shapes(input=[8, 3, 224, 224], weight=[16, 3, None, None])
    model += c1
    model += Convolution2D(3, 32)
    model += Convolution2D(3, 64)
    assert model.shapes["$_Convolution2D_0_output"] == [8, 16, 222, 222]
    assert model.shapes["$_Convolution2D_1_output"] == [8, 32, 220, 220]
    assert model.shapes["$_Convolution2D_2_output"] == [8, 64, 218, 218]


def test_2_solve_constraint_extend():
    model = Model()
    m = Multiply()
    m.set_shapes(left=[3, 3], right=[3, 3, 3])
    model += m
    assert m.shapes == {"left": [3, 3], "right": [3, 3, 3], "output": [3, 3, 3]}


def test_3_solve_constraint_extend():
    model = Model()
    m = Multiply()
    model += m
    m.set_shapes(left=[3, 3], right=[3, 3, 3])
    assert m.shapes == {"left": [3, 3], "right": [3, 3, 3], "output": [3, 3, 3]}


def test_flatten1():
    model = Model()
    flat1 = Flatten(start_dim=2, end_dim=-3)
    buff1 = Buffer()
    model |= buff1(input="input")
    model |= flat1(input=buff1.output, output="output")

    shapes = {"input": [2, 3, 4, 5, 3, 4, 5]}
    c_model = mithril.compile(
        model=model, backend=NumpyBackend(dtype=mithril.float64), shapes=shapes
    )
    assert c_model.shapes["output"] == [2, 3, 60, 4, 5]


# @pytest.mark.skip("gradients flag is removed")
def test_compile_gradients_boolean():
    model = Model()
    layer1 = Layer(dimension=3, activation=Sigmoid())
    layer2 = Layer(dimension=2, activation=Softmax())

    model |= layer2(output=IOKey("output"))
    model |= layer1(output=layer2.input, input="input")

    context = TrainModel(model)
    context.add_loss(
        CrossEntropy(input_type="probs"), [Mean()], target="target", input="output"
    )
    context.add_regularization(
        model=L2(), coef=Tensor(1e-1), input=re.compile(r"weight\d")
    )

    static_keys = {"input": np.array([[1.0]]), "target": np.array([0])}

    backend = NumpyBackend(dtype=mithril.float64)
    compiled_model = mithril.compile(
        context, backend=backend, constant_keys=static_keys, inference=True
    )

    shapes = compiled_model.get_shapes()
    weight_0_shape = shapes["weight_0"]
    weight_1_shape = shapes["weight_1"]
    bias_0_shape = shapes["bias_0"]
    bias_1_shape = shapes["bias_1"]

    assert is_list_int(weight_0_shape)
    assert is_list_int(weight_1_shape)
    assert is_list_int(bias_0_shape)
    assert is_list_int(bias_1_shape)

    params = {
        "weight_0": backend.randn(*weight_0_shape),
        "bias_0": backend.randn(*bias_0_shape),
        "weight_1": backend.randn(*weight_1_shape),
        "bias_1": backend.randn(*bias_1_shape),
    }

    assert compiled_model._generated_compute_gradients_fn is None
    assert compiled_model._generated_evaluate_all_fn is None
    with pytest.raises(NotImplementedError) as err_info:
        compiled_model.evaluate_gradients(params)
    assert (
        str(err_info.value) == "Inference mode does not support gradients calculation"
    )


def test_convolution_shape():
    add1 = Add()
    conv1 = Convolution2D(kernel_size=3, out_channels=64, padding=1)
    conv2 = Convolution2D(kernel_size=3, out_channels=64, padding=1)
    conv3 = Convolution2D(kernel_size=3, out_channels=64, padding=1)

    pol1 = PolynomialFeatures(degree=2)
    pol2 = PolynomialFeatures(degree=2)
    pol3 = PolynomialFeatures(degree=2)

    model = Model()
    model |= conv1
    model |= add1(right=Tensor(1), left=model.cout)
    model += conv2
    model += conv3

    model1 = Model()
    model1 += pol1
    model1 += pol2
    model1 += pol3

    comp_model = mithril.compile(
        model=model,
        backend=NumpyBackend(),
        shapes={conv1.input: [8, 3, 64, 64]},
        safe_names=False,
    )

    comp_model2 = mithril.compile(
        model=model1,
        backend=NumpyBackend(),
        shapes={pol1.input: [5, 5]},
        safe_names=False,
    )
    assert comp_model.shapes["output"] == [8, 64, 64, 64]
    assert comp_model2.shapes["output"] == [5, 26795]


def test_pickle_empty_backend():
    jax_backend = JaxBackend(dtype=mithril.float64)
    numpy_backend = NumpyBackend(dtype=mithril.float64)
    torch_backend = TorchBackend(dtype=mithril.float64)

    pickled_jax = pickle.dumps(jax_backend)
    pickled_numpy = pickle.dumps(numpy_backend)
    pickled_torch = pickle.dumps(torch_backend)

    unpickled_jax_backend = pickle.loads(pickled_jax)
    unpickled_numpy_backend = pickle.loads(pickled_numpy)
    unpickled_torch_backend = pickle.loads(pickled_torch)
    assert (
        jax_backend.precision
        == numpy_backend.precision
        == torch_backend.precision
        == unpickled_jax_backend.precision
        == unpickled_numpy_backend.precision
        == unpickled_torch_backend.precision
    )

    model = Linear(dimension=5)
    model.set_differentiability(input=True)
    model.set_shapes(input=[5, 5])
    ctx = TrainModel(model)
    ctx.add_loss(Buffer(), input=model.cout)

    comp_model_1 = mithril.compile(model=ctx, backend=numpy_backend)
    comp_model_2 = mithril.compile(model=ctx, backend=jax_backend)
    comp_model_3 = mithril.compile(model=ctx, backend=torch_backend, jit=False)
    comp_model_4 = mithril.compile(model=ctx, backend=unpickled_numpy_backend)
    comp_model_5 = mithril.compile(model=ctx, backend=unpickled_jax_backend)
    comp_model_6 = mithril.compile(
        model=ctx, backend=unpickled_torch_backend, jit=False
    )
    params = comp_model_1.randomize_params()
    outputs_1, grads_1 = comp_model_1.evaluate_all(params)
    outputs_2, grads_2 = comp_model_2.evaluate_all(
        {key: jax_backend.array(param) for key, param in params.items()}
    )
    outputs_3, grads_3 = comp_model_3.evaluate_all(
        {key: torch_backend.array(param) for key, param in params.items()}
    )
    outputs_4, grads_4 = comp_model_4.evaluate_all(
        {key: unpickled_numpy_backend.array(param) for key, param in params.items()}
    )
    outputs_5, grads_5 = comp_model_5.evaluate_all(
        {key: unpickled_jax_backend.array(param) for key, param in params.items()}
    )
    outputs_6, grads_6 = comp_model_6.evaluate_all(
        {key: unpickled_torch_backend.array(param) for key, param in params.items()}
    )
    assert_results_equal(
        outputs_1, outputs_2, outputs_3, outputs_4, outputs_5, outputs_6
    )
    assert_results_equal(grads_1, grads_2, grads_3, grads_4, grads_5, grads_6)


def test_pickle_registered_backend():
    numpy_backend = NumpyBackend()
    torch_backend = TorchBackend()
    jax_backend = JaxBackend(dtype=mithril.float64)

    def my_adder(input, rhs):
        return input + rhs

    def my_adder_grad(x):
        return x

    jax_backend.register_primitive(my_adder)
    numpy_backend.register_primitive(my_adder, fn_grad=my_adder_grad)
    torch_backend.register_primitive(my_adder)

    pickled_jax = pickle.dumps(jax_backend)
    pickled_numpy = pickle.dumps(numpy_backend)
    pickled_torch = pickle.dumps(torch_backend)

    u_jax_backend = pickle.loads(pickled_jax)
    u_numpy_backend = pickle.loads(pickled_numpy)
    u_torch_backend = pickle.loads(pickled_torch)
    assert u_jax_backend.__dict__.keys() == jax_backend.__dict__.keys()
    assert u_numpy_backend.__dict__.keys() == numpy_backend.__dict__.keys()
    assert u_torch_backend.__dict__.keys() == torch_backend.__dict__.keys()


def test_reuse_pickled_registered_backend():
    numpy_backend = NumpyBackend()
    torch_backend = TorchBackend()
    jax_backend = JaxBackend(dtype=mithril.float64)

    @typing.no_type_check
    def my_adder(left, right):
        return left + right

    jax_backend.register_primitive(my_adder)
    torch_backend.register_primitive(my_adder)

    # this function need to have same name as the above function
    def my_adder(left, right, cache: None):  # type: ignore
        return left + right

    def my_adder_grad(x):
        return x

    numpy_backend.register_primitive(my_adder, fn_grad=my_adder_grad)

    pickled_jax = pickle.dumps(jax_backend)
    pickled_numpy = pickle.dumps(numpy_backend)
    pickled_torch = pickle.dumps(torch_backend)

    u_jax_backend = pickle.loads(pickled_jax)
    u_numpy_backend = pickle.loads(pickled_numpy)
    u_torch_backend = pickle.loads(pickled_torch)

    model = Model()
    model += MyAdder()(left="left", right="right", output="output")

    c_jax_model = compile(
        deepcopy(model),
        u_jax_backend,
        jit=False,
        data_keys={"left", "right"},
    )
    left = u_jax_backend.ones(5, 5)
    right = u_jax_backend.ones(5, 5)
    assert (
        c_jax_model.evaluate({}, {"left": left, "right": right})["output"]
        == left + right
    ).all()

    c_numpy_model = compile(
        deepcopy(model),
        u_numpy_backend,
        jit=False,
        data_keys={"left", "right"},
    )
    left = u_numpy_backend.ones(5, 5)
    right = u_numpy_backend.ones(5, 5)
    assert (
        c_numpy_model.evaluate({}, {"left": left, "right": right})["output"]
        == left + right
    ).all()

    c_torch_model = compile(
        deepcopy(model),
        u_torch_backend,
        jit=False,
        data_keys={"left", "right"},
    )
    left = u_torch_backend.ones(5, 5)
    right = u_torch_backend.ones(5, 5)
    assert (
        c_torch_model.evaluate({}, {"left": left, "right": right})["output"]
        == left + right
    ).all()


def test_logical_model_compile_twice():
    model = Model()

    layer1 = Layer(dimension=3, activation=Sigmoid())
    layer2 = Layer(dimension=2, activation=Softmax())

    model |= layer2(weight="weight1", bias="bias1", output=IOKey(name="output"))
    model |= layer1(output=layer2.input, weight="weight0", bias="bias0", input="input")

    context = TrainModel(model)
    context.add_loss(
        CrossEntropy(input_type="probs"), [Mean()], target="target", input="output"
    )
    context.add_regularization(
        model=L2(), coef=Tensor(1e-1), input=re.compile(r"weight\d")
    )

    static_keys_np = {"input": np.array([[1.0]]), "target": np.array([0])}

    train_model = context
    np_model = mithril.compile(
        train_model,
        backend=NumpyBackend(dtype=mithril.float64),
        constant_keys=static_keys_np,
    )
    static_keys_jax = {"input": jnp.array([[1.0]]), "target": jnp.array([0])}

    jax_model = mithril.compile(
        train_model,
        backend=JaxBackend(dtype=mithril.float64),
        constant_keys=static_keys_jax,
    )

    static_keys_torch = {"input": torch.tensor([[1.0]]), "target": torch.tensor([0])}
    torch_model = mithril.compile(
        train_model,
        backend=TorchBackend(dtype=mithril.float64),
        constant_keys=static_keys_torch,
    )

    assert torch_model.backend.backend_type == "torch"
    assert jax_model.backend.backend_type == "jax"
    assert np_model.backend.backend_type == "numpy"


def test_canonical_output_compile():
    model = Model()

    layer1 = Layer(dimension=3, activation=Sigmoid())
    layer2 = Layer(dimension=2, activation=Softmax())

    model |= layer2(weight="weight1", bias="bias1", output=IOKey(name="output"))
    model |= layer1(output=layer2.input, weight="weight0", bias="bias0", input="input")

    context = TrainModel(model)
    context.add_loss(
        CrossEntropy(input_type="probs"), [Mean()], target="target", input="output"
    )
    context.add_regularization(
        model=L2(), coef=Tensor(1e-1), input=re.compile(r"weight\d")
    )

    static_keys = {"input": np.array([[1.0]]), "target": np.array([0])}

    model1 = mithril.compile(
        context, backend=NumpyBackend(dtype=mithril.float64), constant_keys=static_keys
    )

    assert model1.output_keys == ["final_cost", "output"]


def test_static_key_names_consistency():
    model = Model()
    model += Add()(left=Tensor(3), right=IOKey(name="right", type=Tensor))

    pm = mithril.compile(model, TorchBackend())
    assert {"left", "right"} == pm.input_keys


def test_evaluate_replace():
    model = Model()
    lin1 = Linear(dimension=1)
    model += lin1(input="in", weight="for", bias="add", output="sum")

    comp_model = compile(
        model=model,
        backend=NumpyBackend(),
        jit=False,
    )

    assert set(comp_model.input_keys) == {"in", "for", "add"}


def test_evaluate_replace_2():
    model = Model()
    lin1 = Linear(dimension=5)
    lin2 = Linear(dimension=3)
    lin3 = Linear(dimension=5)
    model |= lin1(input="in", weight="for", bias="add", output="sum")
    model |= lin2(
        input="sum", weight="range", bias="add_grad", output="matrix_multiplication"
    )
    model |= lin3(
        input="matrix_multiplication",
        weight="k_in",
        bias="in_grad_cache",
        output="outputt",
    )

    comp_model = compile(
        model=model,
        backend=NumpyBackend(),
        jit=False,
    )
    assert set(comp_model.input_keys) == {
        "in",
        "for",
        "add",
        "range",
        "add_grad",
        "k_in",
        "in_grad_cache",
    }


def test_check_static_1():
    model = Model()
    lin1 = Linear(dimension=1)
    model += lin1(
        input=Tensor([[2.0, 3.0], [1.0, 4.0]]),
        weight=Tensor([[4.0, 5.0]]),
        bias=Tensor([3.0]),
        output="output",
    )

    comp_model = compile(
        model=model,
        backend=NumpyBackend(),
        inference=True,
    )

    outputs = comp_model.evaluate()
    ref_out = outputs["output"]
    assert isinstance(ref_out, np.ndarray)
    np.testing.assert_array_equal(ref_out, np.array([[26.0], [27.0]]))


def test_check_static_2():
    model = Model()
    lin1 = Linear(dimension=1)
    model += lin1(
        input=Tensor([[2, 3], [1, 4]]), weight="weight", bias="bias", output="output"
    )

    comp_model = compile(model=model, backend=NumpyBackend())
    inputs = {"weight": np.array([[4.0, 5.0]]), "bias": np.array([3.0])}
    outputs = comp_model.evaluate(inputs)
    ref_out = outputs["output"]
    assert isinstance(ref_out, np.ndarray)
    np.testing.assert_array_equal(ref_out, np.array([[26.0], [27.0]]))


def test_check_static_3():
    model = Model()
    lin1 = Linear(dimension=1)
    model += lin1(
        input=Tensor([[2.0, 3.0], [1.0, 4.0]]),
        weight=Tensor([[4.0, 5.0]]),
        bias="bias",
        output="output",
    )

    comp_model = compile(model=model, backend=NumpyBackend())
    inputs = {"bias": np.array([3.0])}
    outputs = comp_model.evaluate(inputs)
    ref_out = outputs["output"]
    assert isinstance(ref_out, np.ndarray)
    np.testing.assert_array_equal(ref_out, np.array([[26.0], [27.0]]))


def test_check_static_4():
    model = Model()
    lin1 = Linear(dimension=1)
    model += lin1(input="input", weight="weight", bias="bias", output="output")

    comp_model = compile(
        model=model,
        backend=NumpyBackend(),
        constant_keys={
            "input": np.array([[2.0, 3.0], [1.0, 4.0]]),
            "weight": np.array([[4.0, 5.0]]),
            "bias": np.array([3.0]),
        },
        inference=True,
    )
    outputs = comp_model.evaluate()
    ref_out = outputs["output"]
    assert isinstance(ref_out, np.ndarray)
    np.testing.assert_array_equal(ref_out, np.array([[26.0], [27.0]]))


def test_check_static_5():
    model = Model()
    lin1 = Linear(dimension=1)
    model += lin1(input="input", weight="weight", bias="bias", output="output")

    comp_model = compile(
        model=model,
        backend=NumpyBackend(),
        jit=False,
        data_keys={"input", "weight", "bias"},
    )
    data = {
        "input": np.array([[2.0, 3.0], [1.0, 4.0]]),
        "weight": np.array([[4.0, 5.0]]),
        "bias": np.array([3.0]),
    }

    outputs = comp_model.evaluate(data=data)
    ref_out = outputs["output"]
    assert isinstance(ref_out, np.ndarray)
    np.testing.assert_array_equal(ref_out, np.array([[26.0], [27.0]]))


def test_check_static_6():
    model: Model = Model()
    lin1 = Linear(dimension=1)
    model += lin1(
        input=Tensor([[2, 3], [1, 4]]), weight="weight", bias="bias", output="output"
    )

    # mypy fails in below compilation as
    # it cannot infer exact type of
    # static keys. It is because values of
    # the dict include both TBD and np.ndarray
    # now mypy skipped as this api will be changed
    comp_model = mithril.compile(  # type: ignore
        model=model,
        backend=NumpyBackend(),
        jit=False,
        data_keys={"weight"},
        constant_keys={"bias": np.array([3.0])},
    )
    data = {"weight": np.array([[4.0, 5.0]])}

    outputs = comp_model.evaluate(data=data)
    ref_out = outputs["output"]
    assert isinstance(ref_out, np.ndarray)
    np.testing.assert_array_equal(ref_out, np.array([[26.0], [27.0]]))


def test_cyclic_extension():
    model = Model()
    relu1 = Relu()
    relu2 = Relu()
    model |= relu1(input="input1", output=IOKey("output1"))
    model |= relu2(input="input2", output=IOKey("output2"))
    model1 = Model()
    relu3 = Relu()
    relu4 = Relu()
    model1 |= relu3
    model1 += relu4
    model1 |= model(
        input1="input",
        input2=model1.cout,
        output1=model1.cin,
        output2=IOKey("output"),
    )
    comp_model = mithril.compile(model=model1, backend=NumpyBackend(), jit=False)
    inputs = {"input": np.array([[2.0]])}
    outputs = comp_model.evaluate(data=inputs)
    assert_results_equal(outputs, {"output": np.array([[2.0]])})


def test_canonic_example():
    model = Model()
    model += LeakyRelu()("input")
    model += LeakyRelu()
    comp_model = compile(model=model, backend=NumpyBackend())
    assert set(comp_model.input_keys) == {"slope_0", "slope_1", "input"}
    assert set(comp_model.output_keys) == {"output"}
    inputs = {"input": np.array([[2.0, -1.0]])}
    assert_results_equal(
        comp_model.evaluate(data=inputs), {"output": np.array([[2.0, -0.0001]])}
    )


def test_vjp_output_grad_orders():
    model = Model()
    model |= Linear(12)(input="input", output=IOKey(name="output1"))
    model |= Linear(24)(input="input", output=IOKey(name="output2"))

    for backend in [TorchBackend(), JaxBackend(), NumpyBackend()]:
        backend = TorchBackend()
        pm = compile(
            model,
            backend=backend,
            data_keys={"input"},
            shapes={"input": [4, 128]},
        )
        inputs = pm.randomize_params()
        target = backend.ones((4, 1))
        input = backend.ones((4, 128))
        out_grads1 = {
            "output1": backend.ones([4, 12]),
            "output2": backend.ones([4, 24]),
        }
        out_grads2 = {
            "output2": backend.ones([4, 24]),
            "output1": backend.ones([4, 12]),
        }
        result_1 = pm.evaluate_gradients(
            inputs, data={"input": input, "target": target}, output_gradients=out_grads1
        )
        result_2 = pm.evaluate_gradients(
            inputs, data={"input": input, "target": target}, output_gradients=out_grads2
        )
        for key in result_1:
            assert (result_1[key] == result_2[key]).all()


def test_batch_minibatch_grad():
    model = Model()
    model += Linear(12)(input="input", output=IOKey(name="output1"))

    context = TrainModel(model)
    context.add_loss(
        CrossEntropy(), reduce_steps=[Mean()], input="output1", target="target"
    )
    input = np.random.random((8, 8))
    target = np.random.randint(low=0, high=10, size=(8))

    for backend in [
        TorchBackend(dtype=mithril.float64),
        JaxBackend(dtype=mithril.float64),
        NumpyBackend(dtype=mithril.float64),
    ]:
        backend = TorchBackend()
        pm = compile(
            context,
            backend=backend,
            data_keys={"input", "target"},
            shapes={"input": [8, 8]},
            jit=False,
        )
        inputs = pm.randomize_params()
        backend_input = backend.array(input)
        backend_target = backend.array(target)

        batch_result = pm.evaluate(
            inputs, data={"input": backend_input, "target": backend_target}
        )
        batch_grad_results = pm.evaluate_gradients(
            inputs, data={"input": backend_input, "target": backend_target}
        )
        minibatch_result: list[dict] = []
        minibatch_grad_result: list[dict] = []

        # Split into minibatches
        for idx in range(8):
            result = pm.evaluate(
                inputs,
                data={
                    "input": backend_input[idx : idx + 1],
                    "target": backend_target[idx : idx + 1],
                },
            )
            grad_result = pm.evaluate_gradients(
                inputs,
                data={
                    "input": backend_input[idx : idx + 1],
                    "target": backend_target[idx : idx + 1],
                },
            )
            assert isinstance(result["final_cost"], torch.Tensor)
            minibatch_result.append(result)  # type: ignore
            minibatch_grad_result.append(grad_result)

        minibatch_cost = sum([minibatch_result[i]["final_cost"] for i in range(8)]) / 8
        minibatch_grads = {
            key: sum([minibatch_grad_result[i][key] for i in range(8)]) / 8
            for key in minibatch_grad_result[0]
        }
        batch_cost = batch_result["final_cost"]
        assert isinstance(batch_cost, torch.Tensor)
        assert np.isclose(minibatch_cost, batch_cost, rtol=1e-6, atol=1e-6)
        assert list(batch_grad_results.keys()) == list(minibatch_grads.keys())
        for key in batch_grad_results:
            assert (abs(batch_grad_results[key] - minibatch_grads[key]) < 1e-6).all()


def test_train_context_numpy():
    backend = NumpyBackend()
    model = Model()
    model |= Linear(8)(input="input", output=IOKey(name="output"))
    model |= Linear(16)(input=model.cout, output=IOKey(name="output2"))

    context = TrainModel(model)
    context.add_loss(CrossEntropy(), [Mean()], input="output", target="target")
    comp_model = compile(
        context,
        backend=backend,
        data_keys={"input", "target"},
        shapes={"input": (32, 8)},
        jit=False,
    )
    params = comp_model.randomize_params()
    out = comp_model.evaluate(
        params=params,
        data={
            "input": backend.ones(32, 8),
            "target": backend.ones(32, dtype=mithril.int),
        },
    )
    gradients_ds = comp_model.evaluate_gradients(
        params=params,
        data={
            "input": backend.ones(32, 8),
            "target": backend.ones(32, dtype=mithril.int),
        },
    )
    assert set(out.keys()) == {"final_cost", "output", "output2"}
    np.testing.assert_allclose(gradients_ds["weight_1"], backend.zeros(16, 8))
    np.testing.assert_allclose(gradients_ds["bias_1"], backend.zeros(16))


def test_train_context_example():
    backend = NumpyBackend()
    model = Model()
    model |= Linear(1)(input="input", output=IOKey(name="output"))
    model |= Linear(1)(input=model.cout, output=IOKey(name="output2"))
    model.set_differentiability(input=True)

    context = TrainModel(model)
    context.add_loss(Buffer(), [Sum()], input="output2")
    comp_model = compile(context, backend=backend, shapes={"input": [1, 1]}, jit=False)
    params = {
        "input": np.array([[2.0]]),
        "weight_0": np.array([[3.0]]),
        "bias_0": np.array([1.0]),
        "weight_1": np.array([[2.0]]),
        "bias_1": np.array([4.0]),
    }
    ref_grads = {
        "input": np.array([[6.0]]),
        "weight_0": np.array([[4.0]]),
        "bias_0": np.array([2.0]),
        "weight_1": np.array([[7.0]]),
        "bias_1": np.array([1.0]),
    }
    ref_outputs = {
        "output2": np.array([[18.0]]),
        "output": np.array([[7.0]]),
        "final_cost": np.array(18.0),
    }
    outputs, grads = comp_model.evaluate_all(params=params)
    assert_results_equal(outputs, ref_outputs)
    assert_results_equal(grads, ref_grads)


# @pytest.mark.skip("Known bug")
def test_traincontext_2():
    model = Model()
    model |= Linear(dimension=1)
    model += (sq := Squeeze())
    model += Sigmoid()

    context = TrainModel(model)
    with pytest.raises(KeyError) as err_info:
        context.add_loss(BinaryCrossEntropy(), input=sq.output, target="target")

    assert (
        str(err_info.value) == "'Given key to the add_loss model should be "
        "one of the outputs of the model!'"
    )


def test_traincontext_3():
    model = Model()
    model |= Linear(dimension=1)
    model += Squeeze()
    model |= Sigmoid()(input=model.cout, output="output1")

    context = TrainModel(model)
    output = model.cout
    context.add_loss(bce := BinaryCrossEntropy(), input=output, target="target")

    assert_metadata_equal(bce.input, output)


def test_traincontext_4():
    model = Model()
    model += Linear(dimension=1)
    model += Squeeze()
    model += Sigmoid()

    context = TrainModel(model)
    output = model.cout
    context.add_loss(bce := BinaryCrossEntropy(), input=model.cout, target="target")

    assert_metadata_equal(bce.input, output)


def test_list_input_1():
    model = Model()
    model += Linear(dimension=1)(input="input")
    model += Sigmoid()

    with pytest.raises(ValueError) as err_info:
        mithril.compile(
            model=model,
            backend=NumpyBackend(),
            constant_keys={"input": [[2.3, 4.7], [2.5, 8.9]]},
            shapes={"input": [2, 2]},
        )

    assert (
        str(err_info.value)
        == "Requires given arrays to be of same type with given backend!"
    )


def test_relational_operators_ignored_1():
    model = Model()
    model += Less()(left="left", right="right", output=IOKey(name="yoyoyo"))

    pm = compile(model, NumpyBackend(), inference=True)
    assert "yoyoyo" in pm.ignore_grad_keys


def test_relational_operators_ignored_2():
    model = Model()
    model._extend(
        Less(),
        {
            "left": IOKey("left", type=Tensor),
            "right": IOKey("right", type=Tensor),
            "output": IOKey("relational_out"),
        },
    )
    model._extend(
        Where(),
        {
            "cond": model.cout,
            "input1": "inp1",
            "input2": "inp2",
            "output": IOKey("where_out"),
        },
    )
    pm = compile(model, NumpyBackend())
    assert (
        "relational_out" in pm.ignore_grad_keys
        and "where_out" not in pm.ignore_grad_keys
    )


def test_relational_operators_ignored_3():
    model = Model()
    model |= Less()(
        left=IOKey("left", type=Tensor),
        right=IOKey("right", type=Tensor),
        output=IOKey(name="relational_out"),
    )
    model |= Greater()(left="left", right=model.cout, output=IOKey(name="ignore_this"))

    pm = compile(model, NumpyBackend(), inference=True)
    assert (
        "relational_out" in pm.ignore_grad_keys and "ignore_this" in pm.ignore_grad_keys
    )


def test_arange_primitive():
    backends: list[type[Backend]] = [JaxBackend, TorchBackend, NumpyBackend, MlxBackend]
    dtypes = [mithril.float32, mithril.float64]
    for backend in backends:
        if not backend.is_installed:
            continue

        for dtype in dtypes:
            if dtype not in backend.supported_dtypes:
                continue

            _backend = backend(dtype=dtype)
            arange_len = 20
            model = Model()
            layer2 = Layer(dimension=2, activation=Softmax())
            model |= layer2(input="input", weight="weight1", bias="bias1")
            model |= Arange()(stop=arange_len, output=IOKey(name="arange_res"))
            model |= Add()(
                left=Tensor(3), right=layer2.output, output=IOKey(name="output")
            )

            context = TrainModel(model)
            context.add_loss(
                CrossEntropy(input_type="probs"),
                [Mean()],
                target="target",
                input="output",
            )

            static_keys = {"target": _backend.array([0])}

            pm = mithril.compile(
                context, _backend, data_keys={"input"}, constant_keys=static_keys
            )

            params = {"bias1": _backend.ones(1), "weight1": _backend.ones((1, 3))}
            data = {"input": _backend.ones((1, 3))}
            output = pm.evaluate(params, data)
            assert (output["arange_res"] == _backend.arange(arange_len)).all()  # type: ignore
            assert output["arange_res"].dtype == _backend.arange(arange_len).dtype  # type: ignore


def test_to_tensor_primitive():
    backends: list[type[Backend]] = [JaxBackend, TorchBackend, NumpyBackend, MlxBackend]
    dtypes = [mithril.float32, mithril.float64]
    for backend in backends:
        if not backend.is_installed:
            continue

        for dtype in dtypes:
            if dtype not in backend.supported_dtypes:
                continue

            _backend = backend(dtype=dtype)

            model = Model()
            layer2 = Layer(dimension=2, activation=Softmax())
            s = Size(dim=-1)
            t = ToTensor()
            model |= layer2(input="input", weight="weight1", bias="bias1")
            model |= s(input="input")
            model |= t(input=s.output)
            model |= Power()(
                base=t.output, exponent=Tensor(2), output=IOKey(name="power_out")
            )
            model |= Add()(
                left=Tensor(3), right=layer2.output, output=IOKey(name="output")
            )

            context = TrainModel(model)
            context.add_loss(
                CrossEntropy(input_type="probs"),
                [Mean()],
                target="target",
                input="output",
            )

            static_keys = {"target": _backend.array([0])}

            pm = mithril.compile(
                context, _backend, data_keys={"input"}, constant_keys=static_keys
            )

            params = {"bias1": _backend.ones(1), "weight1": _backend.ones((1, 3))}
            data = {"input": _backend.ones((1, 3))}
            output = pm.evaluate(params, data)
            assert (output["power_out"] == _backend.array([9])).all()  # type: ignore
            assert output["power_out"].dtype == _backend.array([9]).dtype  # type: ignore


def test_shapes_1():
    model = Model()
    model += (l1 := Linear(10))
    model += Linear(10)
    model += Linear(10)
    l1.set_shapes(input=[50, 2])
    assert model.shapes == {
        "$_Linear_0_output": [50, 10],
        "$_Linear_1_output": [50, 10],
        "$_Linear_2_output": [50, 10],
        "$weight_0": [10, 2],
        "$input": [50, 2],
        "$bias_0": [10],
        "$weight_1": [10, 10],
        "$bias_1": [10],
        "$weight_2": [10, 10],
        "$bias_2": [10],
        "$_Linear_0_axes": None,
        "$_Linear_1_axes": None,
        "$_Linear_2_axes": None,
    }


def test_flatten_dag0():
    backend = TorchBackend()
    model = Model()
    l1 = Linear(10)
    l5 = Linear(1)
    l1.set_differentiability(input=True)
    l5.set_differentiability(input=True)

    model |= l1(weight="weight_2")
    model |= (lin1 := Linear(10))(input="")
    model |= (lin2 := Linear(10))(input="")
    model |= (lin3 := Linear(10))(input="")
    model |= l5(input="", output=IOKey(name="output1"))
    lin1.set_differentiability(input=True)
    lin2.set_differentiability(input=True)
    lin3.set_differentiability(input=True)

    l5.set_shapes(input=[1, 1])
    model.set_cout(l1.output)
    model.set_cin(l1.input)
    pm = mithril.compile(model, backend)
    params = {
        "input_4": backend.array([[1.0]]),
        "weight_4": backend.array([[4.0]]),
        "bias_4": backend.array([3.0]),
    }
    ref_outputs = {"output1": backend.array([[7.0]])}
    ref_grads = {
        "input_4": backend.array([[4.0]]),
        "weight_4": backend.array([[1.0]]),
        "bias_4": backend.array([1.0]),
    }
    output_gradients = {"output1": backend.array([[1.0]])}
    outputs, grads = pm.evaluate_all(params, output_gradients=output_gradients)
    assert_results_equal(outputs, ref_outputs)
    assert_results_equal(grads, ref_grads)


def test_geo_mean_1():
    backend = TorchBackend()
    model = Model()
    model += (lin := Linear(1))(weight="weight2")
    lin.set_differentiability(input=True)

    context = TrainModel(model)
    context.add_loss(Buffer(), input=model.cout)
    context.add_regularization(L1(), Tensor(0.1), input="weight2")

    pm = mithril.compile(context, backend, jit=False)
    params = {
        "input": backend.array([[1.0]]),
        "weight2": backend.array([[4.0]]),
        "bias": backend.array([3.0]),
    }
    ref_outputs = {"final_cost": backend.array([[7.4]])}
    ref_grads = {
        "input": backend.array([[4.0]]),
        "weight2": backend.array([[1.1]]),
        "bias": backend.array([1.0]),
    }
    outputs, grads = pm.evaluate_all(params)

    assert_results_equal(outputs, ref_outputs)
    assert_results_equal(grads, ref_grads)


def test_multiple_output_connections():
    model = Model()
    add_1 = Add()
    add_2 = Add()
    model |= add_2(output="out2")

    with pytest.raises(Exception) as err_info:
        model |= add_1(
            left="left", right="right", output=IOKey(connections={add_2.left, "out2"})
        )

    assert (
        str(err_info.value)
        == "Given connections are both output connections. Multi-write error!"
    )


def test_multiple_output_connections_2():
    model = Model()
    add_1 = Add()
    add_2 = Add()
    model |= add_2(left="in2", right="in3")
    model |= add_1(
        left="left",
        right="right",
        output=IOKey(name="my_internal_key", connections={add_2.left, "in3"}),
    )

    assert add_2.right.metadata == add_2.left.metadata == add_1.output.metadata


def test_static_concat():
    model = Model()
    model += Concat(n=2)(input1="input", input2="input", output="output")

    backend = NumpyBackend()
    pm = mithril.compile(
        model=model,
        backend=backend,
        constant_keys={"input": backend.zeros(1)},
        inference=True,
    )
    out = pm.evaluate()["output"]
    assert isinstance(out, np.ndarray)

    assert all(out == backend.array([0.0, 0.0], dtype=mithril.float32))


def test_reduce_overlap_shapes():
    backend = NumpyBackend()
    model = Model()
    layer_1 = Layer(activation=Relu(), dimension=10)
    layer_2 = Layer(activation=Relu(), dimension=10)
    layer_3 = Layer(activation=Relu(), dimension=10)
    model |= layer_1(input="input", weight="weight1", output=IOKey(name="output1"))
    model |= layer_2(weight="weight2", input="output1", output=IOKey(name="output2"))
    model |= layer_3(weight="weight3", input="output2", output=IOKey(name="output3"))

    model.set_shapes(input=[5, 4, 3])
    ctx = TrainModel(model)
    ctx.add_regularization(L1(), input="weight1", coef=Tensor(1e-1))
    ctx.add_regularization(L1(), input="weight2", coef=Tensor(1e-1))
    ctx.add_regularization(L1(), input="weight3", coef=Tensor(1e-1))
    ctx.add_loss(
        Buffer(), input="output1", reduce_steps=[Sum(axis=0), Mean(axis=0), Sum(axis=0)]
    )
    ctx.add_loss(
        Buffer(),
        input="output2",
        reduce_steps=[Mean(axis=0), Sum(axis=0), Mean(axis=0)],
    )
    ctx.add_loss(
        Buffer(), input="output3", reduce_steps=[Sum(axis=0), Sum(axis=0), Sum(axis=0)]
    )

    model_1 = Model()
    layer_1_1 = Layer(activation=Relu(), dimension=10)
    layer_2_1 = Layer(activation=Relu(), dimension=10)
    layer_3_1 = Layer(activation=Relu(), dimension=10)
    model_1 |= layer_1_1(input="input", weight="weight1", output=IOKey(name="output1"))
    model_1 |= layer_2_1(
        weight="weight2", input="output1", output=IOKey(name="output2")
    )
    model_1 |= layer_3_1(
        weight="weight3", input="output2", output=IOKey(name="output3")
    )

    ctx_1 = TrainModel(model_1)
    ctx_1.add_regularization(L1(), input="weight1", coef=Tensor(1e-1))
    ctx_1.add_regularization(L1(), input="weight2", coef=Tensor(1e-1))
    ctx_1.add_regularization(L1(), input="weight3", coef=Tensor(1e-1))
    ctx_1.add_loss(
        Buffer(), input="output1", reduce_steps=[Sum(axis=0), Mean(axis=0), Sum(axis=0)]
    )
    ctx_1.add_loss(
        Buffer(),
        input="output2",
        reduce_steps=[Mean(axis=0), Sum(axis=0), Mean(axis=0)],
    )
    ctx_1.add_loss(
        Buffer(), input="output3", reduce_steps=[Sum(axis=0), Sum(axis=0), Sum(axis=0)]
    )
    comp_model_1 = mithril.compile(model=ctx, backend=backend)

    comp_model_2 = mithril.compile(
        model=ctx_1, backend=backend, shapes={"input": [5, 4, 3]}
    )

    assert comp_model_1.shapes == comp_model_2.shapes


def test_reduce_overlap_shapes_1():
    backend = NumpyBackend()
    model = Model()
    relu_model_1 = Relu()
    relu_model_2 = Relu()
    reduce_model_1 = Mean(axis=0)
    reduce_model_2 = Mean(axis=0)
<<<<<<< HEAD
    relu_model_1.set_shapes(input=["u1", "u2", ("Var1", ...)])
    relu_model_2.set_shapes(input=[("Var1", ...), "u1", "u2"])
    model += relu_model_1(input="input")

    model.set_shapes(input=[3, 2])
    model += relu_model_2(input=relu_model_1.output)
    model += reduce_model_1(input=relu_model_2.output)
    model += reduce_model_2(input=reduce_model_1.output)
=======
    shape_1: dict[str, list] = {"input": ["u1", "u2", ("Var1", ...)]}
    shape_2: dict[str, list] = {"input": [("Var1", ...), "u1", "u2"]}
    relu_model_1.set_shapes(shape_1)
    relu_model_2.set_shapes(shape_2)
    model |= relu_model_1(input="input")

    model.set_shapes({"input": [3, 2]})
    model |= relu_model_2(input=relu_model_1.output)
    model |= reduce_model_1(input=relu_model_2.output)
    model |= reduce_model_2(input=reduce_model_1.output)
>>>>>>> ec90603b

    model_1 = Model()
    relu_model_1_1 = Relu()
    relu_model_2_1 = Relu()
    reduce_model_1_1 = Mean(axis=0)
    reduce_model_2_1 = Mean(axis=0)
<<<<<<< HEAD
    relu_model_1_1.set_shapes(
        input=["u1", "u2", ("Var1", ...)],
    )
    relu_model_2_1.set_shapes(input=[("Var1", ...), "u1", "u2"])
    model_1 += relu_model_1_1(input="input")
    model_1 += relu_model_2_1(input=relu_model_1_1.output)
    model_1 += reduce_model_1_1(input=relu_model_2_1.output)
    model_1 += reduce_model_2_1(input=reduce_model_1_1.output)
=======
    shape_1_1: dict[str, list] = {"input": ["u1", "u2", ("Var1", ...)]}
    shape_2_1: dict[str, list] = {"input": [("Var1", ...), "u1", "u2"]}
    relu_model_1_1.set_shapes(shape_1_1)
    relu_model_2_1.set_shapes(shape_2_1)
    model_1 |= relu_model_1_1(input="input")
    model_1 |= relu_model_2_1(input=relu_model_1_1.output)
    model_1 |= reduce_model_1_1(input=relu_model_2_1.output)
    model_1 |= reduce_model_2_1(input=reduce_model_1_1.output)
>>>>>>> ec90603b

    comp_model_1 = mithril.compile(model=model, backend=backend)
    comp_model_2 = mithril.compile(
        model=model_1, backend=backend, shapes={"input": [3, 2]}
    )

    assert comp_model_1.shapes == comp_model_2.shapes


def test_reduce_overlap_shapes_2():
    model1 = Model()
    buff1 = Buffer()
    buff1.set_shapes(input=["u1", ("Var1", ...)])
    mean1 = Mean(axis=0)
<<<<<<< HEAD
    model1 += buff1(input="input")
    model1 += mean1(input=buff1.output)
    model1.set_shapes(input=[10])
=======
    model1 |= buff1(input="input")
    model1 |= mean1(input=buff1.output)
    model1.set_shapes({"input": [10]})
>>>>>>> ec90603b

    assert model1.shapes == {
        "input": [10],
        "$_Buffer_0_output": [10],
        "$_Mean_1_axis": None,
        "$_Mean_1_keepdim": None,
        "$_Mean_1_output": [],
    }


def test_geomean_evaluate():
    backend = JaxBackend()
    model1 = Model()
    lin1 = Linear(dimension=10)
    lin12 = Linear(dimension=10)
    model1._extend(
        lin1,
        {
            "input": "input",
            "weight": "weight",
            "bias": "bias",
            "output": IOKey("output1"),
        },
    )
    model1._extend(
        lin12,
        {
            "input": lin1.output,
            "weight": "weight1",
            "bias": "bias1",
            "output": IOKey("output2"),
        },
    )
    model1.set_shapes(input=[10, 10, 10])
    lin1.set_differentiability(input=True)

    ctx1 = TrainModel(model1)
    ctx1.add_loss(
        Buffer(),
        input="output1",
        reduce_steps=[Mean(axis=0), Sum(axis=0), Mean(axis=0)],
    )
    ctx1.add_loss(
        Buffer(), input="output2", reduce_steps=[Sum(axis=0), Mean(axis=0), Sum(axis=0)]
    )
    ctx1.add_regularization(L1(), coef=Tensor(0.1), input="weight")
    comp_1 = mithril.compile(model=ctx1, backend=backend)
    model2 = Model()
    lin2 = Linear()
    lin22 = Linear(dimension=10)
    model2._extend(
        lin2,
        {
            "input": "input",
            "weight": "weight",
            "bias": "bias",
            "output": IOKey("output1"),
        },
    )
    model2._extend(
        lin22,
        {
            "input": lin2.output,
            "weight": "weight1",
            "bias": "bias1",
            "output": IOKey("output2"),
        },
    )
    lin2.set_differentiability(input=True)

    ctx2 = TrainModel(model2)
    ctx2.add_loss(
        Buffer(),
        input="output1",
        reduce_steps=[Mean(axis=0), Sum(axis=0), Mean(axis=0)],
    )
    ctx2.add_loss(
        Buffer(), input="output2", reduce_steps=[Sum(axis=0), Mean(axis=0), Sum(axis=0)]
    )
    ctx2.add_regularization(L1(), coef=Tensor(0.1), input="weight")
    comp_2 = mithril.compile(model=ctx2, backend=backend)
    inputs = {
        "input": jnp.ones((10, 10, 10), dtype=jnp.float32),
        "weight": jnp.ones((10, 10), dtype=jnp.float32),
        "bias": jnp.ones((10), dtype=jnp.float32),
        "weight1": jnp.ones((10, 10), dtype=jnp.float32),
        "bias1": jnp.ones((10), dtype=jnp.float32),
    }
    comp1_results = comp_1.evaluate(inputs)
    comp2_results = comp_2.evaluate(inputs)

    comp1_grad_results = comp_1.evaluate_gradients(inputs)
    comp2_grad_results = comp_2.evaluate_gradients(inputs)
    assert (
        comp1_results["final_cost"]
        == comp2_results["final_cost"]
        == jnp.array(11210.316228, dtype=jnp.float32)
    )
    tol = 1e-14
    assert all(
        [
            abs(comp1_grad_results[key] - comp2_grad_results[key]).sum() < tol
            for key in comp1_grad_results
        ]
    )


def test_get_key_dependency_1():
    model = Linear()

    ctx = TrainModel(model)
    ctx.add_regularization(model=L2(), coef=Tensor(1e-1), input=model.weight)
    ctx.add_loss(
        SquaredError(),
        [Mean()],
        input=model.output,
        target="target",
        key_name="my_loss",
    )

    mithril.compile(ctx, TorchBackend(), data_keys={"input", "target"})

    resulting_connections = {
        con.key for con in ctx.dependency_map.get_dependent_input_conns("my_loss")
    }
    # assert resulting_connections == {"Mean_4_axis", "b", "input", "Mean_4_keepdim",
    # "target", "w"}
    assert resulting_connections == {"target", "input", "weight", "bias"}


def test_get_key_dependency_2():
    model = Model()
    model |= Linear()(
        input="input", weight="weight", bias="bias", output=IOKey(name="output")
    )
    model |= Buffer()(input="dummy_input", output=IOKey(name="dummy_output"))
    model |= Buffer()(input="dummy_output", output=IOKey(name="dummy_final_output"))

    ctx = TrainModel(model)
    ctx.add_regularization(model=L2(), coef=Tensor(1e-1), input=model.weight)  # type: ignore
    ctx.add_loss(
        SquaredError(),
        [Mean()],
        input=model.output,  # type: ignore
        target="target",
        key_name="my_loss",
    )

    resulting_connections = {
        con.key for con in ctx.dependency_map.get_dependent_input_conns("my_loss")
    }
    dummy_connection1 = {
        con.key for con in ctx.dependency_map.get_dependent_input_conns("dummy_output")
    }
    dummy_connection2 = {
        con.key
        for con in ctx.dependency_map.get_dependent_input_conns("dummy_final_output")
    }
    # assert resulting_connections == {"Mean_4_axis", "b", "input", "Mean_4_keepdim",
    # "target", "weight"}
    assert resulting_connections == {"target", "input", "weight", "bias"}
    assert dummy_connection1 == dummy_connection2 == {"dummy_input"}


def test_regularization_1():
    # Test with single regularization and single reduce (mean) operation
    model = Model()
    model += Multiply()(
        left=IOKey("left", type=Tensor, differantiable=True),
        right=IOKey("w", type=Tensor, differantiable=True),
        output="output",
    )

    ctx = TrainModel(model)
    ctx.add_regularization(L2(), coef=Tensor(1e-1), input=model.w)  # type: ignore
    ctx.add_loss(SquaredError(), [Mean()], input=model.output, target="target")  # type: ignore
    backend = TorchBackend(dtype=mithril.float64)
    static_keys = {"left": backend.array([0.0]), "target": backend.zeros(3, 2, 1)}
    compiled_model = mithril.compile(ctx, backend=backend, constant_keys=static_keys)
    result = compiled_model.evaluate(
        params={"w": backend.array([[[1.0], [2.0]], [[3.0], [4.0]], [[5.0], [6.0]]])}
    )
    ref_loss = backend.array(0.7583333333333333)
    tolerance = 1e-15
    assert result["final_cost"] - ref_loss < tolerance


def test_regularization_1_sanity_test():
    # Test with single regularization and single reduce (mean) operation
    model = Model()
    model.extend(
        Multiply(),
        left=IOKey("left", type=Tensor, differantiable=True),
        right=IOKey("w", type=Tensor, differantiable=True),
        output="output",
    )

    ctx = TrainModel(model)
    ctx.add_regularization(L2(), coef=Tensor(1e-1), input=model.w)  # type: ignore
    ctx.add_loss(SquaredError(), [Mean()], input=model.output, target="target")  # type: ignore
    backend = TorchBackend(dtype=mithril.float64)
    static_keys = {"left": backend.array([0.0]), "target": backend.array([0.0])}
    compiled_model = mithril.compile(
        ctx, backend=backend, constant_keys=static_keys, safe_shapes=False
    )
    result = compiled_model.evaluate(
        params={"w": backend.array([[[1.0], [2.0]], [[3.0], [4.0]], [[5.0], [6.0]]])}
    )
    ref_loss = backend.array(0.7583333333333333)
    tolerance = 1e-15
    assert result["final_cost"] - ref_loss < tolerance


def test_regularization_2():
    # Test with single regularization and single reduce (sum) operation
    model = Model()
    model += Multiply()(
        left=IOKey("left", type=Tensor, differantiable=True),
        right=IOKey("w", type=Tensor, differantiable=True),
        output="output",
    )

    ctx = TrainModel(model)
    ctx.add_regularization(L2(), coef=Tensor(1e-1), input=model.w)  # type: ignore
    ctx.add_loss(SquaredError(), [Sum()], input=model.output, target="target")  # type: ignore
    backend = TorchBackend(dtype=mithril.float64)
    static_keys = {"left": backend.array([0.0]), "target": backend.zeros(3, 2, 1)}
    compiled_model = mithril.compile(ctx, backend=backend, constant_keys=static_keys)
    result = compiled_model.evaluate(
        params={"w": backend.array([[[1.0], [2.0]], [[3.0], [4.0]], [[5.0], [6.0]]])}
    )
    # ref_loss = backend.array(0.7583333333333333 * 6)
    ref_loss = backend.array(4.55)
    tolerance = 1e-15
    assert result["final_cost"] - ref_loss < tolerance


def test_regularization_3():
    # Test with single regularization and multiple reduce (mean -> mean -> sum)
    # operations
    model = Model()
    model += Multiply()(
        left=IOKey("left", type=Tensor, differantiable=True),
        right=IOKey("w", type=Tensor, differantiable=True),
        output="output",
    )

    ctx = TrainModel(model)
    ctx.add_regularization(L2(), coef=Tensor(1e-1), input=model.w)  # type: ignore
    ctx.add_loss(
        SquaredError(),
        [Mean(axis=1), Mean(axis=3), Sum()],
        input=model.output,  # type: ignore
        target="target",
    )
    backend = TorchBackend(dtype=mithril.float64)
    static_keys = {
        "left": backend.array([0.0]),
        "target": backend.zeros(2, 3, 4, 5, 6, 7),
    }
    compiled_model = mithril.compile(ctx, backend=backend, constant_keys=static_keys)
    result = compiled_model.evaluate(params={"w": backend.ones(2, 3, 4, 5, 6, 7)})
    ref_loss = backend.array(14.0)
    tolerance = 1e-15
    assert result["final_cost"] - ref_loss < tolerance


def test_regularization_4():
    # Test with single regularization and multiple model with multiple reduce operations
    model = Model()
    model |= Multiply()(
        left=IOKey("left", type=Tensor, differantiable=True),
        right=IOKey("w", type=Tensor, differantiable=True),
        output=IOKey(name="output"),
    )
    model |= Multiply()(left="left", right="w", output=IOKey(name="output2"))

    ctx = TrainModel(model)
    ctx.add_regularization(L2(), coef=Tensor(1e-1), input=model.w)  # type: ignore
    ctx.add_loss(
        SquaredError(),
        [Mean(axis=1), Sum()],
        input=model.output,  # type: ignore
        target="target",
    )
    ctx.add_loss(
        SquaredError(),
        [Mean(axis=3), Sum()],
        input=model.output2,  # type: ignore
        target="target",
    )
    backend = TorchBackend(dtype=mithril.float64)
    static_keys = {
        "left": backend.array([0.0]),
        "target": backend.zeros(2, 2, 4, 8, 6, 7),
    }
    compiled_model = mithril.compile(ctx, backend=backend, constant_keys=static_keys)
    result = compiled_model.evaluate(params={"w": backend.ones(2, 2, 4, 8, 6, 7)})
    ref_loss = backend.array(67.2)
    tolerance = 1e-15
    # print((result["w"]**2).sum() * .5 * .1 / (np.power(2 * 8, 1/2)))
    assert result["final_cost"] - ref_loss < tolerance


def test_regularization_5():
    # Test with single regularization and multiple model with multiple reduce operations
    model = Model()
    model |= Multiply()(
        left=IOKey("left", type=Tensor, differantiable=True),
        right=IOKey("w", type=Tensor, differantiable=True),
        output=IOKey(name="output"),
    )
    model |= Multiply()(
        left=IOKey("left1", type=Tensor),
        right="w",
        output=IOKey(name="output2"),
    )

    ctx = TrainModel(model)
    ctx.add_regularization(L2(), coef=Tensor(1e-1), input=model.w)  # type: ignore
    ctx.add_loss(
        SquaredError(),
        [Mean(axis=1), Sum()],
        input=model.output,  # type: ignore
        target="target",
    )
    ctx.add_loss(
        SquaredError(),
        [Mean(axis=-1), Sum()],
        input=model.output,  # type: ignore
        target="target",
    )
    ctx.add_loss(
        SquaredError(),
        [Mean(axis=3), Mean(axis=3), Sum()],
        input=model.output2,  # type: ignore
        target="target",
    )
    backend = TorchBackend(dtype=mithril.float64)
    static_keys = {
        "left": backend.array([0.0]),
        "target": backend.zeros(2, 2, 4, 8, 6, 7),
        "left1": backend.array([0.0]),
    }
    compiled_model = mithril.compile(ctx, backend=backend, constant_keys=static_keys)
    result = compiled_model.evaluate(params={"w": backend.ones(2, 2, 4, 8, 6, 7)})
    ref_loss = backend.array(30.688300634630973)
    tolerance = 1e-14
    # print((result["w"]**2).sum() * .5 * .1 / (np.power(2 * 7 * 8 * 6, 1/3)))
    assert result["final_cost"] - ref_loss < tolerance


def test_static_anlaysis():
    model = Model()
    add1 = Add()
    model |= add1(
        left=IOKey(value=Tensor([[2.0]]), name="left"),
        right=IOKey(value=Tensor([2.0]), name="right"),
    )
    model |= Linear(10)(
        input=add1.output, weight="w", bias="b", output=IOKey(name="output")
    )

    comp_model = mithril.compile(model=model, backend=NumpyBackend())

    assert add1 not in comp_model.flat_graph.nodes


def test_static_anlaysis_1():
    model = Model()
    add1 = Add()
    model |= add1(
        left=IOKey(value=Tensor([[2.0]]), name="left"),
        right=IOKey(value=Tensor([2.0]), name="right"),
    )
    model |= Add()(
        left=add1.output,
        right=IOKey(name="right2", type=Tensor),
        output=IOKey(name="output1"),
    )

    comp_model = mithril.compile(
        model=model,
        backend=NumpyBackend(),
    )

    assert add1 not in comp_model.flat_graph.nodes


def test_static_anlaysis_2():
    model = Model()
    add1 = Add()
    sum1 = Sum()
    model |= add1(
        left=IOKey(value=Tensor([[2.0]]), name="left"),
        right=IOKey(value=Tensor([2.0]), name="right"),
    )
    model |= sum1(input=add1.output)
    model |= Add()(
        left=sum1.output,
        right=IOKey(name="right2", type=Tensor),
        output=IOKey(name="output1"),
    )

    comp_model = mithril.compile(
        model=model,
        backend=NumpyBackend(),
    )

    assert (
        sum1 not in comp_model.flat_graph.nodes
        and add1 not in comp_model.flat_graph.nodes
    )


def test_static_anlaysis_3():
    model = Model()
    model |= (add1 := Add())
    add1.set_types(left=Tensor, right=Tensor)
    model += Convolution2D(kernel_size=1)
    model |= (add2 := Add())(left=model.cout)
    add2.set_types(right=Tensor)
    model += (sum1 := Sum())
    model |= (sub1 := Subtract())(left=sum1.output)
    sub1.set_types(right=Tensor)
    model |= (mul1 := Multiply())(left=sub1.output)
    mul1.set_types(right=Tensor)
    model += (mat1 := MatrixMultiply())()

    model.set_cin(add1.left)
    model.set_cout(mul1.output)
    comp_model = mithril.compile(model=model, backend=NumpyBackend(), safe_names=False)

    models = {add1, add2, sum1, sub1, mul1, mat1}
    _models = {model.submodel for model in models}
    assert (_models - comp_model.flat_graph.nodes.keys()) == {mat1.submodel}


def test_prune_1():
    m = Model()
    add1 = Add()
    add2 = Add()
    add3 = Add()
    add4 = Add()
    m |= add1(left="input", right="input2", output=IOKey(name="out_1"))
    m |= add2(left=add1.output, right="input3")
    m |= add3(left=add1.output, right="input4")
    m |= add4(left=add1.output, right="input3")  # Duplicate
    m |= Buffer()(input=add2.output, output=IOKey(name="out_2"))
    m |= Buffer()(input=add3.output, output=IOKey(name="out_3"))
    m |= Buffer()(input=add4.output, output=IOKey(name="out_4"))

    compiled_model = compile(m, NumpyBackend())
    expected_connections: dict[str, list[str | set[str]]] = {
        "out_1": ["add", {"input", "input2", "out_1_cache"}],
        "output_0": ["add", {"out_1", "input3", "output_0_cache"}],
        "output_1": ["add", {"out_1", "input4", "output_1_cache"}],
    }

    expected_output_dict = {
        "out_1": "out_1",
        "out_2": "output_0",
        "out_3": "output_1",
        "out_4": "output_0",
    }

    assert_connections(compiled_model, expected_connections)
    assert compiled_model.flat_graph.output_dict == expected_output_dict


def test_prune_2():
    m = Model()
    add1 = Add()
    add2 = Add()
    add3 = Add()
    add4 = Add()
    m |= add1(left="input", right="input2", output=IOKey(name="out_1"))
    m |= add2(left=add1.output, right="input3")
    m |= add3(left=add1.output, right="input3")  # Duplicate
    m |= add4(left=add2.output, right="input4")
    m |= Buffer()(input=add2.output, output=IOKey(name="out_2"))
    m |= Buffer()(input=add3.output, output=IOKey(name="out_3"))
    m |= Buffer()(input=add4.output, output=IOKey(name="out_4"))

    compiled_model = compile(m, NumpyBackend())
    expected_connections: dict[str, list[str | set[str]]] = {
        "out_1": ["add", {"input", "input2", "out_1_cache"}],
        "output_0": ["add", {"out_1", "input3", "output_0_cache"}],
        "output_2": ["add", {"output_0", "input4", "output_2_cache"}],
    }

    expected_output_dict = {
        "out_1": "out_1",
        "out_2": "output_0",
        "out_3": "output_0",
        "out_4": "output_2",
    }

    assert_connections(compiled_model, expected_connections)
    assert compiled_model.flat_graph.output_dict == expected_output_dict


def test_prune_3():
    m = Model()
    add1 = Add()
    add2 = Add()
    add3 = Add()
    add4 = Add()
    add5 = Add()
    m |= add1(left="input", right="input2", output=IOKey(name="out_1"))
    m |= add2(left=add1.output, right="input3")
    m |= add3(left=add1.output, right="input3")  # Duplicate
    m |= add4(left=add3.output, right="input3")
    m |= add5(left=add2.output, right="input3")  # Duplicate
    m |= Buffer()(input=add2.output, output=IOKey(name="out_2"))
    m |= Buffer()(input=add3.output, output=IOKey(name="out_3"))
    m |= Buffer()(input=add4.output, output=IOKey(name="out_4"))
    m |= Buffer()(input=add5.output, output=IOKey(name="out_5"))

    compiled_model = compile(m, NumpyBackend())
    expected_connections: dict[str, list[str | set[str]]] = {
        "out_1": ["add", {"input", "input2", "out_1_cache"}],
        "output_0": ["add", {"out_1", "input3", "output_0_cache"}],
        "output_2": ["add", {"output_0", "input3", "output_2_cache"}],
    }

    expected_output_dict = {
        "out_1": "out_1",
        "out_2": "output_0",
        "out_3": "output_0",
        "out_4": "output_2",
        "out_5": "output_2",
    }

    assert_connections(compiled_model, expected_connections)
    assert compiled_model.flat_graph.output_dict == expected_output_dict


def test_prune_4():
    m = Model()
    add0 = Add()
    add1 = Add()
    add2 = Add()
    add3 = Add()

    m |= add0(
        left=IOKey("input", type=Tensor),
        right=IOKey("input2", type=Tensor),
    )
    m |= add1(left="input", right="input2")  # Duplicate
    m |= add2(left=add0.output, right=add0.output)
    m |= add3(left=add1.output, right=add1.output)  # Duplicate
    m |= Add()(left=add2.output, right=add3.output)

    compiled_model = compile(m, NumpyBackend())

    expected_connections: dict[str, list[str | set[str]]] = {
        "output_0": ["add", {"input", "input2", "output_0_cache"}],
        "output_2": [
            "add",
            {"output_0", "output_2_cache"},
        ],
        "output": ["add", {"output_2", "output_cache"}],
    }

    expected_output_dict = {
        "output": "output",
    }

    assert_connections(compiled_model, expected_connections)
    assert compiled_model.flat_graph.output_dict == expected_output_dict


def test_prune_5():
    m = Model()
    add0 = Add()
    add1 = Add()
    add2 = Add()
    add3 = Add()
    add4 = Add()
    m |= add0(
        left=IOKey("input", type=Tensor),
        right=IOKey("input2", type=Tensor),
    )
    m |= add1(left="input", right="input2")  # Duplicate
    m |= add2(left=add0.output, right=add1.output)
    m |= Add()(left=add1.output, right=add0.output)
    m |= add3(left=add1.output, right=add0.output)  # Duplicate
    m |= add4(left=add2.output, right=add3.output)
    m.set_cout(add4.output)

    compiled_model = compile(m, NumpyBackend())
    expected_connections: dict[str, list[str | set[str]]] = {
        "output_0": ["add", {"input", "input2", "output_0_cache"}],
        "output_2": [
            "add",
            {"output_0", "output_2_cache"},
        ],
        "output": ["add", {"output_2", "output_cache"}],
    }

    expected_output_dict = {
        "output": "output",
    }

    assert_connections(compiled_model, expected_connections)
    assert compiled_model.flat_graph.output_dict == expected_output_dict


def test_prune_6():
    m1 = Model()
    add0 = Add()
    m1 |= add0(
        left=IOKey("input", type=Tensor),
        right=IOKey("input2", type=Tensor),
    )
    m1 |= Add()(left=add0.output, right=add0.output, output=IOKey(name="output"))

    m2 = Model()
    add0 = Add()
    m2 |= add0(
        left=IOKey("input", type=Tensor),
        right=IOKey("input2", type=Tensor),
    )  # Duplicate
    m2 |= Multiply()(left=add0.output, right=add0.output, output=IOKey(name="output"))

    m = Model()
    m |= m1(
        input=IOKey("input", type=Tensor),
        input2=IOKey("input2", type=Tensor),
        output=IOKey(name="auc"),
    )
    m |= m2(input="input", input2="input2", output=IOKey(name="acc"))

    compiled_model = compile(m, NumpyBackend())
    expected_connections: dict[str, list[str | set[str]]] = {
        "output_0": [
            "add",
            {"input", "input2", "output_0_cache"},
        ],
        "auc": ["add", {"output_0", "auc_cache"}],
        "acc": [
            "multiplication",
            {"output_0", "acc_cache"},
        ],
    }

    expected_output_dict = {"acc": "acc", "auc": "auc"}

    assert_connections(compiled_model, expected_connections)
    assert compiled_model.flat_graph.output_dict == expected_output_dict


def test_prune_7():
    m = Model()
    add1 = Add()
    add3 = Add()
    m |= add1(left="input", right="input2", output=IOKey(name="out_1"))
    m |= Add()(left=add1.output, right="input3", output=IOKey(name="out_2"))
    m |= add3(left=add1.output, right="input4")
    m |= Add()(
        left=add1.output, right="input3", output=IOKey(name="dont_forget_me")
    )  # Duplicate
    m |= Buffer()(input=add3.output, output=IOKey(name="out_3"))

    compiled_model = compile(m, NumpyBackend())
    expected_connections: dict[str, list[str | set[str]]] = {
        "out_1": ["add", {"input", "input2", "out_1_cache"}],
        "out_2": ["add", {"out_1", "input3", "out_2_cache"}],
        "output": ["add", {"out_1", "input4", "output_cache"}],
    }

    expected_output_dict = {
        "out_1": "out_1",
        "out_2": "out_2",
        "out_3": "output",
        "dont_forget_me": "out_2",
    }

    assert_connections(compiled_model, expected_connections)
    assert compiled_model.flat_graph.output_dict == expected_output_dict


def test_prune_8():
    m = Model()
    add1 = Add()
    add3 = Add()
    m |= add1(left="input", right="input2", output=IOKey(name="out_1"))
    m |= Add()(left=add1.output, right="input3")
    m |= add3(left=add1.output, right="input4")
    m |= Add()(
        left=add1.output, right="input3", output=IOKey(name="dont_forget_me")
    )  # Duplicate
    m |= Buffer()(input=add3.output, output=IOKey(name="out_2"))

    compiled_model = compile(m, NumpyBackend())
    expected_connections: dict[str, list[str | set[str]]] = {
        "out_1": ["add", {"input", "input2", "out_1_cache"}],
        "output_0": ["add", {"out_1", "input3", "output_0_cache"}],
        "output_1": ["add", {"out_1", "input4", "output_1_cache"}],
    }

    expected_output_dict = {
        "out_1": "out_1",
        "out_2": "output_1",
        "dont_forget_me": "output_0",
    }

    assert_connections(compiled_model, expected_connections)
    assert compiled_model.flat_graph.output_dict == expected_output_dict


def test_prune_9():
    m = Model()
    add0 = Add()
    add1 = Add()
    m |= add0(
        left=IOKey("input", type=Tensor),
        right=IOKey("input2", type=Tensor),
        output=IOKey(name="out_1"),
    )
    m |= add1(left=add0.output, right="input3")
    m |= Add()(left=add0.output, right="input4")
    m |= Add()(left=add1.output, right="input4")
    m |= Add()(
        left=add0.output, right="input3", output=IOKey(name="dont_forget_me")
    )  # Duplicate

    compiled_model = compile(m, NumpyBackend())
    expected_connections: dict[str, list[str | set[str]]] = {
        "out_1": ["add", {"input", "input2", "out_1_cache"}],
        "output_0": ["add", {"out_1", "input3", "output_0_cache"}],
    }

    expected_output_dict = {
        "dont_forget_me": "output_0",
        "out_1": "out_1",
    }

    assert_connections(compiled_model, expected_connections)
    assert compiled_model.flat_graph.output_dict == expected_output_dict


def test_prune_10():
    m = Model()
    add0 = Add()
    add1 = Add()
    add2 = Add()
    m |= add0(left="input", right="input2", output=IOKey(name="out_1"))
    m |= add1(left=add0.output, right="input3")
    m |= add2(left=add0.output, right="input4")
    m |= Add()(left=add1.output, right="input4", output=IOKey(name="out_2"))
    m |= Add()(
        left=add0.output, right="input3", output=IOKey(name="dont_forget_me")
    )  # Duplicate
    m |= Buffer()(input=add1.output, output=IOKey(name="out_3"))
    m |= Buffer()(input=add2.output, output=IOKey(name="out_4"))

    compiled_model = compile(m, NumpyBackend())
    expected_connections: dict[str, list[str | set[str]]] = {
        "out_1": ["add", {"input", "input2", "out_1_cache"}],
        "output_0": ["add", {"out_1", "input3", "output_0_cache"}],
        "output_1": ["add", {"out_1", "input4", "output_1_cache"}],
        "out_2": ["add", {"output_0", "input4", "out_2_cache"}],
    }

    expected_output_dict = {
        "out_1": "out_1",
        "out_2": "out_2",
        "out_3": "output_0",
        "out_4": "output_1",
        "dont_forget_me": "output_0",
    }

    assert_connections(compiled_model, expected_connections)
    assert compiled_model.flat_graph.output_dict == expected_output_dict


def test_prune_11():
    m = Model()
    add1 = Add()
    add2 = Add()
    mul1 = Multiply()
    add3 = Add()
    mul2 = Multiply()
    m |= add1(left="input", right="input2", output=IOKey(name="out_1"))
    m |= add2(left=add1.output, right="input3")
    m |= mul1(left=add2.output, right="input4")
    m |= add3(left=add1.output, right="input3")  # Duplicate
    m |= mul2(left=add3.output, right="input4")  # Duplicate
    m |= Buffer()(input=add2.output, output=IOKey(name="out_3"))
    m |= Buffer()(input=add3.output, output=IOKey(name="out_4"))
    m |= Buffer()(input=mul1.output, output=IOKey(name="out_5"))
    m |= Buffer()(input=mul2.output, output=IOKey(name="out_6"))

    compiled_model = compile(m, NumpyBackend())
    expected_connections: dict[str, list[str | set[str]]] = {
        "out_1": ["add", {"input", "input2", "out_1_cache"}],
        "output_0": ["add", {"out_1", "input3", "output_0_cache"}],
        "output_1": [
            "multiplication",
            {"output_0", "input4", "output_1_cache"},
        ],
    }

    expected_output_dict = {
        "out_1": "out_1",
        "out_3": "output_0",
        "out_4": "output_0",
        "out_5": "output_1",
        "out_6": "output_1",
    }

    assert_connections(compiled_model, expected_connections)
    assert compiled_model.flat_graph.output_dict == expected_output_dict


def test_prune_12():
    m = Model()
    add1 = Add()
    m |= add1(left="input", right="input2", output=IOKey(name="out_1"))
    m |= Buffer()(input=add1.output, output=IOKey(name="out_2"))
    m |= Buffer()(input=add1.output, output=IOKey(name="out_3"))  # Duplicate

    compiled_model = compile(m, NumpyBackend())
    expected_connections: dict[str, list[str | set[str]]] = {
        "out_1": ["add", {"input", "input2", "out_1_cache"}]
    }
    expected_output_dict = {"out_3": "out_1", "out_2": "out_1", "out_1": "out_1"}

    assert_connections(compiled_model, expected_connections)
    assert expected_output_dict == compiled_model.flat_graph.output_dict


def test_prune_13():
    m = Model()
    add1 = Add()
    m |= add1(left="input", right="input2", output=IOKey(name="out_1"))
    m |= Buffer()(input=add1.output, output="out_2")
    m |= Buffer()(input="out_2", output=IOKey(name="out_3"))  # Duplicate

    compiled_model = compile(m, NumpyBackend())
    expected_connections: dict[str, list[str | set[str]]] = {
        "out_1": ["add", {"input", "input2", "out_1_cache"}]
    }
    expected_output_dict = {"out_3": "out_1", "out_1": "out_1"}

    assert_connections(compiled_model, expected_connections)
    assert expected_output_dict == compiled_model.flat_graph.output_dict


def test_prune_14():
    m = Model()
    add1 = Add()
    m |= add1(left="input", right="input2", output=IOKey(name="out_1"))
    m |= Buffer()(input=add1.output, output=IOKey(name="out_2"))
    m |= Buffer()(input="out_2", output=IOKey(name="out_3"))  # Duplicate

    compiled_model = compile(m, NumpyBackend())
    expected_connections: dict[str, list[str | set[str]]] = {
        "out_1": ["add", {"input", "input2", "out_1_cache"}]
    }
    expected_output_dict = {"out_3": "out_1", "out_2": "out_1", "out_1": "out_1"}

    assert_connections(compiled_model, expected_connections)
    assert expected_output_dict == compiled_model.flat_graph.output_dict


def test_prune_15():
    m = Model()
    add1 = Add()
    m |= add1(left="input", right="input2", output=IOKey(name="out_1"))
    m |= Buffer()(input=add1.output, output="out_2")
    m |= Relu()(input="out_2", output=IOKey(name="out_3"))  # Duplicate

    compiled_model = compile(m, NumpyBackend())
    expected_connections: dict[str, list[str | set[str]]] = {
        "out_1": ["add", {"input", "input2", "out_1_cache"}],
        "out_3": ["relu", {"out_1", "out_3_cache"}],
    }
    expected_output_dict = {"out_3": "out_3", "out_1": "out_1"}

    assert_connections(compiled_model, expected_connections)
    assert expected_output_dict == compiled_model.flat_graph.output_dict


def test_prune_valued_tensor_1():
    # Values different do not prune!
    model = Model()
    model |= Add()(
        left=Tensor(5),
        right=IOKey("input2", type=Tensor),
        output=IOKey("output1"),
    )
    model |= Add()(left=Tensor(3), right="input2", output=IOKey("output2"))

    backend = JaxBackend(dtype=mithril.float64)

    compiled_model = compile(
        model, backend=backend, shapes={"input2": [4, 4]}, jit=False
    )

    expected_connections: dict[str, list[str | set[str]]] = {
        "output2": ["add", {"input2", "left_1"}],
        "output1": ["add", {"input2", "left_0"}],
    }
    assert_connections(compiled_model, expected_connections)


def test_prune_valued_tensor_2():
    # Values same prune!
    model = Model()
    model |= Add()(
        left=Tensor(3),
        right=IOKey("input2", type=Tensor),
        output=IOKey("output1"),
    )
    model |= Add()(left=Tensor(3), right="input2", output=IOKey("output2"))

    backend = JaxBackend(dtype=mithril.float64)

    compiled_model = compile(
        model, backend=backend, shapes={"input2": [4, 4]}, jit=False
    )

    expected_connections: dict[str, list[str | set[str]]] = {
        "output1": ["add", {"input2", "left_0"}],
    }
    expected_output_dict = {"output2": "output1", "output1": "output1"}

    assert_connections(compiled_model, expected_connections)
    assert compiled_model.flat_graph.output_dict == expected_output_dict


def test_prune_valued_tensor_3():
    model = Model()
    model |= Add()(
        left=IOKey("left", type=Tensor),
        right=IOKey("input2", type=Tensor),
        output=IOKey("output1"),
    )
    model |= Add()(
        left=IOKey("left2", type=Tensor),
        right="input2",
        output=IOKey("output2"),
    )

    backend = JaxBackend(dtype=mithril.float64)

    compiled_model = compile(
        model,
        backend=backend,
        shapes={"input2": [4, 4]},
        constant_keys={"left": backend.ones(4, 4), "left2": backend.ones(4, 4)},
        jit=False,
    )

    expected_connections: dict[str, list[str | set[str]]] = {
        "output1": ["add", {"input2", "left"}],
    }
    expected_output_dict = {"output2": "output1", "output1": "output1"}

    assert_connections(compiled_model, expected_connections)
    assert compiled_model.flat_graph.output_dict == expected_output_dict


def test_prune_valued_tensor_4():
    # Compile time static value prune
    model = Model()
    model |= Add()(
        left=IOKey("left", type=Tensor),
        right=IOKey("input2", type=Tensor),
        output=IOKey("output1"),
    )
    model |= Add()(
        left=IOKey("left2", type=Tensor),
        right="input3",
        output=IOKey("output2"),
    )

    backend = JaxBackend(dtype=mithril.float64)

    compiled_model = compile(
        model,
        backend=backend,
        shapes={"input2": [4, 4]},
        constant_keys={"left": backend.ones(4, 4), "left2": backend.ones(4, 4)},
        jit=False,
    )

    expected_connections: dict[str, list[str | set[str]]] = {
        "output1": ["add", {"input2", "left"}],
        "output2": ["add", {"input3", "left2"}],
    }
    expected_output_dict = {"output2": "output2", "output1": "output1"}

    assert_connections(compiled_model, expected_connections)
    assert compiled_model.flat_graph.output_dict == expected_output_dict


def test_prune_valued_tensor_5():
    modelsub = Model()
    modelsub |= Relu()(input=IOKey("input1"), output="output1")
    modelsub |= Sum()(input="output1", output="output2")
    modelsub |= Relu()(input="output2", output=IOKey("output"))

    modelsub2 = Model()
    modelsub2 |= Relu()(input=IOKey("input1"), output="asd")
    modelsub2 |= Sum()(input="asd", output="qwe")
    modelsub2 |= Relu()(input="qwe", output=IOKey("output"))

    model = Model()

    model |= modelsub2(input1="input1", output=IOKey("out2"))
    model |= modelsub(input1="input1", output=IOKey("out1"))

    compiled_model = compile(model, TorchBackend(), jit=False)

    expected_connections: dict[str, list[str | set[str]]] = {
        "asd": ["relu", {"input1"}],
        "qwe": [
            "reduce_sum",
            {"axis_0", "asd", "keepdim_0"},
        ],
        "out2": ["relu", {"qwe"}],
    }
    expected_output_dict = {"out1": "out2", "out2": "out2"}

    assert_connections(compiled_model, expected_connections)
    assert compiled_model.flat_graph.output_dict == expected_output_dict


def test_prune_duplicate_grad():
    model = Model()
    sig1 = Sigmoid()
    sig2 = Sigmoid()
    log1 = Log()
    log2 = Log()
    mm1 = MatrixMultiply()
    div1 = Divide()
    div2 = Divide()
    mm2 = MatrixMultiply()
    mm3 = MatrixMultiply()
    model |= sig1(input=IOKey("input1", differantiable=True))
    model |= sig2(input=IOKey("input2", differantiable=True))
    model |= log1(input=sig1.output)
    model |= log2(input=sig1.output)
    model |= mm1(left=log1.output, right=log2.output)
    model |= div1(numerator=Tensor(2), denominator=sig2.output)
    model |= div2(numerator=div1.numerator, denominator=sig2.output)
    model |= mm2(left=mm1.output, right=div1.output)
    model |= mm3(left=mm1.output, right=div2.output)
    model |= Add()(left=mm2.output, right=mm3.output, output="output")

    backend = NumpyBackend(dtype=mithril.float64)
    pm = compile(
        model,
        backend=backend,
        shapes={"input1": [4, 4], "input2": [4, 4]},
        jit=False,
    )
    backend.set_seed(42)
    input1 = backend.rand(4, 4)
    input2 = backend.rand(4, 4) + 5
    grads = backend.ones(4, 4)
    backend.set_seed(10)
    params = pm.randomize_params()
    res = pm.evaluate_gradients(
        params=params,
        data={"input1": input1, "input2": input2},
        output_gradients={pm.output_keys[0]: grads},
    )

    expected_grads = {
        "input1": [
            [-162.356506868914, -152.659408247555, -191.893168803336, -156.89296029398],
            [
                -182.892043140024,
                -152.457448219851,
                -117.783393371541,
                -192.670233930122,
            ],
            [-177.462104673067, -175.042454006245, -302.352594435148, -83.558585319649],
            [-91.296695289531, -184.603403863067, -189.022821981247, -88.864492130896],
        ],
        "input2": [
            [-139.063128668435, -53.427343285883, -19.244016671206, -53.070009493977],
            [-134.118376077474, -8.776458767956, -25.126086009417, -215.034053998123],
            [-117.81522434977, -3.862618453954, -176.135626768752, -162.742784819148],
            [-10.875225338638, -69.688675440898, -70.279742859956, -55.91165154111],
        ],
    }
    for k in expected_grads:
        np.testing.assert_allclose(res[k], expected_grads[k], rtol=1e-10, atol=1e-10)


def test_prune_tensor_match():
    model = Model()
    model |= Add()(
        left=IOKey("input1", type=Tensor),
        right=IOKey("input2", type=Tensor),
        output=IOKey(name="output1"),
    )
    model |= Add()(left="input1", right="input2", output=IOKey(name="output2"))
    model |= Add()(left="input1", right="input2", output=IOKey(name="output3"))
    backend = JaxBackend(dtype=mithril.float64)

    pm = compile(
        model,
        backend=backend,
        shapes={"input1": [4, 4], "input2": [4, 4]},
        jit=False,
    )

    assert pm.flat_graph.output_dict == {
        "output1": "output1",
        "output2": "output1",
        "output3": "output1",
    }


def test_arange_1():
    m = Model()
    expected_result = np.array([0, 1, 2, 3, 4, 5, 6, 7, 8, 9])
    m |= Arange(start=0, stop=10, step=1)(output="output")

    backends: list[
        type[JaxBackend] | type[TorchBackend] | type[NumpyBackend] | type[MlxBackend]
    ] = [TorchBackend, JaxBackend, NumpyBackend, MlxBackend]
    for backend_class in backends:
        if backend_class.is_installed:
            backend = backend_class()
            cm = compile(
                m,
                backend,
                inference=True,  # type: ignore
            )  # Inference set to True since no gradients exist for integer type output
            # of Arange!
            out = cm.evaluate({})["output"]
            assert isinstance(out, backend.DataType)
            np.testing.assert_allclose(expected_result, out, rtol=1e-6, atol=1e-6)  # type: ignore


def test_arange_2():
    m = Model()
    expected_result = np.array([0, 0.5, 1, 1.5, 2, 2.5, 3, 3.5, 4, 4.5])
    m += Arange(start=0, stop=5, step=0.5)(output="output")

    backends: list[type[Backend]] = [TorchBackend, JaxBackend, NumpyBackend, MlxBackend]
    for backend_class in backends:
        if backend_class.is_installed:
            backend = backend_class()
            cm = compile(m, backend, inference=True)
            np.testing.assert_allclose(
                expected_result,
                cm.evaluate({})["output"],  # type: ignore
                rtol=1e-6,
                atol=1e-6,
            )


def test_arange_3():
    m = Model()
    expected_result = np.array([0.1, 0.7, 1.3, 1.9, 2.5, 3.1, 3.7])
    m += Arange(start=0.1, stop=4, step=0.6)(output="output")

    backends: list[
        type[TorchBackend] | type[JaxBackend] | type[NumpyBackend] | type[MlxBackend]
    ] = [TorchBackend, JaxBackend, NumpyBackend, MlxBackend]
    for backend_class in backends:
        if backend_class.is_installed:
            backend = backend_class()
            cm = compile(m, backend, inference=True)  # type: ignore
            out = cm.evaluate({})["output"]
            assert isinstance(out, backend.DataType)
            np.testing.assert_allclose(expected_result, out, rtol=1e-6, atol=1e-6)  # type: ignore


def test_size():
    input_array = np.ones((1, 2, 3, 4, 5, 6, 7, 8))
    expected_result_1 = input_array.size
    expected_result_2 = input_array.shape[3]
    expected_result_3 = (
        input_array.shape[3],
        input_array.shape[5],
        input_array.shape[7],
    )

    m1 = Model()
    m1 += Size()(input="input", output="output")

    m2 = Model()
    m2 += Size(dim=TBD)(input="input", dim=3, output="output")

    m3 = Model()
    m3 += Size(dim=TBD)(input="input", dim=(3, 5, 7), output="output")

    models = [m1, m2, m3]
    expected_results = [expected_result_1, expected_result_2, expected_result_3]
    backends: list[type[Backend]] = [TorchBackend, JaxBackend, NumpyBackend, MlxBackend]
    for model, expected_result in zip(models, expected_results, strict=False):
        for backend_class in backends:
            if backend_class.is_installed:
                backend = backend_class()
                cm = compile(model, backend, data_keys={"input"}, inference=True)
                np.testing.assert_allclose(
                    expected_result,
                    cm.evaluate(data={"input": backend.array(input_array)})["output"],  # type: ignore
                    rtol=1e-6,
                    atol=1e-6,
                )


def test_backend_device():
    TorchBackend("cpu")
    JaxBackend("cpu")
    NumpyBackend("cpu")
    with pytest.raises(RuntimeError):
        TorchBackend("weird")
    with pytest.raises(RuntimeError):
        JaxBackend("weird")
    with pytest.raises(RuntimeError):
        NumpyBackend("weird")


@pytest.mark.skip("ScaledDotProduct will be logical")
def test_replace_with_primitive_1():
    model = Model()
    sdp = ScaledDotProduct()
    model.extend(sdp, query="q", key="k")
    comp_model = compile(model=model, backend=JaxBackend())

    expected_key_mapping = {
        "query": "q",
        "key": "k",
        "value": "value",
        "mask": "mask",
        "output": "output",
    }
    # TODO: Fix when skip is removed
    dag = comp_model.dag  # type: ignore
    assert ScaledDotProduct not in [item.__class__ for item in dag]
    assert expected_key_mapping == list(dag.values())[0]
    # assert {} == comp_model.non_differentiables


@pytest.mark.skip("ScaledDotProduct will be logical")
def test_replace_with_primitive_2():
    model = ScaledDotProduct()
    comp_model = compile(model=model, backend=TorchBackend())

    expected_key_mapping = {
        "query": "query",
        "key": "key",
        "value": "value",
        "mask": "mask",
        "output": "output",
    }
    # TODO: Fix when skip is removed
    dag = comp_model.dag  # type: ignore

    assert ScaledDotProduct not in [item.__class__ for item in dag]
    assert expected_key_mapping == list(dag.values())[0]
    # assert {} == comp_model.non_differentiables
    assert set() == comp_model.flat_graph.all_static_keys
    assert set(["query", "key", "mask", "value"]) == set(comp_model.input_keys)
    assert set(["output"]) == set(comp_model.output_keys)


@pytest.mark.skip("ScaledDotProduct will be logical")
def test_replace_with_primitive_3():
    model = Model()
    sdp = ScaledDotProduct()
    model.extend(sdp, query="q", key="k", mask="m", value="v")
    backend = TorchBackend()
    static_keys = {
        "q": backend.rand_uniform(96, 96),
        "k": backend.ones(96, 96),
        "v": backend.rand_uniform(96, 96),
        "m": backend.ones(96, 96),
    }
    comp_model = compile(model=model, backend=backend, constant_keys=static_keys)

    expected_key_mapping = {
        "query": "q",
        "key": "k",
        "value": "v",
        "mask": "m",
        "output": "output",
    }
    # TODO: Fix when skip is removed
    dag = comp_model.dag  # type: ignore

    assert ScaledDotProduct not in [item.__class__ for item in dag]
    assert expected_key_mapping == list(dag.values())[0]
    # assert {} == comp_model.non_differentiables
    # assert {"q", "k", "v", "m", "output"} == comp_model.flat_graph.all_static_keys
    assert {"output"} == comp_model.flat_graph.all_static_keys
    assert {"q", "k", "v", "m"} == comp_model.flat_graph.unused_keys
    assert set(["q", "k", "m", "v"]) == set(comp_model.input_keys)
    assert set(["output"]) == set(comp_model.output_keys)


@pytest.mark.skip("ScaledDotProduct will be logical")
def test_replace_with_primitive_4():
    model = Model()
    sdp = ScaledDotProduct()
    model.extend(sdp, query="q", key="k", mask="m", value="v")
    backend = TorchBackend()
    static_keys = {
        "q": backend.rand_uniform(96, 96),
        "k": backend.ones(96, 96),
        "m": backend.ones(96, 96),
    }
    comp_model = compile(model=model, backend=backend, constant_keys=static_keys)

    expected_key_mapping = {
        "query": "q",
        "key": "k",
        "value": "v",
        "mask": "m",
        "output": "output",
    }
    # TODO: Fix when skip is removed
    dag = comp_model.dag  # type: ignore

    assert ScaledDotProduct not in [item.__class__ for item in dag]
    assert expected_key_mapping == list(dag.values())[0]
    # assert {} == comp_model.non_differentiables
    assert {"q", "k", "m"} == comp_model.flat_graph.all_static_keys
    assert set(["q", "k", "m", "v"]) == set(comp_model.input_keys)
    assert set(["output"]) == set(comp_model.output_keys)


@pytest.mark.skip("ScaledDotProduct will be logical")
def test_replace_with_primitive_5():
    model = Model()
    sdp = ScaledDotProduct()
    model.extend(sdp, query="q", key="k", mask="m", value="v", output="output")
    backend = TorchBackend()

    comp_model = compile(model=model, backend=backend, discard_keys={"output"})
    expected_ignore_keys = {"q", "k", "v", "m", "output"}
    assert expected_ignore_keys == comp_model.discarded_keys


def test_generate_gradients():
    backend = NumpyBackend()
    model = Model()
    model |= Linear(8)(input="input", output=IOKey(name="output"))
    model |= Linear(16)(input=model.cout, output=IOKey(name="output2"))

    context = TrainModel(model)
    context.add_loss(CrossEntropy(), [Mean()], input="output", target="target")
    # TODO: Why do we deepcopying context here???
    comp_model = compile(
        deepcopy(context),
        backend=backend,
        data_keys={"input", "target"},
        shapes={"input": (32, 8)},
        jit=False,
    )
    params = comp_model.randomize_params()
    comp_model_2 = compile(
        deepcopy(context),
        backend=backend,
        data_keys={"input", "target"},
        shapes={"input": (32, 8)},
        jit=False,
    )

    output_directly = comp_model.evaluate_gradients(
        params=params,
        data={
            "input": backend.ones(32, 8),
            "target": backend.ones(32, dtype=mithril.int),
        },
    )
    comp_model_2.evaluate(
        params=params,
        data={
            "input": backend.ones(32, 8),
            "target": backend.ones(32, dtype=mithril.int),
        },
    )
    output = comp_model_2.evaluate_gradients(
        params=params,
        data={
            "input": backend.ones(32, 8),
            "target": backend.ones(32, dtype=mithril.int),
        },
    )
    for val1, val2 in zip(output.values(), output_directly.values(), strict=False):
        np.testing.assert_allclose(val1, val2, rtol=1e-7, atol=1e-7)


def test_evaluate_all_2():
    backend = NumpyBackend()
    model = Model()
    model |= Linear(8)(input="input", output=IOKey(name="output"))
    model |= Linear(16)(input=model.cout, output=IOKey(name="output2"))

    context = TrainModel(model)
    context.add_loss(CrossEntropy(), [Mean()], input="output", target="target")
    # TODO: Why do we deepcopying context here???
    comp_model = compile(
        deepcopy(context),
        backend=backend,
        data_keys={"input", "target"},
        shapes={"input": (32, 8)},
        jit=False,
    )
    params = comp_model.randomize_params()
    comp_model_2 = compile(
        deepcopy(context),
        backend=backend,
        data_keys={"input", "target"},
        shapes={"input": (32, 8)},
        jit=False,
    )

    eval_out = comp_model.evaluate(
        params=params,
        data={
            "input": backend.ones(32, 8),
            "target": backend.ones(32, dtype=mithril.int),
        },
    )
    eval_grad_out = comp_model.evaluate_gradients(
        params=params,
        data={
            "input": backend.ones(32, 8),
            "target": backend.ones(32, dtype=mithril.int),
        },
    )
    eval_all_out = comp_model_2.evaluate_all(
        params=params,
        data={
            "input": backend.ones(32, 8),
            "target": backend.ones(32, dtype=mithril.int),
        },
    )

    assert eval_out.keys() == eval_all_out[0].keys()
    for val1, val2 in zip(eval_out.values(), eval_all_out[0].values(), strict=False):
        assert isinstance(val1, backend.DataType)
        assert isinstance(val2, backend.DataType)
        np.testing.assert_allclose(val1, val2, rtol=1e-7, atol=1e-7)

    assert eval_grad_out.keys() == eval_all_out[1].keys()
    for val1, val2 in zip(
        eval_grad_out.values(), eval_all_out[1].values(), strict=False
    ):
        np.testing.assert_allclose(val1, val2, rtol=1e-7, atol=1e-7)


def test_demo_model():
    def create_layer(
        out_channels, kernel_size=3, stride=1, padding=2, maxpool_kernel_size=2
    ):
        model = Model()
        model += Convolution1D(
            kernel_size=kernel_size,
            out_channels=out_channels,
            stride=stride,
            padding=padding,
        )
        model += Relu()
        model += MaxPool1D(kernel_size=maxpool_kernel_size)
        return model

    model = Model()
    model += create_layer(16)
    model += create_layer(32)
    model += Flatten(start_dim=1)
    model += Linear(1000)
    model += Linear(1)
    pm = mithril.compile(model=model, backend=TorchBackend(), safe_names=False)

    assert set(pm.input_keys) == {
        "weight_0",
        "bias_1",
        "bias_3",
        "weight_2",
        "bias_0",
        "weight_1",
        "weight_3",
        "bias_2",
        "input",
    }


def test_empy_out_grad():
    model = Model()
    model += Linear(10)(input="input")
    model += Mean(keepdim=True)

    backend = JaxBackend()
    comp_model = compile(
        deepcopy(model),
        backend,
        data_keys={"input"},
        shapes={"input": [8, 32]},
        jit=False,
    )
    params = comp_model.randomize_params()
    target = backend.ones(1, dtype=mithril.int32)
    input = backend.ones(8, 32)
    with pytest.raises(ValueError):
        comp_model.evaluate_gradients(
            params=params, data={"input": input, "output": target}, output_gradients={}
        )

    jax_backend = TorchBackend()
    comp_model_2 = compile(
        deepcopy(model),
        jax_backend,
        data_keys={"input"},
        shapes={"input": [8, 32]},
        jit=False,
    )
    jax_params = comp_model_2.randomize_params()
    jax_input = jax_backend.ones(8, 32)
    jax_target = jax_backend.ones(1, dtype=mithril.int32)
    with pytest.raises(ValueError):
        comp_model_2.evaluate_gradients(
            params=jax_params,
            data={"input": jax_input, "output": jax_target},
            output_gradients={},
        )


@pytest.mark.skip("Multigpu geomean test activate when multigpu test base activated")
def geomean_multigpu_test():
    model = Model()
    model.extend(l1 := Linear(16), input="input1")
    model.extend(l2 := Linear(32), w="w", input=l1.output)
    model.extend(l3 := Linear(32), w="w", input=l1.output)

    # Classification
    model.extend(add := Add(), left=l3.output, right=l2.output)
    model.extend(pow := Power(), base=add.output, exponent=2)
    model.extend(mul := Multiply(), left=pow.output)
    model.extend(abs := Absolute(), input=mul.output)
    model.extend(sqrt := Sqrt(), input=abs.output)
    model.extend(mul2 := Multiply(), left=sqrt.output, right="input2")
    model.extend(div := Divide(), numerator=mul2.output, denominator=1.0)
    model.extend(Softmax(), input=div.output, output="out1")

    # Regression
    model.extend(mul := Multiply(), left=l2.output, right=l3.output)
    model.extend(add2 := Add(), left=mul.output, right="input3")
    model.extend(Divide(), numerator=add2.output, denominator=40.0, output="out2")

    context = TrainModel(model)
    context.add_loss(
        SquaredError(),
        reduce_steps=[Mean(axis=0), Prod(axis=0), Sum()],
        input="out1",
        target="target1",
    )
    context.add_loss(
        SquaredError(),
        reduce_steps=[Mean(axis=1), Prod(axis=0), Min(axis=1), Sum(axis=1), Mean()],
        input="out2",
        target="target2",
    )
    context.add_regularization(L2(), coef=Tensor(1e-1), input=re.compile(r"w\d"))
    context.add_regularization(L1(), coef=Tensor(1e-1), input=re.compile(r"b\d"))
    backend = JaxBackend()
    comp_model = compile(
        context,
        backend=backend,
        data_keys={"input1", "input2", "input3", "target1", "target2"},
        shapes={
            "input1": [40, 6, 8, 16, 32, 32],
            "input2": [40, 6, 8, 16, 32, 1],
            "input3": [40, 6, 8, 16, 32, 32],
            "target1": [40, 6, 8, 16, 32, 32],
        },
        jit=False,
    )
    params = comp_model.randomize_params()

    input1 = backend.array(np.random.rand(40, 6, 8, 16, 32, 32)) / 100
    input2 = backend.array(np.random.rand(40, 6, 8, 16, 32, 1)) / 100
    input3 = backend.array(np.random.rand(40, 6, 8, 16, 32, 32)) / 100

    target1 = backend.ones(40, 6, 8, 16, 32, 32, dtype=mithril.float32) / 3.3
    target2 = backend.ones(40, 6, 8, 16, 32, 32, dtype=mithril.float32) / 3.3

    def forward_parallel(params, data):
        all_fwd = comp_model.evaluate(params=params, data=data)
        return all_fwd

    def forward(data):
        return comp_model.evaluate(params=params, data=data)

    # Normal forward
    normal_out = forward(
        data={
            "input1": input1,
            "input2": input2,
            "input3": input3,
            "target1": target1,
            "target2": target2,
        }
    )

    pmapped_f = jax.pmap(forward_parallel, in_axes=(None, 0))  # type: ignore
    pmapped_out = pmapped_f(
        params,
        {
            "input1": input1.reshape((-1, 40 // 4, 6, 8, 16, 32, 32)),
            "input2": input2.reshape((-1, 40 // 4, 6, 8, 16, 32, 1)),
            "input3": input3.reshape((-1, 40 // 4, 6, 8, 16, 32, 32)),
            "target1": target1.reshape((-1, 40 // 4, 6, 8, 16, 32, 32)),
            "target2": target2.reshape((-1, 40 // 4, 6, 8, 16, 32, 32)),
        },
    )

    for key in normal_out:
        if "cost" not in key:
            np.testing.assert_allclose(
                normal_out[key],
                pmapped_out[key].reshape((40, 6, 8, 16, 32, 32)),
                rtol=1e-6,
                atol=1e-6,
            )
        else:
            np.testing.assert_allclose(
                normal_out[key], pmapped_out[key].mean(0), rtol=1e-6, atol=1e-6
            )


def test_add_loss_unknown_key():
    model = Model()
    l1 = Linear()
    model |= l1(input=IOKey("input", differantiable=True), weight="w0")
    model |= Linear()(input=l1.output, weight="w1", output=IOKey(name="output"))

    context = TrainModel(model)

    # Wrong keyword for loss
    with pytest.raises(TypeError) as err_info:
        context.add_loss(SquaredError(), inpu2t="output", target="target")

    assert (
        str(err_info.value)
        == "SupervisedLoss.__call__() got an unexpected keyword argument 'inpu2t'"
    )

    with pytest.raises(TypeError) as err_info:
        context.add_loss(SquaredError(), input="output", targe2t="target")

    assert (
        str(err_info.value)
        == "SupervisedLoss.__call__() got an unexpected keyword argument 'targe2t'"
    )

    # Wrong keyword for model
    with pytest.raises(KeyError) as key_err_info:
        context.add_loss(SquaredError(), input="output1", target="target")

    assert str(key_err_info.value) == (
        "'The provided keys are not valid; at least one of the keys must belong "
        "to the model!'"
    )

    with pytest.raises(KeyError) as key_err_info:
        context.add_loss(SquaredError(), target="output")

    assert (
        str(key_err_info.value) == '"The provided keys do not match the model\'s loss."'
    )

    # Successfully add loss
    context.add_loss(
        SquaredError(), input="output", target="target", key_name="my_distinc_loss"
    )
    assert "my_distinc_loss" in context.output_keys


def test_add_regularization_unknown_key():
    model = Model()
    l1 = Linear()
    model |= l1(input="input", weight="w0")
    model |= Linear()(input=l1.output, weight="w1", output="output")

    context = TrainModel(model)

    # Wrong keyword for loss
    with pytest.raises(KeyError) as err_info:
        context.add_regularization(L2(), coef=1.0, inpu2t="output")

    assert (
        str(err_info.value)
        == "'The provided keys do not match the regularization model keys!'"
    )

    # Wrong keyword for model
    with pytest.raises(KeyError) as err_info:
        context.add_regularization(L2(), coef=1.0, input="output")

    assert str(err_info.value) == (
        "'The provided keys are not valid; at least one of the keys must belong "
        "to the model!'"
    )

    # Add regularization successfuly
    context.add_regularization(L2(), coef=1.0, input="w1")


def test_add_regularization():
    model = Model()
    l1 = Linear(1)
    model |= l1(input="input", weight=Tensor([[2.0]]))
    model |= Linear()(input=l1.output, weight="w1", output=IOKey(name="output"))

    context = TrainModel(model)

    model2 = Model()
    l2 = Linear(1)
    model2 |= l2(input="input", weight="w2")

    # Static key cannot be input of the regularization
    with pytest.raises(KeyError) as err_info:
        context.add_regularization(L2(), Tensor(1.0), input=l1.weight)

    assert str(err_info.value) == (
        "'The provided keys are not valid; at least one of the keys must belong "
        "to the model!'"
    )

    with pytest.raises(KeyError) as err_info:
        context.add_regularization(L2(), 1.0, input=l2.weight)

    assert str(err_info.value) == (
        "'The provided keys are not valid; at least one of the keys must belong "
        "to the model!'"
    )

    # Set output key of the regularization
    context.add_regularization(L2(), 1.0, input="w1", key_name="reg_out")
    assert "reg_out" in context.output_keys


def test_demo_model5():
    from mithril.utils import dict_conversions

    model1 = Model()
    model1 += Relu()
    model1 += Relu()
    model1 += Relu()
    model1 += Relu()

    model2 = Model() + Relu() + Relu() + Relu() + Relu()
    assert dict_conversions.model_to_dict(model1) == dict_conversions.model_to_dict(
        model2
    )


def test_connect_1():
    model = Model()
    relu1 = Relu()
    relu2 = Relu()
    relu3 = Relu()
    model |= relu1(output="relu_output_1")
    model |= relu2(output="relu_output_2")
    model |= relu3(output=IOKey(connections={relu1.input, relu2.input}))

    assert (
        model.dag[relu1]["input"].metadata
        == model.dag[relu2]["input"].metadata
        == model.dag[relu3]["output"].metadata
    )


def test_connect_2():
    model = Model()
    relu1 = Relu()
    relu2 = Relu()
    relu3 = Relu()
    model |= relu1(input="in1", output="relu_output_1")
    model |= relu2(input="in2", output="relu_output_2")
    model |= relu3(
        output=IOKey(name="my_input", connections={relu1.input, relu2.input})
    )

    assert (
        model.dag[relu1]["input"].metadata
        == model.dag[relu2]["input"].metadata
        == model.dag[relu3]["output"].metadata
    )


def test_connect_3():
    model = Model()
    relu1 = Relu()
    relu2 = Relu()
    relu3 = Relu()
    model |= relu1(output="relu_output_1")
    model |= relu2(output="relu_output_2")
    model |= relu3(input=IOKey(connections={relu1.input, relu2.input}))

    assert (
        model.dag[relu1]["input"].metadata
        == model.dag[relu2]["input"].metadata
        == model.dag[relu3]["input"].metadata
    )


def test_connect_4():
    model = Model()
    relu1 = Relu()
    relu2 = Relu()
    relu3 = Relu()
    model |= relu1(input="in1", output="relu_output_1")
    model |= relu2(input="in2", output="relu_output_2")
    model |= relu3(input=IOKey(name="my_input", connections={relu1.input, relu2.input}))

    assert (
        model.dag[relu1]["input"].metadata
        == model.dag[relu2]["input"].metadata
        == model.dag[relu3]["input"].metadata
    )
    assert model.dag[relu3]["input"].key == "my_input"


def test_connect_5():
    model = Model()
    relu1 = Relu()
    relu2 = Relu()
    relu3 = Relu()
    model |= relu1(input="in1", output="relu_output_1")
    model |= relu2(output="relu_output_2")
    model |= relu3(input=IOKey(connections={relu1.input, relu2.input}))

    assert (
        model.dag[relu1]["input"].key
        == model.dag[relu2]["input"].key
        == model.dag[relu3]["input"].key
        == "in1"
    )
    assert (
        model.dag[relu1]["input"].metadata
        == model.dag[relu2]["input"].metadata
        == model.dag[relu3]["input"].metadata
    )


def test_connect_6():
    model = Model()
    relu1 = Relu()
    relu2 = Relu()
    model |= relu1(input="in1", output="relu_output_1")
    model |= relu2(input="in2", output="relu_output_2")

    with pytest.raises(KeyError) as error_info:
        model |= Relu()(input=IOKey(connections={relu1.input, relu2.input}))

    assert str(error_info.value) == (
        "'Requires a connection to have only one unique key name but "
        "encountered more!'"
    )


def test_composite_6_extend_from_inputs_script_error():
    model = Model()
    relu1 = Relu()
    relu2 = Relu()
    relu3 = Relu()
    model |= relu1(output="output")
    model |= relu2(input=relu1.input)
    model |= relu3(input="input", output=relu2.input)

    with pytest.raises(KeyError) as error_info:
        model |= Relu()(output=relu3.input)

    assert str(error_info.value) == (
        "\"The key 'input' is a reserved key which could not be used for "
        'internal keys."'
    )


def test_dict_to_model_using_connect():
    json_model = {
        "name": "Model",
        "submodels": {
            "m3": {"name": "Add"},
            "m2": {"name": "Multiply"},
            "m1": {"name": "Add"},
        },
        "connections": {
            "m3": {"output": "output"},
            "m2": {
                "left": "right",
                "output": {"key": {"connect": [["m3", "left"], ["m3", "right"]]}},
            },
            "m1": {
                "left": "left",
                "right": "right",
                "output": {"key": {"connect": [["m2", "right"]]}},
            },
        },
    }
    from mithril.utils.dict_conversions import dict_to_model

    model = dict_to_model(json_model)  # type: ignore

    assert model.input_keys == {"right", "left"}


def test_connect_composite_2_extend_from_inputs():
    # NOTE: this model is the script implementation of json test
    json_model = {
        "name": "Model",
        "submodels": {
            "m3": {"name": "Add"},
            "m2": {"name": "Multiply"},
            "m1": {"name": "Add"},
        },
        "connections": {
            "m3": {"output": {"key": {"name": "output", "expose": True}}},
            "m2": {
                "left": "right",
                "output": {"key": {"connect": [["m3", "left"], ["m3", "right"]]}},
            },
            "m1": {
                "left": "left",
                "right": "right",
                "output": {"key": {"connect": [["m2", "right"]]}},
            },
        },
    }
    from mithril.utils.dict_conversions import dict_to_model

    submodel = dict_to_model(json_model)  # type: ignore
    submodel.set_types(left=Tensor, right=Tensor)
    model = Model()
    m1 = deepcopy(submodel)
    m2 = deepcopy(submodel)
    subcopy = deepcopy(submodel)
    model |= m1(left="left", right="right")
    model |= m2(left=IOKey(connections={m1.output}), right="right")  # type: ignore
    model |= subcopy(
        left=IOKey(connections={m2.output}),  # type: ignore
        right=IOKey(connections={m2.output}),  # type: ignore
        output="output",
    )

    mithril.compile(model, backend=TorchBackend())

    assert m2.left.metadata == m1.output.metadata  # type: ignore
    assert m2.output.metadata == subcopy.left.metadata  # type: ignore


def test_composite_6_extend_from_inputs_connect():
    # NOTE: this model is the script implementation of json test
    model = Model()
    relu1 = Relu()
    relu2 = Relu()
    relu3 = Relu()
    relu4 = Relu()
    model |= relu1(output="output")
    model |= relu2(input=IOKey(connections={relu1.input}))
    model |= relu3(input="my_input", output=IOKey(connections={relu2.input}))
    model |= relu4(input=IOKey(connections={relu3.input}))
    model.set_cout(relu4.output)

    assert relu2.input.metadata == relu3.output.metadata == relu1.input.metadata
    assert relu4.input.metadata == relu3.input.metadata

    backend = TorchBackend()
    cm = mithril.compile(model, backend=backend)
    cm.evaluate(data={"my_input": backend.array([[[[1.0, 2.0, 3.0]]]])})


def test_composite_4_extend_from_inputs_connect():
    # NOTE: this model is the script implementation of json test
    model = Model()
    relu1 = Relu()
    relu2 = Relu()
    relu3 = Relu()
    relu4 = Relu()
    model |= relu1(input="my_input", output=IOKey(name="output"))
    model |= relu2(input=IOKey(connections={relu1.input}))
    model |= relu3(input=IOKey(connections={relu2.input}))
    model |= relu4(input="input1", output="my_input")

    backend = TorchBackend()
    cm = mithril.compile(model, backend=backend)
    cm.evaluate(data={"input1": backend.array([[[[1.0, 2.0, 3.0]]]])})
    assert relu1.input.metadata == relu2.input.metadata == relu3.input.metadata


def test_integration_composite_1_extend_from_inputs_1_with_connect():
    # NOTE: this model is the script implementation of json test
    model = Model()
    m2 = Layer(dimension=2, activation=Softmax())
    m1 = Layer(dimension=2, activation=Sigmoid())
    model |= m2(weight="w1", bias="b1", output="output")
    model |= m1(
        input="input", weight="w0", bias="b0", output=IOKey(connections={m2.input})
    )

    assert m1.output.metadata == m2.input.metadata


def test_mlp_last_dimension_prop():
    mlp_model = MLP(activations=[Relu(), Relu(), Relu()], dimensions=[12, 24, None])
    ctx = TrainModel(mlp_model)
    loss_model = SquaredError()
    loss_model.set_shapes(**loss_model.submodel.safe_shapes)
    ctx.add_loss(
        loss_model,
        input=mlp_model.cout,
        target=Tensor([[2.2, 4.2], [2.2, 4.2]]),
        reduce_steps=[Mean()],
    )
    assert ctx.shapes["weight2"] == [2, 24]


def test_mlp_last_dimension_prop_2():
    model = Model()
    add_model = Add()
    model += add_model(
        left=IOKey("in1", type=Tensor),
        right=IOKey("in2", type=Tensor),
        output=IOKey(name="output"),
    )

    ctx = TrainModel(model)
    ctx.add_loss(AbsoluteError(), input="output", target=Tensor([2.0]))
    comp_model = mithril.compile(model=ctx, backend=NumpyBackend())
    inputs = {"in1": np.array([3.0]), "in2": np.array([2.0])}
    outputs = comp_model.evaluate(data=inputs)
    output_final_cost = outputs["final_cost"]
    out = outputs["output"]
    assert isinstance(output_final_cost, np.ndarray)
    assert isinstance(out, np.ndarray)
    np.testing.assert_allclose(output_final_cost, np.array(3.0))
    np.testing.assert_allclose(out, np.array(5.0))


def test_connect_8():
    model = Model()
    t = Tanh()
    r1 = Relu()
    r2 = Relu()
    model |= t(output="output1")
    model |= r1(input="input2", output="output2")
    model |= r2(output=IOKey(connections={t.input, r1.input}))

    assert r1.input.metadata == r2.output.metadata == t.input.metadata


def test_connect_9():
    model = Model()
    t = Tanh()
    r1 = Relu()
    r2 = Relu()
    model |= t(input="input1", output="output1")
    model |= r1(output="output2")
    model |= r2(output=IOKey(connections={"input1", r1.input}))

    assert (
        r1.input.metadata
        == model.input1.metadata  # type: ignore
        == t.input.metadata
        == r2.output.metadata
    )


def test_connect_10():
    model = Model()
    t = Tanh()
    r1 = Relu()
    r2 = Relu()
    model |= t(input="input1", output=IOKey(name="output1"))
    model |= r1(input="input2", output=IOKey(name="output2"))
    model |= r2(
        output=IOKey(connections={"input1", "input2"}, expose=True, name="internal"),
    )

    assert (
        r1.input.metadata
        == model.input1.metadata  # type: ignore
        == model.input2.metadata  # type: ignore
        == t.input.metadata
        == r2.output.metadata
    )


def test_connect_11():
    model = Model()
    add = Add()
    model |= add(left=IOKey(value=TBD, name="a"), right="right")

    assert model.input_keys == {"a", "right"}
    assert (
        model.dag[add]["left"].key == "a"
    )  # Checks "a" is assigned to the right connection.


def test_connect_12():
    model = Model()
    add1 = Add()
    add2 = Add()
    add3 = Add()
    model |= add1(left="l1", right="l2", output=IOKey(name="out1"))
    model |= add2(left="l3", right="l4", output=IOKey(name="out2"))
    model |= add3(
        left=IOKey(name="left", connections={add1.left, add2.left}),
        right="right",
        output=IOKey(name="out3"),
    )

    assert model.input_keys == {"left", "l2", "l4", "right"}
    assert (
        model.dag[add3]["left"].key == "left"
    )  # Checks "left" is assigned to the right connection.


def test_connect_13():
    model = Model(enforce_jit=False)
    add1 = Add()
    add2 = Add()
    buf = Buffer()
    model |= add1(left="l1", right="l2", output=IOKey(name="out1"))
    model |= add2(left="l3", right="l4")
    model |= buf(input=IOKey(name="input", connections={add1.left, add2.left}))
    model |= Add()(left=add2.output, right=buf.output, output=IOKey(name="out2"))

    assert model.input_keys == {"input", "l2", "l4"}


def test_connect_14():
    model = Model()
    model |= Add()(left="l1", right="l2", output=IOKey(name="out1"))
    model |= Add()(left="l3", right="l4", output=IOKey(name="out2"))
    model |= ToTensor()(input=IOKey(value=5, name="input"), output=IOKey(name="out3"))

    assert model.input_keys == {"input", "l1", "l2", "l3", "l4"}


def test_connect_error_1():
    model = Model()
    model |= Relu()(input="input2", output=IOKey(name="output"))
    model |= Relu()(input="input1", output=IOKey(name="output2"))
    model |= Relu()(output=IOKey(name="output3"))

    with pytest.raises(Exception) as error_info:
        model |= Relu()(
            input="input",
            output=IOKey(name="my_input", connections={"input1", "input2", "output3"}),
        )

    assert (
        str(error_info.value)
        == "Given connections are both output connections. Multi-write error!"
    )


def test_connect_error_2():
    model = Model()
    model |= Relu()(input="input2", output=IOKey(name="output"))
    model |= Relu()(input="input1", output=IOKey(name="output2"))
    model |= Relu()(output=IOKey(name="output3"))
    model |= Relu()(output=IOKey(name="output4"))

    with pytest.raises(KeyError) as error_info:
        model |= Relu()(
            input=IOKey(
                name="my_input", connections={"input1", "input2", "output3", "output4"}
            )
        )

    assert str(error_info.value) == (
        "'IOKey object can not have more than one output connection. "
        "Multi-write error!'"
    )


def test_connect_error_5():
    model_2 = Model()
    model_2 += (tanh := Tanh())(output=IOKey(name="output1"))
    model_2 |= (relu := Relu())(output=IOKey(name="output2"))

    with pytest.raises(KeyError) as error_info:
        model_2 |= Relu()(
            output=IOKey(expose=True, connections={tanh.input, relu.input})
        )

    assert (
        str(error_info.value) == "'Connection without a name cannot be set as output'"
    )


def test_connect_error_6():
    model = Model()
    l1 = Linear(10)
    l2 = Linear(10)
    l3 = Linear(10)
    l4 = Linear(71)
    model |= l1(input="input2", weight="w", output=IOKey(name="output"))
    model |= l2(input="input1", weight="w1", output=IOKey(name="output2"))
    model |= l3(output=IOKey(name="output3"))
    model |= l4(
        input=IOKey(name="my_output", connections={"input1", "input2", "output3"})
    )

    assert (
        model.my_output.metadata  # type: ignore
        == l1.input.metadata
        == l2.input.metadata
        == l3.output.metadata
        == l4.input.metadata
    )
    # assert str(error_info.value) == "A global input directly connected to an
    # output connection. Multi-write error!"


def test_metadata_dict_update():
    # This case checks if one metadata is totally updated and metadata_dict in
    # Connections obj is updated.
    r1 = Relu()
    r1_prev_metadata = r1.output.metadata
    r2 = Relu()
    r2_prev_metadata = r2.input.metadata
    assert r1_prev_metadata in r1.conns.metadata_dict
    assert r2_prev_metadata in r2.conns.metadata_dict
    model = Model()
    model += r1
    model += r2
    assert r2.input.metadata == r1.output.metadata
    # NOTE: Since one metadata will be removed and one metadata will remain, we need to
    # check only one of them will be updated (which one to update is not important,
    # thus we check with xor).
    assert (r1_prev_metadata != r1.output.metadata) ^ (
        r2_prev_metadata != r2.output.metadata
    )
    assert (r1_prev_metadata not in r1.conns.metadata_dict) ^ (
        r2_prev_metadata not in r2.conns.metadata_dict
    )


def test_infer_static_register_fn():
    jax_backend = JaxBackend(dtype=mithril.float64)

    def my_adder(left, right):
        return left + right

    JaxBackend.register_primitive(my_adder)

    model = Model()
    model += MyAdder()(left="left", right="right", output=IOKey(name="output"))

    left = jax_backend.randn(5, 5)
    right = jax_backend.randn(5, 5)

    res = compile(
        model,
        jax_backend,
        constant_keys={"left": left, "right": right},
        jit=False,
        inference=True,
    ).evaluate()
    assert (left + right == res["output"]).all()


def test_add_loss_coef():
    # Test with single regularization and single reduce (mean) operation
    tolerance = 1e-15
    backend = TorchBackend(dtype=mithril.float64)
    model = Model()
    model += Multiply()(
        left=IOKey("left", type=Tensor, differantiable=True),
        right=IOKey("w", type=Tensor, differantiable=True),
        output=IOKey(name="output"),
    )

    static_keys = {"left": backend.array([1.5]), "target": backend.array([1.0])}

    ctx = TrainModel(model)
    out_con = model.output  # type: ignore
    ctx.add_loss(
        SquaredError(), [Mean()], input=out_con, target="target", key_name="loss"
    )
    ctx.add_loss(
        SquaredError(),
        [Mean()],
        input=out_con,
        coef=Tensor(0.6),
        target="target",
        key_name="loss_coef",
    )

    compiled_model = mithril.compile(ctx, backend=backend, constant_keys=static_keys)
    result = compiled_model.evaluate(
        params={"w": backend.array([[[1.0], [2.0]], [[3.0], [4.0]], [[5.0], [6.0]]])}
    )

    ref_loss = backend.array(24.6250)
    final_cost = backend.array(39.4)
    assert result["final_cost"] - final_cost < tolerance
    assert result["loss"] - ref_loss < tolerance
    assert result["loss_coef"] - ref_loss * 0.6 < tolerance


def test_cycle_extend():
    model = Model()

    model_2 = Model()
    model_2 |= Tanh()(input="input1", output=IOKey(name="output1"))
    model_2 |= Sine()(input="input2", output=IOKey(name="output2"))

    with pytest.raises(ValueError) as err:
        model |= model_2(
            input2="input",
            output2=model_2.input1,  # type: ignore
            output1=IOKey(name="output"),
        )

    assert (
        str(err.value)
        == "Given connection 'input1' should not belong to the extending model!"
    )


def test_cycle_handling_1():
    backend = TorchBackend(dtype=mithril.float64)
    model = Model()

    model_2 = Model()
    model_2 |= Tanh()(input="input1", output=IOKey(name="output1"))
    model_2 |= Sine()(input="input2", output=IOKey(name="output2"))
    model |= model_2(
        input2=IOKey("input", differantiable=True),
        output2=IOKey("output2"),
        input1="input1",
        output1=IOKey(name="output"),
    )
    model |= Buffer()(input="output2", output="input1")

    inputs = {
        "input": backend.array(
            [
                [
                    -0.8269255774200992,
                    0.7046942179511907,
                    -0.6632136364010732,
                    0.5911665167636806,
                    -0.0879635133574766,
                ],
                [
                    -1.0532020199953536,
                    -0.1766725261042899,
                    0.4020469160072127,
                    -1.3487896115657372,
                    0.7345617271306063,
                ],
                [
                    0.6626887642466389,
                    0.477491993820005,
                    -0.1915153410053665,
                    1.2870515655363004,
                    -0.578308296244362,
                ],
                [
                    0.5550795535237508,
                    1.1009271005946892,
                    -1.790016526204619,
                    -0.4263655801958743,
                    1.4146622983613328,
                ],
                [
                    -3.405988297596841,
                    -0.3782331011417492,
                    -0.2559520763515453,
                    -0.5376401794512594,
                    -0.0721665907389376,
                ],
            ]
        )
    }
    expceted_result = backend.array(
        [
            [
                -0.6266331227151191,
                0.570187693463226,
                -0.5480937469710132,
                0.5059936798510051,
                -0.087624816648495,
            ],
            [
                -0.700871809901721,
                -0.1739672820125843,
                0.372482868434905,
                -0.7510927841028658,
                0.5851521779504931,
            ],
            [
                0.5478042642444704,
                0.4297199355953137,
                -0.1880807105110226,
                0.7442830300667747,
                -0.4979737429140143,
            ],
            [
                0.4830929025277961,
                0.7121966576670308,
                -0.7513584357420956,
                -0.3914950543274512,
                0.7564380010257686,
            ],
            [
                0.2555353298976373,
                -0.3533609306355376,
                -0.2478929812340161,
                -0.4715879846333352,
                -0.0719792698173131,
            ],
        ]
    )

    compiled_model = mithril.compile(model=model, backend=backend)
    expected_connections: dict[str, list[str | set[str]]] = {
        "output2": ["sin", {"input"}],
        "output": ["tanh", {"output2"}],
    }

    res = compiled_model.evaluate(inputs)
    out = res["output"]
    assert isinstance(out, torch.Tensor)
    np.testing.assert_allclose(out, expceted_result, rtol=1e-14, atol=1e-14)

    assert_connections(compiled_model, expected_connections)


def test_cycle_handling_2():
    backend = TorchBackend(dtype=mithril.float64)
    model = Model()
    model_1 = Model()
    model_1 |= Relu()(input="input1", output=IOKey(name="output1"))
    model_1 |= Sigmoid()(input="input2", output=IOKey(name="output2"))

    model_2 = Model()
    model_2 |= Tanh()(input="input1", output=IOKey(name="output1"))
    model_2 |= Sine()(input="input2", output=IOKey(name="output2"))

    model |= (gelu5 := Gelu())()

    model |= model_1(
        input1=IOKey("input", differantiable=True), input2="", output1=gelu5.input
    )
    model |= model_2(
        input2=gelu5.output,
        output2=model_1.input2,  # type: ignore
        input1=model_1.output2,  # type: ignore
        output1=IOKey(name="output"),
    )

    compiled_model = mithril.compile(model=model, backend=backend, jit=False)
    expected_connections: dict[str, list[str | set[str]]] = {
        "output": ["tanh", {"output2_1"}],
        "output2_1": ["sigmoid", {"output2_0"}],
        "output1": ["relu", {"input"}],
        "output_0": ["gelu", {"approximate", "output1"}],
        "output2_0": ["sin", {"output_0"}],
    }

    # '_Model_0_output2' = ['sin', {'_Gelu_2_output'}]
    # '_Gelu_2_output' = ['gelu', {'_Model_1_output1'}]
    # 'output' = ['tanh', {'_Model_1_output2'}]
    # '_Model_1_output2' = ['sigmoid', {'_Model_0_output2'}]
    # '_Model_1_output1' = ['relu', {'input'}]

    inputs = {
        "input": backend.array(
            [
                [
                    -0.8269255774200992,
                    0.7046942179511907,
                    -0.6632136364010732,
                    0.5911665167636806,
                    -0.0879635133574766,
                ],
                [
                    -1.0532020199953536,
                    -0.1766725261042899,
                    0.4020469160072127,
                    -1.3487896115657372,
                    0.7345617271306063,
                ],
                [
                    0.6626887642466389,
                    0.477491993820005,
                    -0.1915153410053665,
                    1.2870515655363004,
                    -0.578308296244362,
                ],
                [
                    0.5550795535237508,
                    1.1009271005946892,
                    -1.790016526204619,
                    -0.4263655801958743,
                    1.4146622983613328,
                ],
                [
                    -3.405988297596841,
                    -0.3782331011417492,
                    -0.2559520763515453,
                    -0.5376401794512594,
                    -0.0721665907389376,
                ],
            ]
        )
    }

    expceted_result = backend.array(
        [
            [
                0.4621171572600097,
                0.5544699350128361,
                0.4621171572600097,
                0.5385737391234556,
                0.4621171572600097,
            ],
            [
                0.4621171572600097,
                0.4621171572600097,
                0.5115478867598277,
                0.4621171572600097,
                0.55851858301752,
            ],
            [
                0.5486685623799393,
                0.522280466369085,
                0.4621171572600097,
                0.6134013423499699,
                0.4621171572600097,
            ],
            [
                0.5334142283913986,
                0.5999430644275326,
                0.4621171572600097,
                0.4621171572600097,
                0.6193927182510066,
            ],
            [
                0.4621171572600097,
                0.4621171572600097,
                0.4621171572600097,
                0.4621171572600097,
                0.4621171572600097,
            ],
        ]
    )

    res = compiled_model.evaluate(inputs)
    out = res["output"]
    assert isinstance(out, torch.Tensor)
    np.testing.assert_allclose(out, expceted_result, rtol=1e-14, atol=1e-14)
    assert_connections(compiled_model, expected_connections)


def test_cycle_handling_3():
    backend = TorchBackend(dtype=mithril.float64)
    model = Model()

    model_1 = Model()
    model_1_sub = Model()
    model_1_sub |= Relu()(input="input1", output=IOKey(name="output1"))
    model_1_sub |= Sigmoid()(input="input2", output=IOKey(name="output2"))

    gelu5 = Gelu()

    model_2_sub = Model()
    model_2_sub |= Cosine()(input="input1", output=IOKey(name="output1"))
    model_2_sub |= Softplus()(input="input2", output=IOKey(name="output2"))

    model_1 |= gelu5
    model_1 |= LeakyRelu()(
        input="input2",
        slope=IOKey("slope", value=Tensor(0.01)),
        output=IOKey(name="output2"),
    )
    model_1 |= model_1_sub(input1="input1", output1=gelu5.input)
    model_1 |= model_2_sub(
        input2=gelu5.output,
        output2=model_1_sub.input2,  # type: ignore
        input1=model_1_sub.output2,  # type: ignore
        output1=IOKey(name="output1"),
    )

    gelu5 = Gelu()

    model_2 = Model()
    model_2 |= Tanh()(input="input1", output=IOKey(name="output1"))
    model_2 |= Sine()(input="input2", output=IOKey(name="output2"))
    model |= gelu5(input="")
    model |= model_1(
        input1=IOKey("input", differantiable=True),
        slope=IOKey("slope"),
        input2="",
        output1=gelu5.input,
    )
    model |= model_2(
        input2=gelu5.output,
        output2=model_1.input2,  # type: ignore
        input1=model_1.output2,  # type: ignore
        output1=IOKey(name="output"),
    )

    compiled_model = mithril.compile(model=model, backend=backend, jit=False)
    expected_connections: dict[str, list[str | set[str]]] = {
        "output1_1": ["cos", {"output2_1"}],
        "output_0": ["gelu", {"approximate_0", "output1_0"}],
        "output2_2": ["sin", {"output_1"}],
        "output2_1": ["sigmoid", {"output2_0"}],
        "output2_3": ["leaky_relu", {"output2_2", "slope"}],
        "output": ["tanh", {"output2_3"}],
        "output2_0": ["softplus", {"output_0"}],
        "output1_0": ["relu", {"input"}],
        "output_1": ["gelu", {"approximate_1", "output1_1"}],
    }

    inputs = {
        "input": backend.array(
            [
                [
                    -0.8269255774200992,
                    0.7046942179511907,
                    -0.6632136364010732,
                    0.5911665167636806,
                    -0.0879635133574766,
                ],
                [
                    -1.0532020199953536,
                    -0.1766725261042899,
                    0.4020469160072127,
                    -1.3487896115657372,
                    0.7345617271306063,
                ],
                [
                    0.6626887642466389,
                    0.477491993820005,
                    -0.1915153410053665,
                    1.2870515655363004,
                    -0.578308296244362,
                ],
                [
                    0.5550795535237508,
                    1.1009271005946892,
                    -1.790016526204619,
                    -0.4263655801958743,
                    1.4146622983613328,
                ],
                [
                    -3.405988297596841,
                    -0.3782331011417492,
                    -0.2559520763515453,
                    -0.5376401794512594,
                    -0.0721665907389376,
                ],
            ]
        )
    }

    expceted_result = backend.array(
        [
            [
                0.5211425309234827,
                0.4958938477737159,
                0.5211425309234827,
                0.5014396731399631,
                0.5211425309234827,
            ],
            [
                0.5211425309234827,
                0.5211425309234827,
                0.5094317783335017,
                0.5211425309234827,
                0.4943477634440987,
            ],
            [
                0.4980081493485906,
                0.5064358999430714,
                0.5211425309234827,
                0.4612421539410023,
                0.5211425309234827,
            ],
            [
                0.5030876967489684,
                0.4730451179457509,
                0.5211425309234827,
                0.5211425309234827,
                0.453112691500578,
            ],
            [
                0.5211425309234827,
                0.5211425309234827,
                0.5211425309234827,
                0.5211425309234827,
                0.5211425309234827,
            ],
        ]
    )

    assert_connections(compiled_model, expected_connections)
    res = compiled_model.evaluate(inputs)
    out = res["output"]
    assert isinstance(out, torch.Tensor)
    np.testing.assert_allclose(out, expceted_result, rtol=1e-14, atol=1e-14)


@pytest.mark.skip(
    "Can not generate the right code when leaky relu slope is " "not exposed."
)
def test_cycle_handling_3_error_if_slope_not_exposed():
    backend = TorchBackend(dtype=mithril.float64)
    model = Model()

    model_1 = Model()
    model_1_sub = Model()
    model_1_sub |= Relu()(input="input1", output=IOKey(name="output1"))
    model_1_sub += Sigmoid()(input="input2", output=IOKey(name="output2"))

    gelu5 = Gelu()

    model_2_sub = Model()
    model_2_sub += Cosine()(input="input1", output=IOKey(name="output1"))
    model_2_sub += Softplus()(input="input2", output=IOKey(name="output2"))

    model_1 += gelu5
    model_1 += LeakyRelu()(
        input="input2", slope=IOKey("slope", value=0.01), output=IOKey(name="output2")
    )
    model_1 += model_1_sub(input1="input1", output1=gelu5.input)
    model_1 += model_2_sub(
        input2=gelu5.output,
        output2=model_1_sub.input2,  # type: ignore
        input1=model_1_sub.output2,  # type: ignore
        output1=IOKey(name="output1"),
    )

    gelu5 = Gelu()

    model_2 = Model()
    model_2 += Tanh()(input="input1", output=IOKey(name="output1"))
    model_2 += Sine()(input="input2", output=IOKey(name="output2"))
    model += gelu5
    model += model_1(input1="input", output1=gelu5.input)
    model += model_2(
        input2=gelu5.output,
        output2=model_1.input2,  # type: ignore
        input1=model_1.output2,  # type: ignore
        output1=IOKey(name="output"),
    )

    compiled_model = mithril.compile(model=model, backend=backend, jit=False)
    expected_connections: dict[str, list[str | set[str]]] = {
        "_Model_2_output2": ["sin", {"_Gelu_1_output"}],
        "_Model_0_output1": ["cos", {"_Model_0_Model_1_output2"}],
        "output": ["tanh", {"_Model_0__output2"}],
        "_Model_0_Model_1_output1": ["relu", {"input"}],
        "_Model_0_Gelu_2_output": ["gelu", {"_Model_0_Model_1_output1"}],
        "_Model_0__output2": [
            "leaky_relu",
            {"_Model_2_output2", "_Model_0_ToTensor_3_output"},
        ],
        "_Model_0_Model_0_output2": ["softplus", {"_Model_0_Gelu_2_output"}],
        "_Model_0_ToTensor_3_output": ["to_tensor", {"_Model_0_slope"}],
        "_Model_0_Model_1_output2": ["sigmoid", {"_Model_0_Model_0_output2"}],
        "_Gelu_1_output": ["gelu", {"_Model_0_output1"}],
    }

    inputs = {
        "input": backend.array(
            [
                [
                    -0.8269255774200992,
                    0.7046942179511907,
                    -0.6632136364010732,
                    0.5911665167636806,
                    -0.0879635133574766,
                ],
                [
                    -1.0532020199953536,
                    -0.1766725261042899,
                    0.4020469160072127,
                    -1.3487896115657372,
                    0.7345617271306063,
                ],
                [
                    0.6626887642466389,
                    0.477491993820005,
                    -0.1915153410053665,
                    1.2870515655363004,
                    -0.578308296244362,
                ],
                [
                    0.5550795535237508,
                    1.1009271005946892,
                    -1.790016526204619,
                    -0.4263655801958743,
                    1.4146622983613328,
                ],
                [
                    -3.405988297596841,
                    -0.3782331011417492,
                    -0.2559520763515453,
                    -0.5376401794512594,
                    -0.0721665907389376,
                ],
            ]
        )
    }

    expceted_result = backend.array(
        [
            [
                0.5211425309234827,
                0.4958938477737159,
                0.5211425309234827,
                0.5014396731399631,
                0.5211425309234827,
            ],
            [
                0.5211425309234827,
                0.5211425309234827,
                0.5094317783335017,
                0.5211425309234827,
                0.4943477634440987,
            ],
            [
                0.4980081493485906,
                0.5064358999430714,
                0.5211425309234827,
                0.4612421539410023,
                0.5211425309234827,
            ],
            [
                0.5030876967489684,
                0.4730451179457509,
                0.5211425309234827,
                0.5211425309234827,
                0.453112691500578,
            ],
            [
                0.5211425309234827,
                0.5211425309234827,
                0.5211425309234827,
                0.5211425309234827,
                0.5211425309234827,
            ],
        ]
    )

    assert_connections(compiled_model, expected_connections)
    res = compiled_model.evaluate(inputs)
    out = res["output"]
    assert isinstance(out, torch.Tensor)
    np.testing.assert_allclose(out, expceted_result, rtol=1e-14, atol=1e-14)


def test_dependency_map_latent_to_input():
    model = Model()
    model |= (mean := Mean(axis=1))(
        input="input", axis="axis", keepdim="keepdim", output="mean_out"
    )
    input: ConnectionData = model.input  # type: ignore
    axis: ConnectionData = model.axis  # type: ignore
    keepdim: ConnectionData = model.keepdim  # type: ignore
    mean_out: ConnectionData = model.mean_out  # type: ignore

    # Assert dependency map and connection keys status in model.
    expected_global_input_map: dict[ConnectionData, OrderedSet[ConnectionData]] = {
        input: OrderedSet([])
    }
    expected_global_output_map: dict[ConnectionData, OrderedSet[ConnectionData]] = {}

    expected_local_input_map: dict[
        ConnectionData, list[tuple[BaseModel, set[ConnectionData]]]
    ] = {
        input: [(mean, {mean_out})],
        axis: [(mean, {mean_out})],
        keepdim: [(mean, {mean_out})],
    }

    expected_local_output_map: dict[
        ConnectionData, tuple[BaseModel, set[ConnectionData]]
    ] = {
        mean_out: (mean, {input, axis, keepdim}),
    }

    assert (
        expected_global_input_map == model.dependency_map._global_input_dependency_map
    )
    assert (
        expected_global_output_map == model.dependency_map._global_output_dependency_map
    )

    assert expected_local_input_map == model.dependency_map.local_input_dependency_map
    assert expected_local_output_map == model.dependency_map.local_output_dependency_map

    # Add second model with global output.
    model += (buff := Buffer())(output=IOKey("buff_out"))
    # Assert dependency map and connection keys status in model.
    buff_out: ConnectionData = model.buff_out  # type: ignore
    expected_global_input_map = {input: OrderedSet([buff_out])}
    expected_global_output_map = {buff_out: OrderedSet([input])}

    expected_local_input_map = {
        input: [(mean, {mean_out})],
        axis: [(mean, {mean_out})],
        keepdim: [(mean, {mean_out})],
        mean_out: [(buff, {buff_out})],
    }
    expected_local_output_map = {
        mean_out: (mean, {input, axis, keepdim}),
        buff_out: (buff, {mean_out}),
    }

    assert (
        expected_global_input_map == model.dependency_map._global_input_dependency_map
    )
    assert (
        expected_global_output_map == model.dependency_map._global_output_dependency_map
    )

    assert expected_local_input_map == model.dependency_map.local_input_dependency_map
    assert expected_local_output_map == model.dependency_map.local_output_dependency_map

    # Add third model which changes name of a latent input and
    # makes it a real input of the model.
    conn = IOKey(name="mean_axis", connections={mean.axis}, expose=True)
    model |= (to_tensor := ToTensor())(conn, dtype="dtype", output="output")
    # Assert dependency map and connection keys status in model.
    output: ConnectionData = model.output  # type: ignore
    mean_axis: ConnectionData = model.mean_axis  # type: ignore
    dtype: ConnectionData = model.dtype  # type: ignore
    expected_global_input_map = {
        input: OrderedSet([buff_out]),
        mean_axis: OrderedSet([]),
    }
    expected_global_output_map = {buff_out: OrderedSet([input])}

    expected_local_input_map = {
        input: [(mean, {mean_out})],
        mean_axis: [(mean, {mean_out}), (to_tensor, {output})],
        keepdim: [(mean, {mean_out})],
        mean_out: [(buff, {buff_out})],
        dtype: [(to_tensor, {output})],
    }
    expected_local_output_map = {
        mean_out: (mean, {input, mean_axis, keepdim}),
        buff_out: (buff, {mean_out}),
        output: (to_tensor, {mean_axis, dtype}),
    }

    assert (
        expected_global_input_map == model.dependency_map._global_input_dependency_map
    )
    assert (
        expected_global_output_map == model.dependency_map._global_output_dependency_map
    )

    assert expected_local_input_map == model.dependency_map.local_input_dependency_map
    assert expected_local_output_map == model.dependency_map.local_output_dependency_map


def test_dependency_map_1():
    "Just extend"
    model = Model()
    tanh = Tanh()
    model |= tanh(input="input1", output=IOKey(name="output1"))

    input1_data = model.input1  # type: ignore
    output1_data = model.output1  # type: ignore
    expected_global_input_map = {input1_data: {output1_data}}
    expected_global_output_map = {output1_data: {input1_data}}

    expected_local_input_map = {input1_data: [(tanh, {output1_data})]}
    expected_local_output_map = {output1_data: (tanh, {input1_data})}

    expected_global_input_map_cache = {input1_data: {output1_data}}
    expected_global_output_map_cache = {output1_data: {input1_data}}

    assert (
        expected_global_input_map == model.dependency_map._global_input_dependency_map
    )
    assert (
        expected_global_output_map == model.dependency_map._global_output_dependency_map
    )

    assert expected_local_input_map == model.dependency_map.local_input_dependency_map
    assert expected_local_output_map == model.dependency_map.local_output_dependency_map

    assert (
        expected_global_input_map_cache
        == model.dependency_map._global_input_dependency_map_cache
    )
    assert (
        expected_global_output_map_cache
        == model.dependency_map._global_output_dependency_map_cache
    )


def test_dependency_map_1_set_outputs():
    "Just extend"
    model = Model()
    tanh = Tanh()
    model |= tanh(input="input1", output="output1")
    model.set_outputs("output1")

    input1_data = model.input1  # type: ignore
    output1_data = model.output1  # type: ignore

    expected_global_input_map = {input1_data: {output1_data}}
    expected_global_output_map = {output1_data: {input1_data}}

    expected_local_input_map = {input1_data: [(tanh, {output1_data})]}
    expected_local_output_map = {output1_data: (tanh, {input1_data})}

    expected_global_input_map_cache = {input1_data: {output1_data}}
    expected_global_output_map_cache = {output1_data: {input1_data}}

    assert (
        expected_global_input_map == model.dependency_map._global_input_dependency_map
    )
    assert (
        expected_global_output_map == model.dependency_map._global_output_dependency_map
    )

    assert expected_local_input_map == model.dependency_map.local_input_dependency_map
    assert expected_local_output_map == model.dependency_map.local_output_dependency_map

    assert (
        expected_global_input_map_cache
        == model.dependency_map._global_input_dependency_map_cache
    )
    assert (
        expected_global_output_map_cache
        == model.dependency_map._global_output_dependency_map_cache
    )


def test_dependency_map_2():
    "Just extend twice"
    model = Model()
    tanh = Tanh()
    sigmoid = Sigmoid()
    model |= tanh(input="input1", output=IOKey(name="output1"))
    model |= sigmoid(input="input2", output=IOKey(name="output2"))

    input1_data = model.input1  # type: ignore
    input2_data = model.input2  # type: ignore
    output1_data = model.output1  # type: ignore
    output2_data = model.output2  # type: ignore

    expected_global_input_map = {
        input1_data: {output1_data},
        input2_data: {output2_data},
    }
    expected_global_output_map = {
        output1_data: {input1_data},
        output2_data: {input2_data},
    }

    expected_local_input_map = {
        input1_data: [(tanh, {output1_data})],
        input2_data: [(sigmoid, {output2_data})],
    }
    expected_local_output_map = {
        output1_data: (tanh, {input1_data}),
        output2_data: (sigmoid, {input2_data}),
    }

    expected_global_input_map_cache = {
        input1_data: {output1_data},
        input2_data: {output2_data},
    }

    expected_global_output_map_cache = {
        output1_data: {input1_data},
        output2_data: {input2_data},
    }

    assert (
        expected_global_input_map == model.dependency_map._global_input_dependency_map
    )
    assert (
        expected_global_output_map == model.dependency_map._global_output_dependency_map
    )

    assert expected_local_input_map == model.dependency_map.local_input_dependency_map
    assert expected_local_output_map == model.dependency_map.local_output_dependency_map

    assert (
        expected_global_input_map_cache
        == model.dependency_map._global_input_dependency_map_cache
    )
    assert (
        expected_global_output_map_cache
        == model.dependency_map._global_output_dependency_map_cache
    )


def test_dependency_map_2_set_outputs():
    "Just extend twice"
    model = Model()
    tanh = Tanh()
    sigmoid = Sigmoid()
    model |= tanh(input="input1", output="output1")
    model |= sigmoid(input="input2", output="output2")

    model.set_outputs("output1", "output2")

    input1_data = model.input1  # type: ignore
    input2_data = model.input2  # type: ignore
    output1_data = model.output1  # type: ignore
    output2_data = model.output2  # type: ignore

    expected_global_input_map = {
        input1_data: {output1_data},
        input2_data: {output2_data},
    }
    expected_global_output_map = {
        output1_data: {input1_data},
        output2_data: {input2_data},
    }

    expected_local_input_map = {
        input1_data: [(tanh, {output1_data})],
        input2_data: [(sigmoid, {output2_data})],
    }
    expected_local_output_map = {
        output1_data: (tanh, {input1_data}),
        output2_data: (sigmoid, {input2_data}),
    }

    expected_global_input_map_cache = {
        input1_data: {output1_data},
        input2_data: {output2_data},
    }

    expected_global_output_map_cache = {
        output1_data: {input1_data},
        output2_data: {input2_data},
    }

    assert (
        expected_global_input_map == model.dependency_map._global_input_dependency_map
    )
    assert (
        expected_global_output_map == model.dependency_map._global_output_dependency_map
    )

    assert expected_local_input_map == model.dependency_map.local_input_dependency_map
    assert expected_local_output_map == model.dependency_map.local_output_dependency_map

    assert (
        expected_global_input_map_cache
        == model.dependency_map._global_input_dependency_map_cache
    )
    assert (
        expected_global_output_map_cache
        == model.dependency_map._global_output_dependency_map_cache
    )


def test_dependency_map_3():
    "Extend from output"
    model = Model()
    tanh = Tanh()
    sigmoid = Sigmoid()
    model |= tanh(input="input1", output=IOKey(name="output1"))
    model |= sigmoid(input="output1", output=IOKey(name="output2"))

    input1_data = model.input1  # type: ignore
    output1_data = model.output1  # type: ignore
    output2_data = model.output2  # type: ignore

    expected_global_input_map = {input1_data: {output1_data, output2_data}}
    expected_global_output_map = {
        output2_data: {input1_data},
        output1_data: {input1_data},
    }

    expected_local_input_map = {
        input1_data: [(tanh, {output1_data})],
        output1_data: [(sigmoid, {output2_data})],
    }
    expected_local_output_map = {
        output1_data: (tanh, {input1_data}),
        output2_data: (sigmoid, {output1_data}),
    }

    expected_global_input_map_cache = {input1_data: {output1_data, output2_data}}
    expected_global_output_map_cache = {
        output1_data: {input1_data},
        output2_data: {input1_data},
    }

    assert (
        expected_global_input_map == model.dependency_map._global_input_dependency_map
    )
    assert (
        expected_global_output_map == model.dependency_map._global_output_dependency_map
    )

    assert expected_local_input_map == model.dependency_map.local_input_dependency_map
    assert expected_local_output_map == model.dependency_map.local_output_dependency_map

    assert (
        expected_global_input_map_cache
        == model.dependency_map._global_input_dependency_map_cache
    )
    assert (
        expected_global_output_map_cache
        == model.dependency_map._global_output_dependency_map_cache
    )


def test_dependency_map_3_set_outputs():
    "Extend from output"
    model = Model()
    tanh = Tanh()
    sigmoid = Sigmoid()
    model |= tanh(input="input1", output="output1")
    model |= sigmoid(input="output1", output="output2")
    model.set_outputs("output1", "output2")

    input1_data = model.input1  # type: ignore
    output1_data = model.output1  # type: ignore
    output2_data = model.output2  # type: ignore

    expected_global_input_map = {input1_data: {output1_data, output2_data}}
    expected_global_output_map = {
        output2_data: {input1_data},
        output1_data: {input1_data},
    }

    expected_local_input_map = {
        input1_data: [(tanh, {output1_data})],
        output1_data: [(sigmoid, {output2_data})],
    }
    expected_local_output_map = {
        output1_data: (tanh, {input1_data}),
        output2_data: (sigmoid, {output1_data}),
    }

    expected_global_input_map_cache = {input1_data: {output1_data, output2_data}}
    expected_global_output_map_cache = {
        output1_data: {input1_data},
        output2_data: {input1_data},
    }

    assert (
        expected_global_input_map == model.dependency_map._global_input_dependency_map
    )
    assert (
        expected_global_output_map == model.dependency_map._global_output_dependency_map
    )

    assert expected_local_input_map == model.dependency_map.local_input_dependency_map
    assert expected_local_output_map == model.dependency_map.local_output_dependency_map

    assert (
        expected_global_input_map_cache
        == model.dependency_map._global_input_dependency_map_cache
    )
    assert (
        expected_global_output_map_cache
        == model.dependency_map._global_output_dependency_map_cache
    )


def test_dependency_map_4():
    "Extend from input"
    model = Model()
    tanh = Tanh()
    sigmoid = Sigmoid()
    model |= tanh(input="input1", output=IOKey(name="output1"))
    model |= sigmoid(input="input2", output="input1")

    input1_data = model.input1  # type: ignore
    input2_data = model.input2  # type: ignore
    output1_data = model.output1  # type: ignore

    expected_global_input_map = {input2_data: {output1_data}}
    expected_global_output_map = {output1_data: {input2_data}}

    expected_local_input_map = {
        input1_data: [(tanh, {output1_data})],
        input2_data: [(sigmoid, {input1_data})],
    }

    expected_local_output_map = {
        output1_data: (tanh, {input1_data}),
        input1_data: (sigmoid, {input2_data}),
    }

    expected_local_output_map = {
        output1_data: (tanh, {input1_data}),
        input1_data: (sigmoid, {input2_data}),
    }

    expected_global_input_map_cache = {input2_data: {output1_data}}
    expected_global_output_map_cache = {output1_data: {input2_data}}

    assert (
        expected_global_input_map == model.dependency_map._global_input_dependency_map
    )
    assert (
        expected_global_output_map == model.dependency_map._global_output_dependency_map
    )

    assert expected_local_input_map == model.dependency_map.local_input_dependency_map
    assert expected_local_output_map == model.dependency_map.local_output_dependency_map

    assert (
        expected_global_input_map_cache
        == model.dependency_map._global_input_dependency_map_cache
    )
    assert (
        expected_global_output_map_cache
        == model.dependency_map._global_output_dependency_map_cache
    )


def test_dependency_map_4_set_outputs_1():
    "Extend from input"
    model = Model()
    tanh = Tanh()
    sigmoid = Sigmoid()
    model |= tanh(input="input1", output="output1")
    model.set_outputs("output1")
    model |= sigmoid(input="input2", output="input1")

    input1_data = model.input1  # type: ignore
    input2_data = model.input2  # type: ignore
    output1_data = model.output1  # type: ignore

    expected_global_input_map = {input2_data: {output1_data}}
    expected_global_output_map = {output1_data: {input2_data}}

    expected_local_input_map = {
        input1_data: [(tanh, {output1_data})],
        input2_data: [(sigmoid, {input1_data})],
    }

    expected_local_output_map = {
        output1_data: (tanh, {input1_data}),
        input1_data: (sigmoid, {input2_data}),
    }

    expected_local_output_map = {
        output1_data: (tanh, {input1_data}),
        input1_data: (sigmoid, {input2_data}),
    }

    expected_global_input_map_cache = {input2_data: {output1_data}}
    expected_global_output_map_cache = {output1_data: {input2_data}}

    assert (
        expected_global_input_map == model.dependency_map._global_input_dependency_map
    )
    assert (
        expected_global_output_map == model.dependency_map._global_output_dependency_map
    )

    assert expected_local_input_map == model.dependency_map.local_input_dependency_map
    assert expected_local_output_map == model.dependency_map.local_output_dependency_map

    assert (
        expected_global_input_map_cache
        == model.dependency_map._global_input_dependency_map_cache
    )
    assert (
        expected_global_output_map_cache
        == model.dependency_map._global_output_dependency_map_cache
    )


def test_dependency_map_4_set_outputs_2():
    "Extend from input"
    model = Model()
    tanh = Tanh()
    sigmoid = Sigmoid()
    model |= tanh(input="input1", output="output1")
    model |= sigmoid(input="input2", output="input1")

    model.set_outputs("output1")

    input1_data = model.input1  # type: ignore
    input2_data = model.input2  # type: ignore
    output1_data = model.output1  # type: ignore

    expected_global_input_map = {input2_data: {output1_data}}
    expected_global_output_map = {output1_data: {input2_data}}

    expected_local_input_map = {
        input1_data: [(tanh, {output1_data})],
        input2_data: [(sigmoid, {input1_data})],
    }

    expected_local_output_map = {
        output1_data: (tanh, {input1_data}),
        input1_data: (sigmoid, {input2_data}),
    }

    expected_local_output_map = {
        output1_data: (tanh, {input1_data}),
        input1_data: (sigmoid, {input2_data}),
    }

    expected_global_input_map_cache = {input2_data: {output1_data}}
    expected_global_output_map_cache = {output1_data: {input2_data}}

    assert (
        expected_global_input_map == model.dependency_map._global_input_dependency_map
    )
    assert (
        expected_global_output_map == model.dependency_map._global_output_dependency_map
    )

    assert expected_local_input_map == model.dependency_map.local_input_dependency_map
    assert expected_local_output_map == model.dependency_map.local_output_dependency_map

    assert (
        expected_global_input_map_cache
        == model.dependency_map._global_input_dependency_map_cache
    )
    assert (
        expected_global_output_map_cache
        == model.dependency_map._global_output_dependency_map_cache
    )


def test_dependency_map_5():
    "Extend from input and output"
    model = Model()
    tanh = Tanh()
    sigmoid = Sigmoid()
    relu = Relu()
    model |= tanh(input="input1", output=IOKey(name="output1"))
    model |= sigmoid(input="input2", output=IOKey(name="output2"))
    model |= relu(input="output1", output="input2")

    input1_data = model.input1  # type: ignore
    input2_data = model.input2  # type: ignore
    output1_data = model.output1  # type: ignore
    output2_data = model.output2  # type: ignore

    expected_global_input_map = {input1_data: {output1_data, output2_data}}
    expected_global_output_map = {
        output1_data: {input1_data},
        output2_data: {input1_data},
    }

    expected_local_input_map = {
        input1_data: [(tanh, {output1_data})],
        input2_data: [(sigmoid, {output2_data})],
        output1_data: [(relu, {input2_data})],
    }

    expected_local_output_map = {
        output1_data: (tanh, {input1_data}),
        output2_data: (sigmoid, {input2_data}),
        input2_data: (relu, {output1_data}),
    }

    expected_local_output_map = {
        output1_data: (tanh, {input1_data}),
        output2_data: (sigmoid, {input2_data}),
        input2_data: (relu, {output1_data}),
    }

    expected_global_input_map_cache = {input1_data: {output1_data, output2_data}}
    expected_global_output_map_cache = {
        output1_data: {input1_data},
        output2_data: {input1_data},
    }

    assert (
        expected_global_input_map == model.dependency_map._global_input_dependency_map
    )
    assert (
        expected_global_output_map == model.dependency_map._global_output_dependency_map
    )

    assert expected_local_input_map == model.dependency_map.local_input_dependency_map
    assert expected_local_output_map == model.dependency_map.local_output_dependency_map

    assert (
        expected_global_input_map_cache
        == model.dependency_map._global_input_dependency_map_cache
    )
    assert (
        expected_global_output_map_cache
        == model.dependency_map._global_output_dependency_map_cache
    )


def test_dependency_map_5_set_outputs_1():
    "Extend from input and output"
    model = Model()
    tanh = Tanh()
    sigmoid = Sigmoid()
    relu = Relu()
    model |= tanh(input="input1", output="output1")
    model |= sigmoid(input="input2", output="output2")
    model.set_outputs("output1", "output2")
    model |= relu(input="output1", output="input2")

    input1_data = model.input1  # type: ignore
    input2_data = model.input2  # type: ignore
    output1_data = model.output1  # type: ignore
    output2_data = model.output2  # type: ignore

    expected_global_input_map = {input1_data: {output1_data, output2_data}}
    expected_global_output_map = {
        output1_data: {input1_data},
        output2_data: {input1_data},
    }

    expected_local_input_map = {
        input1_data: [(tanh, {output1_data})],
        input2_data: [(sigmoid, {output2_data})],
        output1_data: [(relu, {input2_data})],
    }

    expected_local_output_map = {
        output1_data: (tanh, {input1_data}),
        output2_data: (sigmoid, {input2_data}),
        input2_data: (relu, {output1_data}),
    }

    expected_local_output_map = {
        output1_data: (tanh, {input1_data}),
        output2_data: (sigmoid, {input2_data}),
        input2_data: (relu, {output1_data}),
    }

    expected_global_input_map_cache = {input1_data: {output1_data, output2_data}}
    expected_global_output_map_cache = {
        output1_data: {input1_data},
        output2_data: {input1_data},
    }

    assert (
        expected_global_input_map == model.dependency_map._global_input_dependency_map
    )
    assert (
        expected_global_output_map == model.dependency_map._global_output_dependency_map
    )

    assert expected_local_input_map == model.dependency_map.local_input_dependency_map
    assert expected_local_output_map == model.dependency_map.local_output_dependency_map

    assert (
        expected_global_input_map_cache
        == model.dependency_map._global_input_dependency_map_cache
    )
    assert (
        expected_global_output_map_cache
        == model.dependency_map._global_output_dependency_map_cache
    )


def test_dependency_map_5_set_outputs_2():
    "Extend from input and output"
    model = Model()
    tanh = Tanh()
    sigmoid = Sigmoid()
    relu = Relu()
    model |= tanh(input="input1", output="output1")
    model |= sigmoid(input="input2", output="output2")
    model |= relu(input="output1", output="input2")
    model.set_outputs("output1", "output2")

    input1_data = model.input1  # type: ignore
    input2_data = model.input2  # type: ignore
    output1_data = model.output1  # type: ignore
    output2_data = model.output2  # type: ignore

    expected_global_input_map = {input1_data: {output1_data, output2_data}}
    expected_global_output_map = {
        output1_data: {input1_data},
        output2_data: {input1_data},
    }

    expected_local_input_map = {
        input1_data: [(tanh, {output1_data})],
        input2_data: [(sigmoid, {output2_data})],
        output1_data: [(relu, {input2_data})],
    }

    expected_local_output_map = {
        output1_data: (tanh, {input1_data}),
        output2_data: (sigmoid, {input2_data}),
        input2_data: (relu, {output1_data}),
    }

    expected_local_output_map = {
        output1_data: (tanh, {input1_data}),
        output2_data: (sigmoid, {input2_data}),
        input2_data: (relu, {output1_data}),
    }

    expected_global_input_map_cache = {input1_data: {output1_data, output2_data}}
    expected_global_output_map_cache = {
        output1_data: {input1_data},
        output2_data: {input1_data},
    }

    assert (
        expected_global_input_map == model.dependency_map._global_input_dependency_map
    )
    assert (
        expected_global_output_map == model.dependency_map._global_output_dependency_map
    )

    assert expected_local_input_map == model.dependency_map.local_input_dependency_map
    assert expected_local_output_map == model.dependency_map.local_output_dependency_map

    assert (
        expected_global_input_map_cache
        == model.dependency_map._global_input_dependency_map_cache
    )
    assert (
        expected_global_output_map_cache
        == model.dependency_map._global_output_dependency_map_cache
    )


def test_dependency_map_6():
    "Extend from input and output"
    model = Model()
    tanh = Tanh()
    sigmoid = Sigmoid()
    relu = Relu()
    model |= tanh(input="input1", output=IOKey(name="output1"))
    model |= sigmoid(input="input2", output=IOKey(name="output2"))
    model |= relu(input="output1", output="input2")

    input1_data = model.input1  # type: ignore
    input2_data = model.input2  # type: ignore
    output1_data = model.output1  # type: ignore
    output2_data = model.output2  # type: ignore

    expected_global_input_map = {input1_data: {output1_data, output2_data}}
    expected_global_output_map = {
        output1_data: {input1_data},
        output2_data: {input1_data},
    }

    expected_local_input_map = {
        input1_data: [(tanh, {output1_data})],
        input2_data: [(sigmoid, {output2_data})],
        output1_data: [(relu, {input2_data})],
    }

    expected_local_output_map = {
        output1_data: (tanh, {input1_data}),
        output2_data: (sigmoid, {input2_data}),
        input2_data: (relu, {output1_data}),
    }

    expected_local_output_map = {
        output1_data: (tanh, {input1_data}),
        output2_data: (sigmoid, {input2_data}),
        input2_data: (relu, {output1_data}),
    }

    expected_global_input_map_cache = {input1_data: {output1_data, output2_data}}
    expected_global_output_map_cache = {
        output1_data: {input1_data},
        output2_data: {input1_data},
    }

    assert (
        expected_global_input_map == model.dependency_map._global_input_dependency_map
    )
    assert (
        expected_global_output_map == model.dependency_map._global_output_dependency_map
    )

    assert expected_local_input_map == model.dependency_map.local_input_dependency_map
    assert expected_local_output_map == model.dependency_map.local_output_dependency_map

    assert (
        expected_global_input_map_cache
        == model.dependency_map._global_input_dependency_map_cache
    )
    assert (
        expected_global_output_map_cache
        == model.dependency_map._global_output_dependency_map_cache
    )


def test_dependency_map_6_set_outputs_1():
    "Extend from input and output"
    model = Model()
    tanh = Tanh()
    sigmoid = Sigmoid()
    relu = Relu()

    model |= tanh(input="input1", output="output1")
    model |= sigmoid(input="input2", output="output2")

    model.set_outputs("output1", "output2")
    model |= relu(input="output1", output="input2")

    input1_data = model.input1  # type: ignore
    input2_data = model.input2  # type: ignore
    output1_data = model.output1  # type: ignore
    output2_data = model.output2  # type: ignore

    expected_global_input_map = {input1_data: {output1_data, output2_data}}
    expected_global_output_map = {
        output1_data: {input1_data},
        output2_data: {input1_data},
    }

    expected_local_input_map = {
        input1_data: [(tanh, {output1_data})],
        input2_data: [(sigmoid, {output2_data})],
        output1_data: [(relu, {input2_data})],
    }

    expected_local_output_map = {
        output1_data: (tanh, {input1_data}),
        output2_data: (sigmoid, {input2_data}),
        input2_data: (relu, {output1_data}),
    }

    expected_local_output_map = {
        output1_data: (tanh, {input1_data}),
        output2_data: (sigmoid, {input2_data}),
        input2_data: (relu, {output1_data}),
    }

    expected_global_input_map_cache = {input1_data: {output1_data, output2_data}}
    expected_global_output_map_cache = {
        output1_data: {input1_data},
        output2_data: {input1_data},
    }

    assert (
        expected_global_input_map == model.dependency_map._global_input_dependency_map
    )
    assert (
        expected_global_output_map == model.dependency_map._global_output_dependency_map
    )

    assert expected_local_input_map == model.dependency_map.local_input_dependency_map
    assert expected_local_output_map == model.dependency_map.local_output_dependency_map

    assert (
        expected_global_input_map_cache
        == model.dependency_map._global_input_dependency_map_cache
    )
    assert (
        expected_global_output_map_cache
        == model.dependency_map._global_output_dependency_map_cache
    )


def test_dependency_map_6_set_outputs_2():
    "Extend from input and output"
    model = Model()
    tanh = Tanh()
    sigmoid = Sigmoid()
    relu = Relu()
    model |= tanh(input="input1", output="output1")
    model |= sigmoid(input="input2", output="output2")
    model |= relu(input="output1", output="input2")
    model.set_outputs("output1", "output2")

    input1_data = model.input1  # type: ignore
    input2_data = model.input2  # type: ignore
    output1_data = model.output1  # type: ignore
    output2_data = model.output2  # type: ignore

    expected_global_input_map = {input1_data: {output1_data, output2_data}}
    expected_global_output_map = {
        output1_data: {input1_data},
        output2_data: {input1_data},
    }

    expected_local_input_map = {
        input1_data: [(tanh, {output1_data})],
        input2_data: [(sigmoid, {output2_data})],
        output1_data: [(relu, {input2_data})],
    }

    expected_local_output_map = {
        output1_data: (tanh, {input1_data}),
        output2_data: (sigmoid, {input2_data}),
        input2_data: (relu, {output1_data}),
    }

    expected_local_output_map = {
        output1_data: (tanh, {input1_data}),
        output2_data: (sigmoid, {input2_data}),
        input2_data: (relu, {output1_data}),
    }

    expected_global_input_map_cache = {input1_data: {output1_data, output2_data}}
    expected_global_output_map_cache = {
        output1_data: {input1_data},
        output2_data: {input1_data},
    }

    assert (
        expected_global_input_map == model.dependency_map._global_input_dependency_map
    )
    assert (
        expected_global_output_map == model.dependency_map._global_output_dependency_map
    )

    assert expected_local_input_map == model.dependency_map.local_input_dependency_map
    assert expected_local_output_map == model.dependency_map.local_output_dependency_map

    assert (
        expected_global_input_map_cache
        == model.dependency_map._global_input_dependency_map_cache
    )
    assert (
        expected_global_output_map_cache
        == model.dependency_map._global_output_dependency_map_cache
    )


def test_dependency_map_7():
    "Just extend but not expose"
    model = Model()
    tanh = Tanh()
    relu = Relu()
    model |= tanh(input="input1", output=IOKey(name="output1"))
    model |= relu(input="input2")

    input1_data = model.input1  # type: ignore
    input2_data = model.input2  # type: ignore
    output1_data = model.output1  # type: ignore

    expected_global_input_map = {
        input1_data: {output1_data},
        input2_data: set(),
    }
    expected_global_output_map = {output1_data: {input1_data}}

    expected_local_input_map = {
        input1_data: [(tanh, {output1_data})],
        input2_data: [(relu, {model.conns.get_connection("$1")})],
    }

    expected_local_output_map = {
        output1_data: (tanh, {input1_data}),
        model.conns.get_connection("$1"): (relu, {input2_data}),
    }

    expected_local_input_map = {
        input1_data: [(tanh, {output1_data})],
        input2_data: [(relu, {model.conns.get_connection("$1")})],
    }

    expected_local_output_map = {
        output1_data: (tanh, {input1_data}),
        model.conns.get_connection("$1"): (relu, {input2_data}),
    }

    expected_global_input_map_cache = {
        input1_data: {output1_data},
        input2_data: {model.conns.get_connection("$1")},
    }
    expected_global_output_map_cache = {
        output1_data: {input1_data},
        model.conns.get_connection("$1"): {input2_data},
    }

    assert (
        expected_global_input_map == model.dependency_map._global_input_dependency_map
    )
    assert (
        expected_global_output_map == model.dependency_map._global_output_dependency_map
    )

    assert expected_local_input_map == model.dependency_map.local_input_dependency_map
    assert expected_local_output_map == model.dependency_map.local_output_dependency_map

    assert (
        expected_global_input_map_cache
        == model.dependency_map._global_input_dependency_map_cache
    )
    assert (
        expected_global_output_map_cache
        == model.dependency_map._global_output_dependency_map_cache
    )


def test_dependency_map_7_set_outputs_1():
    "Just extend but not expose"
    model = Model()
    tanh = Tanh()
    relu = Relu()
    model |= tanh(input="input1", output="output1")
    model.set_outputs("output1")
    model |= relu(input="input2")

    input1_data = model.input1  # type: ignore
    input2_data = model.input2  # type: ignore
    output1_data = model.output1  # type: ignore

    expected_global_input_map = {
        input1_data: {output1_data},
        input2_data: set(),
    }
    expected_global_output_map = {output1_data: {input1_data}}

    expected_local_input_map = {
        input1_data: [(tanh, {output1_data})],
        input2_data: [(relu, {model.conns.get_connection("$1")})],
    }

    expected_local_output_map = {
        output1_data: (tanh, {input1_data}),
        model.conns.get_connection("$1"): (relu, {input2_data}),
    }

    expected_local_input_map = {
        input1_data: [(tanh, {output1_data})],
        input2_data: [(relu, {model.conns.get_connection("$1")})],
    }

    expected_local_output_map = {
        output1_data: (tanh, {input1_data}),
        model.conns.get_connection("$1"): (relu, {input2_data}),
    }

    expected_global_input_map_cache = {
        input1_data: {output1_data},
        input2_data: {model.conns.get_connection("$1")},
    }
    expected_global_output_map_cache = {
        output1_data: {input1_data},
        model.conns.get_connection("$1"): {input2_data},
    }

    assert (
        expected_global_input_map == model.dependency_map._global_input_dependency_map
    )
    assert (
        expected_global_output_map == model.dependency_map._global_output_dependency_map
    )

    assert expected_local_input_map == model.dependency_map.local_input_dependency_map
    assert expected_local_output_map == model.dependency_map.local_output_dependency_map

    assert (
        expected_global_input_map_cache
        == model.dependency_map._global_input_dependency_map_cache
    )
    assert (
        expected_global_output_map_cache
        == model.dependency_map._global_output_dependency_map_cache
    )


def test_dependency_map_7_set_outputs_2():
    "Just extend but not expose"
    model = Model()
    tanh = Tanh()
    relu = Relu()
    model |= tanh(input="input1", output="output1")
    model |= relu(input="input2")
    model.set_outputs("output1")

    input1_data = model.input1  # type: ignore
    input2_data = model.input2  # type: ignore
    output1_data = model.output1  # type: ignore

    expected_global_input_map = {
        input1_data: {output1_data},
        input2_data: set(),
    }
    expected_global_output_map = {output1_data: {input1_data}}

    expected_local_input_map = {
        input1_data: [(tanh, {output1_data})],
        input2_data: [(relu, {model.conns.get_connection("$1")})],
    }

    expected_local_output_map = {
        output1_data: (tanh, {input1_data}),
        model.conns.get_connection("$1"): (relu, {input2_data}),
    }

    expected_local_input_map = {
        input1_data: [(tanh, {output1_data})],
        input2_data: [(relu, {model.conns.get_connection("$1")})],
    }

    expected_local_output_map = {
        output1_data: (tanh, {input1_data}),
        model.conns.get_connection("$1"): (relu, {input2_data}),
    }

    expected_global_input_map_cache = {
        input1_data: {output1_data},
        input2_data: {model.conns.get_connection("$1")},
    }
    expected_global_output_map_cache = {
        output1_data: {input1_data},
        model.conns.get_connection("$1"): {input2_data},
    }

    assert (
        expected_global_input_map == model.dependency_map._global_input_dependency_map
    )
    assert (
        expected_global_output_map == model.dependency_map._global_output_dependency_map
    )

    assert expected_local_input_map == model.dependency_map.local_input_dependency_map
    assert expected_local_output_map == model.dependency_map.local_output_dependency_map

    assert (
        expected_global_input_map_cache
        == model.dependency_map._global_input_dependency_map_cache
    )
    assert (
        expected_global_output_map_cache
        == model.dependency_map._global_output_dependency_map_cache
    )


def test_deepcopy_1():
    model = Model()
    add_model = Add()
    sig_model = Sigmoid()
    model |= add_model(left="left", right="right")
    model |= sig_model(input=add_model.output, output="output")

    all_data = get_all_data(model)
    compiled_model = mithril.compile(model=model, backend=NumpyBackend())
    unused_data = {
        compiled_model.data[key]
        for key in compiled_model.flat_graph.unused_keys
        | compiled_model.flat_graph.cached_data.keys()
    }
    for data in all_data:
        copied_data = compiled_model.flat_graph.data_memo.get(id(data))
        if copied_data not in unused_data:
            assert isinstance(copied_data, IOHyperEdge)
            assert data.value == copied_data.value
            if data.is_tensor:
                assert id(data.value) == id(copied_data.value)


def test_deepcopy_2():
    model = Model()
    add_model = Add()
    add_model.set_types(left=Tensor, right=Tensor)
    add_model.set_cin("left")
    model |= add_model(left="left", right="right", output=IOKey(name="output"))

    copy_model1 = deepcopy(model)
    model += copy_model1

    copy_model2 = deepcopy(model)
    model += copy_model2

    all_data = get_all_data(model)
    compiled_model = mithril.compile(model=model, backend=NumpyBackend())
    cached_data = {
        compiled_model.data[key] for key in compiled_model.flat_graph.cached_data
    }
    for data in all_data:
        copied_data = compiled_model.flat_graph.data_memo.get(id(data))
        if copied_data not in cached_data:
            assert isinstance(copied_data, IOHyperEdge)
            assert data.value == copied_data.value
            if data.is_tensor:
                assert id(data.value) == id(copied_data.value)


def test_deepcopy_3():
    conv = partial(Convolution2D, kernel_size=3, out_channels=3)
    model = Model()
    model += conv()
    model += Relu()
    model += conv()
    model += Relu()
    model += deepcopy(model)
    model += Sigmoid()
    model += deepcopy(model)
    all_data = get_all_data(model)
    compiled_model = mithril.compile(
        model=model, backend=NumpyBackend(), safe_names=False
    )
    unused_data = {
        compiled_model.data.get(key)
        for key in compiled_model.flat_graph.unused_keys
        | compiled_model.flat_graph.cached_data.keys()
    }
    for data in all_data:
        copied_data = compiled_model.flat_graph.data_memo.get(id(data))
        if copied_data not in unused_data:
            assert isinstance(copied_data, IOHyperEdge)
            assert data.value == copied_data.value
            if data.is_tensor:
                assert id(data.value) == id(copied_data.value)


def test_deepcopy_4():
    _model = Model()
    _model += Add()
<<<<<<< HEAD
    _model += Add()
    _model.set_types(**{key: Tensor for key in _model.conns.input_keys})  # type: ignore
=======
    _model += Add()(left=_model.cout)
    _model.set_types({key: Tensor for key in _model.conns.input_keys})
>>>>>>> ec90603b
    for _ in range(4):
        model = Model()
        model += deepcopy(_model)

    all_data = get_all_data(model)
    compiled_model = mithril.compile(
        model=model, backend=NumpyBackend(), safe_names=False
    )
    unused_data = {
        compiled_model.data.get(key)
        for key in compiled_model.flat_graph.unused_keys
        | compiled_model.flat_graph.cached_data.keys()
    }
    for data in all_data:
        copied_data = compiled_model.flat_graph.data_memo.get(id(data))
        if copied_data not in unused_data:
            assert isinstance(copied_data, IOHyperEdge)
            assert data.value == copied_data.value
            if data.is_tensor:
                assert id(data.value) == id(copied_data.value)


def test_deepcopy_5():
    model = Model()
    model += Reshape(shape=(2, 3, None, None))
    model += MLP(
        activations=[Sigmoid(), Relu(), Sigmoid(), Relu()], dimensions=[3, 3, 5, 6]
    )
    model += Reshape(shape=(2, 3, None, None))
    model += Convolution2D(kernel_size=3, out_channels=3)
    model += deepcopy(model)
    model += Relu()
    model += deepcopy(model)
    model += Reshape(shape=(6, None))
    model += MLP(
        activations=[Sigmoid() for _ in range(10)], dimensions=[5 for _ in range(10)]
    )

    all_data = get_all_data(model)

    compiled_model = mithril.compile(
        model=model, backend=NumpyBackend(), safe_names=False
    )
    unused_data = {
        compiled_model.data.get(key)
        for key in compiled_model.flat_graph.unused_keys
        | compiled_model.flat_graph.cached_data.keys()
    }
    for data in all_data:
        copied_data = compiled_model.flat_graph.data_memo.get(id(data))
        assert copied_data is not None
        if copied_data not in unused_data:
            assert isinstance(copied_data, IOHyperEdge)
            assert data.value == copied_data.value
            if data.is_tensor:
                assert id(data.value) == id(copied_data.value)


def test_compile_shapes_raise_2():
    model = Model()
    model |= Add()(left="left", right="right", output="output")
    model |= Sigmoid()(input="in", output="left")
    model |= Sigmoid()(input="in", output="right")

    with pytest.raises(KeyError) as e:
        compile(
            model,
            JaxBackend(),
            shapes={"in": [2, 3, 4], "irrelevant": [2, 3, 4]},
        )

    msg = "'Given key: irrelevant is not found in the logical model.'"
    assert str(e.value) == msg


def test_compile_static_keys_raise_1():
    model = Model()
    model |= Add()(left="left", right="right", output="output")
    model |= Sigmoid()(input="in", output="left")
    model |= Sigmoid()(input="in", output="right")

    with pytest.raises(Exception) as e:
        compile(
            model,
            JaxBackend(),
            data_keys={"in", "left", "right"},
        )

    msg = (
        "'Provided static keys must be subset of the input keys. "
        "Invalid keys: left, right.'"
    )
    msg2 = (
        "'Provided static keys must be subset of the input keys. "
        "Invalid keys: right, left.'"
    )
    assert (str(e.value) == msg) | (str(e.value) == msg2)


def test_compile_static_keys_raise_2():
    model = Model()
    model |= Add()(left="left", right="right", output="output")
    model |= Sigmoid()(input="in", output="left")
    model |= Sigmoid()(input="in", output="right")

    with pytest.raises(KeyError) as e:
        compile(
            model,
            JaxBackend(),
            data_keys={"in", "irrelevant"},
        )

    msg = "'Given key: irrelevant is not found in the logical model.'"
    assert str(e.value) == msg


def test_to_tensor():
    # In some cases to_tensor cannot handle precisions correctly.

    model = Model()
    model |= ToTensor()(input="input", output="output")

    input1 = [-7e-3, -1, 1, 2, 3e-2, 2e-5]  # float
    input2 = [False, True, False]  # bool

    # Test for torch
    pm_torch = compile(model, TorchBackend(dtype=mithril.float64))
    result_torch = pm_torch.evaluate({}, {"input": input1})["output"]
    assert isinstance(result_torch, torch.Tensor)
    expected_torch = torch.tensor(input1, dtype=torch.float64)
    np.testing.assert_allclose(result_torch, expected_torch, 1e-12)

    result_torch = pm_torch.evaluate({}, {"input": input2})["output"]
    assert isinstance(result_torch, torch.Tensor)
    expected_torch = torch.tensor(input2, dtype=torch.bool)
    assert (result_torch == expected_torch).all()

    # Test for Jax
    pm_jax = compile(model, JaxBackend(dtype=mithril.float64), jit=False)
    result = pm_jax.evaluate({}, {"input": input1})["output"]
    assert isinstance(result, jax.numpy.ndarray)
    expected = jax.numpy.array(input1, jax.numpy.float64)
    np.testing.assert_allclose(result, expected, 1e-12)

    result = pm_jax.evaluate({}, {"input": input2})["output"]
    assert isinstance(result, jax.numpy.ndarray)
    expected = jax.numpy.array(input2, dtype=jax.numpy.bool_)
    assert (result == expected).all()

    # Test for MLX
    if platform.system() == "Darwin":
        pm_mlx = compile(model, MlxBackend())
        result_mlx = pm_mlx.evaluate({}, {"input": input1})["output"]
        assert isinstance(result_mlx, mx.array)
        expected_mlx = mx.array(input1, mx.float32)
        np.testing.assert_allclose(result_mlx, expected_mlx, 1e-6)  # type: ignore

        result_mlx = pm_mlx.evaluate({}, {"input": input2})["output"]
        assert isinstance(result_mlx, mx.array)
        expected = mx.array(input2, dtype=mx.bool_)  # type: ignore
        assert (result_mlx == expected).all()  # type: ignore

    # Test for Numpy
    pm_numpy = compile(model, NumpyBackend(dtype=mithril.float64), jit=False)
    result_numpy = pm_numpy.evaluate({}, {"input": input1})["output"]
    assert isinstance(result_numpy, np.ndarray)
    expected_numpy = np.array(input1, np.float64)
    np.testing.assert_allclose(result_numpy, expected_numpy, 1e-12)

    result_numpy = pm_numpy.evaluate({}, {"input": input2})["output"]
    assert isinstance(result_numpy, np.ndarray)
    expected_numpy = np.array(input2, dtype=np.bool_)
    assert (result_numpy == expected_numpy).all()


def test_discard_trainables_1():
    # Directly inform compile to discard a specific key
    backend = JaxBackend()
    model = Model()
    model |= Relu()(input="input", output=IOKey(name="output"))
    model |= Sigmoid()(input="sidein", output=IOKey(name="sideout"))

    pm = compile(
        model,
        backend,
        discard_keys=set(["sideout"]),
        shapes={"input": [1, 2], "sidein": [2, 3]},
    )

    assert {"input"} == pm.input_keys
    assert {"sidein", "sideout"} == pm.discarded_keys
    assert pm.get_shapes(model) == {
        "input": [1, 2],
        "sidein": [2, 3],
        "output": [1, 2],
        "sideout": [2, 3],
    }


def test_discard_trainables_2():
    # Let the key hanging, compile should understand and discard the input key
    backend = JaxBackend()
    model = Model()
    model |= Relu()(input="input", output=IOKey(name="output"))
    model |= Sigmoid()(input="sidein")

    pm = compile(model, backend, shapes={"sidein": [1, 2]})

    assert {"input"} == pm.input_keys
    assert {"sidein", "output_0"} == pm.discarded_keys
    assert pm.get_shapes(model) == {
        "$_Sigmoid_1_output": [1, 2],
        "input": ["..."],
        "sidein": [1, 2],
        "output": ["..."],
    }


def test_discard_trainables_3():
    # Let the key hanging, compile should understand and discard the input key
    backend = JaxBackend()
    model = Model()
    model |= Relu()(input="input", output=IOKey(name="output"))
    model |= (sigmoid := Sigmoid())(input="sidein")
    model |= Buffer()(input=sigmoid.output)

    pm = compile(model, backend, shapes={"sidein": [1, 2]})

    assert {"input"} == pm.input_keys
    assert {"sidein", "output_0"} == pm.discarded_keys
    assert pm.get_shapes(model) == {
        "$_Sigmoid_1_output": [1, 2],
        "$_Buffer_2_output": [1, 2],
        "input": ["..."],
        "sidein": [1, 2],
        "output": ["..."],
    }


def test_discard_trainables_4():
    # Let the key hanging, compile should understand and discard the input key
    backend = JaxBackend()
    model = Model()
    s = Sigmoid()
    b = Buffer()
    model |= Relu()(input="input", output=IOKey(name="output"))
    model |= s(input="sidein")
    model |= b(input=s.output)
    model |= Buffer()(input=b.output, output=IOKey(name="sideout"))

    pm = compile(
        model,
        backend,
        discard_keys=set(["sideout"]),
        shapes={"sideout": [1, 2, 3]},
    )

    assert {"input"} == pm.input_keys
    assert {"sidein", "output_0", "sideout"} == pm.discarded_keys
    assert pm.get_shapes(model) == {
        "$_Sigmoid_1_output": [1, 2, 3],
        "$_Buffer_2_output": [1, 2, 3],
        "input": ["..."],
        "sidein": [1, 2, 3],
        "output": ["..."],
        "sideout": [1, 2, 3],
    }


def test_multi_write_1():
    model = Model()
    model |= Add()(left="left", right="right", output="output")

    with pytest.raises(Exception) as err_info:
        model |= Sigmoid()(input="input", output="output")

    assert (
        str(err_info.value)
        == "Given connections are both output connections. Multi-write error!"
    )


def test_multi_write_2():
    model = Model()
    model |= Add()(left="left", right="right", output="output")

    with pytest.raises(Exception) as err_info:
        model |= Sigmoid()(input="input", output="output")

    assert (
        str(err_info.value)
        == "Given connections are both output connections. Multi-write error!"
    )


def test_multi_write_3():
    model = Model()
    l_relu = Model()
    l_relu |= LeakyRelu()(slope=IOKey("slope", Tensor(0.85)))
    with pytest.raises(ValueError) as err_info:
        model += l_relu(slope=Tensor(0.75))

    assert str(err_info.value) == (
        "Value is set before as 0.85. A value can not be reset."
    )


def test_multi_write_4():
    model = Model()
    mean_model_1 = Mean(axis=3)
    mean_model_2 = Mean(axis=2)
    model |= mean_model_1(input="input1", output="output1")

    with pytest.raises(ValueError) as err_info:
        model |= mean_model_2(input="input2", output="output2", axis=mean_model_1.axis)

    assert str(err_info.value) == "Value is set before as 3. A value can not be reset."


def test_multi_write_6():
    model = Model()
    mean_model_1 = Mean(axis=3)
    mean_model_2 = Mean(axis=TBD)
    model |= mean_model_1(input="input1", output="output1")
    model |= mean_model_2(input="input2", output="output2", axis=mean_model_1.axis)

    assert mean_model_2.axis.metadata.value == 3


def test_multi_write_7():
    model = Model()
    add1 = Add()
    add2 = Add()
    model |= add1(left="left1", right="right1", output="output1")
    model |= add2(left="left2", right="right2", output="output2")

    out = IOKey(connections={model.output1, model.output2})  # type: ignore
    with pytest.raises(KeyError) as err_info:
        model |= Buffer()(input=out, output="output3")

    assert str(err_info.value) == (
        "'IOKey object can not have more than one output connection. "
        "Multi-write error!'"
    )


def test_multi_write_8():
    model = Model()
    add1 = Mean(axis=TBD)
    add2 = Mean(axis=3)
    model |= add1(
        input="input1", output=IOKey(name="output1"), axis=IOKey(name="axis1", value=3)
    )
    model |= add2(input="input2", output=IOKey(name="output2"), axis="axis1")

    assert add1.axis.metadata.value == 3


def test_leaky_relu_trainable_slope():
    backend = JaxBackend()
    model = Model()
    model += LeakyRelu()(input="input", output="output", slope="slope")
    model.set_types(slope=Tensor)
    model.set_differentiability(input=True, slope=True)

    pm = mithril.compile(model=model, backend=backend)
    params = {"input": backend.array([-2.0, 2.0]), "slope": backend.array(0.2)}

    output_gradients = {"output": backend.array([1.0, 1.0])}
    outputs, grads = pm.evaluate_all(params=params, output_gradients=output_gradients)

    ref_outputs = {"output": backend.array([-0.4, 2.0])}

    ref_grads = {"slope": backend.array(-2.0), "input": backend.array([0.2, 1.0])}

    assert_results_equal(outputs, ref_outputs)
    assert_results_equal(grads, ref_grads)


def test_numpy_type_promotion_1():
    # In Numpy types are promoted if same precision float and int are used
    # float16 + int16 -> float32

    backend = NumpyBackend(dtype=mithril.float16)

    model = Model()
    model |= Add()(left="left", right="right", output="out1")
    model |= Subtract()(left="left", right="right", output="out2")
    model |= Divide()(numerator="left", denominator="right", output="out3")
    model |= FloorDivide()(numerator="left", denominator="right", output="out4")
    model |= Power()(base="left", exponent="right", output="out5")
    model |= Multiply()(left="left", right="right", output="out6")
    model |= MatrixMultiply()(left="left", right="right", output="out7")
    model.set_cout("out7")

    pm = compile(
        model,
        backend=backend,
        jit=False,
        data_keys={"left", "right"},
        shapes={"left": [3, 3], "right": [3, 3]},
    )
    outputs = pm.evaluate(
        {},
        {
            "left": np.ones((3, 3), dtype=np.int16),
            "right": np.ones((3, 3), dtype=np.float16),
        },
    )

    for output in outputs.values():
        assert isinstance(output, np.ndarray)
        assert output.dtype == np.float16


def test_numpy_type_promotion_2():
    # In Numpy types are promoted if same precision float and int are used
    # float32 + int32 -> float64

    backend = NumpyBackend()

    model = Model()
    model |= Add()(left="left", right="right", output="out1")
    model |= Subtract()(left="left", right="right", output="out2")
    model |= Divide()(numerator="left", denominator="right", output="out3")
    model |= FloorDivide()(numerator="left", denominator="right", output="out4")
    model |= Power()(base="left", exponent="right", output="out5")
    model |= Multiply()(left="left", right="right", output="out6")
    model |= MatrixMultiply()(left="left", right="right", output="out7")
    model.set_cout("out7")

    pm = compile(
        model,
        backend=backend,
        jit=False,
        data_keys={"left", "right"},
        shapes={"left": [3, 3], "right": [3, 3]},
    )
    outputs = pm.evaluate(
        {},
        {
            "left": np.ones((3, 3), dtype=np.int32),
            "right": np.ones((3, 3), dtype=np.float32),
        },
    )

    for output in outputs.values():
        assert isinstance(output, np.ndarray)
        assert output.dtype == np.float32


def test_numpy_type_promotion_3():
    # In Numpy types are promoted if same precision float and int are used
    # float16 + int16 -> float32
    # static inference

    backend = NumpyBackend(dtype=mithril.float16)

    model = Model()
    model |= Add()(left="left", right="right", output="out1")
    model |= Subtract()(left="left", right="right", output="out2")
    model |= Divide()(numerator="left", denominator="right", output="out3")
    model |= FloorDivide()(numerator="left", denominator="right", output="out4")
    model |= Power()(base="left", exponent="right", output="out5")
    model |= Multiply()(left="left", right="right", output="out6")
    model |= MatrixMultiply()(left="left", right="right", output="out7")
    model.set_cout("out7")

    left = np.ones((3, 3), dtype=np.int16)
    right = np.ones((3, 3), dtype=np.float16)
    pm = compile(
        model,
        backend=backend,
        jit=False,
        constant_keys={"left": left, "right": right},
        inference=True,
    )

    outputs = pm.evaluate()

    for output in outputs.values():
        assert isinstance(output, np.ndarray)
        assert output.dtype == np.float16


def test_numpy_type_promotion_4():
    # In Numpy types are promoted if same precision float and int are used
    # float32 + int32 -> float64
    # static inference

    backend = NumpyBackend()

    model = Model()
    model |= Add()(left="left", right="right", output="out1")
    model |= Subtract()(left="left", right="right", output="out2")
    model |= Divide()(numerator="left", denominator="right", output="out3")
    model |= FloorDivide()(numerator="left", denominator="right", output="out4")
    model |= Power()(base="left", exponent="right", output="out5")
    model |= Multiply()(left="left", right="right", output="out6")
    model |= MatrixMultiply()(left="left", right="right", output="out7")
    model.set_cout("out7")

    left = np.ones((3, 3), dtype=np.int32)
    right = np.ones((3, 3), dtype=np.float32)
    pm = compile(
        model,
        backend=backend,
        jit=False,
        constant_keys={"left": left, "right": right},
        inference=True,
    )
    from typing import Any

    outputs: dict[str, np.ndarray[Any, Any]] = pm.evaluate()  # type: ignore

    for output in outputs.values():
        assert output.dtype == np.float32


def test_numpy_type_promotion_5():
    # In Numpy types are promoted if same precision float and int are used
    # float16 + int16 -> float32

    backend = NumpyBackend(dtype=mithril.float16)

    model = Model()
    model |= Add()(left="left", right="right", output="out1")
    model |= Subtract()(left="left", right="right", output="out2")
    model |= Divide()(numerator="left", denominator="right", output="out3")
    model |= FloorDivide()(numerator="left", denominator="right", output="out4")
    model |= Power()(base="left", exponent="right", output="out5")
    model |= Multiply()(left="left", right="right", output="out6")
    model |= MatrixMultiply()(left="left", right="right", output="out7")
    model.set_cout("out7")

    # mypy fails in below compilation as
    # it cannot infer exact type of
    # static keys. It is because values of
    # the dict include both TBD and np.ndarray
    # now mypy skipped as this api will be changed
    pm = compile(  # type: ignore
        model,
        backend=backend,
        jit=False,
        data_keys={"left"},
        constant_keys={"right": np.ones((3, 3), dtype=np.float16)},
        shapes={"left": [3, 3], "right": [3, 3]},
    )
    outputs = pm.evaluate({}, {"left": np.ones((3, 3), dtype=np.int16)})

    for output in outputs.values():
        assert isinstance(output, np.ndarray)
        assert output.dtype == np.float16


def test_add_loss_with_coef_jit():
    model = Model()
    model += Relu()(input="input", output=IOKey(name="output"))

    tm = TrainModel(model)
    tm.add_loss(SquaredError(), coef=Tensor(2), input="output", target="target")
    assert tm.jittable


def test_extend_with_wrong_values():
    with pytest.raises(KeyError) as error_info1:
        model = Model()
        model += Relu()(input="input", output=None)

    with pytest.raises(KeyError) as error_info2:
        model = Model()
        model += Relu()(input="input", output=...)

    with pytest.raises(KeyError) as error_info3:
        model = Model()
        model += Relu()(input="input", output=2)

    assert str(error_info1.value) == (
        "'output key is an output of the model, output values could not be set "
        "in extend.'"
    )
    assert str(error_info2.value) == (
        "'output key is an output of the model, output values could not be set "
        "in extend.'"
    )
    assert str(error_info3.value) == (
        "'output key is an output of the model, output values could not be set "
        "in extend.'"
    )


def test_cyclic_extend():
    with pytest.raises(Exception) as error_info1:
        model = Model()
        model += Relu()(input="input1", output="input1")

    with pytest.raises(Exception) as error_info2:
        model = Model()
        model += LogisticRegression()(input="input1", probs_output="input1")

    m1 = "There exists a cyclic subgraph between input1 key and ['input1'] key(s)!"
    assert str(error_info1.value.args[0]) == m1
    m = "There exists a cyclic subgraph between input1 key and ['$3', 'input1'] key(s)!"
    assert str(error_info2.value.args[0]) == m


def assert_repr_dict(data: dict[str, ShapeRepr], ref_shapes: dict):
    uni_cache: dict[UniadicRecord, str] = {}
    var_cache: dict[Variadic, str] = {}
    shapes = {
        key: value.get_shapes(uni_cache, var_cache) for key, value in data.items()
    }
    check_shapes_semantically(shapes, ref_shapes)


def test_create_shape_map_1():
    shapes: dict[str, list] = {
        "output": ["N", ("Var", ...)],
        "input": ["N", ("Var", ...)],
        "target": ["N", ("Var", ...)],
    }
    ref_shapes = {"output": ["N", "Var"], "input": ["N", "Var"], "target": ["N", "Var"]}
    assert_repr_dict(create_shape_map(shapes, ConstraintSolver()), ref_shapes)


def test_create_shape_map_2():
    shapes: dict[str, list] = {
        "output": [],
    }
    ref_shapes: dict[str, list] = {
        "output": [],
    }
    assert_repr_dict(create_shape_map(shapes, ConstraintSolver()), ref_shapes)


def test_create_shape_map_3():
    shapes: dict[str, list] = {
        "output": [2, ("Var", ...)],
        "input": [3, ("Var", ...)],
        "target": [4, ("Var", ...), 5],
    }
    ref_shapes = {"output": [2, "Var"], "input": [3, "Var"], "target": [4, "Var", 5]}
    assert_repr_dict(create_shape_map(shapes, ConstraintSolver()), ref_shapes)


def test_create_shape_map_4():
    shapes: dict[str, list] = {
        "output": [2, "Var1", None],
        "input": [3, "Var2"],
        "target": [None, "Var1", None, 3, None],
    }
    ref_shapes: dict[str, list] = {
        "output": [2, "Var1", "None1"],
        "input": [3, "Var2"],
        "target": ["None2", "Var1", "None3", 3, "None4"],
    }
    assert_repr_dict(create_shape_map(shapes, ConstraintSolver()), ref_shapes)


def test_create_shape_map_error_1():
    shapes: dict[str, list] = {
        "output": [2, "Var1", None],
        "input": [3, "Var2"],
        "target": [None, "Var1", 1.0],
    }
    with pytest.raises(TypeError) as err_info:
        create_shape_map(shapes, ConstraintSolver())
    assert str(err_info.value) == (
        "Given type (<class 'float'>) is not supported. Only int, str, or None "
        "types are accepted."
    )


def test_create_shape_map_error_2():
    shapes: dict[str, list] = {
        "output": [2, "Var1", None],
        "input": [3, "Var2"],
        "target": [None, "Var1", True],
    }
    with pytest.raises(TypeError) as err_info:
        create_shape_map(shapes, ConstraintSolver())
    assert str(err_info.value) == (
        "Given type (<class 'bool'>) is not supported. Only int, str, or None "
        "types are accepted."
    )


def test_constant_1():
    backend = NumpyBackend(dtype=mithril.float64)
    model = Model()
    model += Add()(
        left=Tensor([0, 0]), right=Tensor(Constant.EPSILON), output=IOKey("out")
    )
    pm = compile(model, backend, inference=True)

    expected = np.array([epsilon_table[64][Constant.EPSILON]] * 2, dtype=np.float64)
    out = pm.evaluate()["out"]
    assert isinstance(out, np.ndarray)
    np.testing.assert_almost_equal(out, expected, 20)


def test_constant_2():
    backend = NumpyBackend(dtype=mithril.float64)
    model = Model()
    model += Add()(
        left=Tensor([0, 0]),
        right=IOKey("right", Tensor(Constant.EPSILON)),
        output=IOKey("out"),
    )
    pm = compile(model, backend, inference=True)

    expected = np.array([epsilon_table[64][Constant.EPSILON]] * 2, dtype=np.float64)
    out = pm.evaluate()["out"]
    assert isinstance(out, np.ndarray)
    np.testing.assert_almost_equal(out, expected, 20)


def test_constant_3():
    backend = NumpyBackend(dtype=mithril.float32)
    model = Model()
    model += Add()(
        left=Tensor([0, 0]), right=Tensor(Constant.EPSILON), output=IOKey("out")
    )
    pm = compile(model, backend, inference=True)

    expected = np.array([epsilon_table[32][Constant.EPSILON]] * 2, dtype=np.float32)
    out = pm.evaluate()["out"]
    assert isinstance(out, np.ndarray)
    np.testing.assert_almost_equal(out, expected, 20)


def test_constant_4():
    backend = NumpyBackend(dtype=mithril.float32)
    model = Model()
    model += Add()(
        left=Tensor([0, 0]),
        right=IOKey("right", Tensor(Constant.EPSILON)),
        output=IOKey("out"),
    )
    pm = compile(model, backend, inference=True)

    expected = np.array([epsilon_table[32][Constant.EPSILON]] * 2, dtype=np.float32)
    out = pm.evaluate()["out"]
    assert isinstance(out, np.ndarray)
    np.testing.assert_almost_equal(out, expected, 20)


def test_constant_5():
    model = Model(enforce_jit=False)
    model |= Add()(
        left=Tensor([0, 0]),
        right=IOKey("right", Tensor(Constant.EPSILON)),
        output=IOKey("out"),
    )
    with pytest.raises(ValueError) as err:
        model |= Buffer()(input="input", output="right")

    assert str(err.value) == (
        "A valued connection of the extended model tries to "
        "write to an output connection of the extending model. "
        "Multi-write error!"
    )


def test_constant_6():
    model = Model(enforce_jit=False)
    model |= Add()(
        left=Tensor([0, 0]), right=IOKey("right", Tensor(3)), output=IOKey("out")
    )
    with pytest.raises(ValueError) as err:
        model |= Buffer()(input="input", output="right")
    assert str(err.value) == (
        "A valued connection of the extended model tries to "
        "write to an output connection of the extending model. "
        "Multi-write error!"
    )


def test_iadd_1():
    model = Model()
    model |= MatrixMultiply()(left="left", right="w1")
    model += MatrixMultiply()(right="w2")
    model += MatrixMultiply()(right="w3")
    model += MatrixMultiply()(right="w4")

    compiled_model = compile(model, JaxBackend())

    expected_connections: dict[str, list[str | set[str]]] = {
        "output_0": ["matrix_multiplication", {"left", "w1"}],
        "output_1": [
            "matrix_multiplication",
            {"output_0", "w2"},
        ],
        "output_2": [
            "matrix_multiplication",
            {"output_1", "w3"},
        ],
        "output": ["matrix_multiplication", {"output_2", "w4"}],
    }

    assert_connections(compiled_model, expected_connections)


def test_iadd_2():
    model = Model()
    model |= MatrixMultiply()(right="w1")
    model += Relu()
    model += Sigmoid()
    model |= MatrixMultiply()(left=model.cout, right="w4")

    compiled_model = compile(model, JaxBackend(), safe_names=False)

    expected_connections: dict[str, list[str | set[str]]] = {
        "output_0": ["matrix_multiplication", {"left", "w1"}],
        "output_1": ["relu", {"output_0"}],
        "output_2": ["sigmoid", {"output_1"}],
        "output": ["matrix_multiplication", {"output_2", "w4"}],
    }
    assert_connections(compiled_model, expected_connections)


def test_iadd_3():
    model = Model()
    model += MatrixMultiply()(right="w1")
    model += Relu()
    model |= (sigmoid := Sigmoid())
    model |= (mult := MatrixMultiply())(left=sigmoid.output, right="w4")
    model.set_cout(mult.output)

    compiled_model = compile(model, JaxBackend(), safe_names=False)

    expected_connections: dict[str, list[str | set[str]]] = {
        "output_2": ["sigmoid", {"input"}],
        "output": ["matrix_multiplication", {"output_2", "w4"}],
    }
    assert_connections(compiled_model, expected_connections)


def test_iadd_4():
    model_sub = Model()
    model_sub |= Sigmoid()(IOKey("in1"), IOKey("out1"))
    model_sub |= Sigmoid()(IOKey("in2"), IOKey("out2"))
    model_sub.set_cout("out2")
    model_sub.set_cin("in2")

    model_sub2 = deepcopy(model_sub)

    model = Model()
    model |= model_sub()
    model += model_sub2()

    compiled_model = compile(model, JaxBackend(), safe_names=False)

    expected_connections: dict[str, list[str | set[str]]] = {
        "out2_0": ["sigmoid", {"in2"}],
        "out2": ["sigmoid", {"out2_0"}],
    }
    assert_connections(compiled_model, expected_connections)


def test_iadd_5():
    model_sub = Model()
    model_sub += Sigmoid()(IOKey("in1"), IOKey("out1"))
    model_sub += Sigmoid()(output=IOKey("out2"))

    model_sub2 = deepcopy(model_sub)

    model = Model()
    model += model_sub
    model += model_sub2

    compiled_model = compile(model, JaxBackend(), safe_names=False)

    expected_connections: dict[str, list[str | set[str]]] = {
        "out1_0": ["sigmoid", {"in1"}],
        "out2_0": ["sigmoid", {"out1_0"}],
        "out1_1": ["sigmoid", {"out2_0"}],
        "out2": ["sigmoid", {"out1_1"}],
    }

    assert_connections(compiled_model, expected_connections)


def test_iadd_6():
    # If Canonical Output is not available raise

    modelsub = Model()
    modelsub |= Sigmoid()(input="in1", output=IOKey(name="out1"))
    modelsub |= Sigmoid()(input="in2", output=IOKey(name="out2"))
    modelsub.set_cout("out2")
    modelsub.set_cin("in2")

    modelsub2 = deepcopy(modelsub)

    model = Model()
    model |= modelsub(
        in1="in1", in2="in2", out1=IOKey(name="out1"), out2=IOKey(name="out2")
    )
    model |= modelsub2(in2="out2", out2="in1")

    with pytest.raises(KeyError) as err_info:
        model += Relu()

    assert str(err_info.value) == (
        "'Currently, there exists 0 canonical outputs, "
        "model should have exactly one canonical output!'"
    )


def test_iadd_7():
    model = Model()
    model |= MatrixMultiply()(right="w1")
    model += Relu()
    model |= (sigmoid := Sigmoid())
    model |= (mult := MatrixMultiply())(left=sigmoid.output, right="w4")
    model.set_cout(mult.output)

    compiled_model = compile(model, JaxBackend(), safe_names=False)

    expected_connections: dict[str, list[str | set[str]]] = {
        "output_2": ["sigmoid", {"input"}],
        "output": ["matrix_multiplication", {"output_2", "w4"}],
    }

    assert_connections(compiled_model, expected_connections)


def test_iadd_8():
    model = Model()
    model |= MatrixMultiply()(right="w1")
    model += Relu()
    model |= (sigmoid := Sigmoid())(input=IOKey("asd"))
    model |= (mult := MatrixMultiply())(left=sigmoid.output, right="w4")
    model.set_cout(mult.output)

    compiled_model = compile(model, JaxBackend())

    expected_connections: dict[str, list[str | set[str]]] = {
        "output_2": ["sigmoid", {"asd"}],
        "output": ["matrix_multiplication", {"output_2", "w4"}],
    }

    assert_connections(compiled_model, expected_connections)


def test_empty_str_err_1():
    model = Model()
    model += MatrixMultiply()(right="w1")
    model += Relu()
    with pytest.raises(KeyError) as err:
        model += Sigmoid()(output="")

    assert str(err.value) == "'Empty string is not a valid for output connections!'"


def test_generate_keys_duplicates():
    model = Model()
    model |= Add()(left="left", right="right", output=IOKey("output"))
    model |= Add()(left="left2", right="right2")
    model.set_cin("left2")

    model2 = Model()
    model2 += model()

    key_mappings = model2.generate_keys(include_internals=True)
    expected_key_mappings = {
        "$1": "$left",
        "$2": "$right",
        "$3": "$input",
        "$4": "$right2",
        "$5": "$_Model_0_output",
        "$6": "$_Model_0__output",
    }

    assert key_mappings == expected_key_mappings


def test_output_keys_canonical_output_1():
    model = Model()
    model |= Add()(left="left", right="right", output=IOKey("output"))
    model |= (add := Add())(left="left2", right="right2")
    model.set_cin("left2")
    model.set_cout(add.output)

    model2 = Model()
    model2 |= model()

    assert set(model2.output_keys) == set()


def test_output_keys_canonical_output_2():
    model = Model()
    model |= Add()(left="left", right="right", output=IOKey("output"))
    model |= (add := Add())(left="left2", right="right2")
    model.set_cin("left2")
    model.set_cout(add.output)

    model2 = Model()
    model2 |= model(output=IOKey("output"))

    assert set(model2.output_keys) == set(["output"])


def test_string_iokey_value_1():
    # This tes tests if string value given in init
    # is working properly

    # For this Purpose, dummy einsum primitive is introduced
    # since it has a string input

    # This test comprises four steps:
    # 1. Register Einsum Primitive
    # 2. Create a model that uses Einsum Primitive and compile it
    # 3. Evaluate the model
    # 4. Compare the results

    import torch

    backend = TorchBackend()

    # Define einsum primitive fn
    def einsum(input, equation):
        return torch.einsum(equation, input)

    # Define einsum primitive Model
    class ReduceEinsum(PrimitiveModel):
        # Small Einsum Model that is written for test purposes.
        # Now it only supports single input and single output

        def __init__(
            self, equation: str | ToBeDetermined, name: str | None = None
        ) -> None:
            if not isinstance(equation, ToBeDetermined):
                # Parse the equation
                input, output = equation.replace(" ", "").split("->")
                # Parse the shapes
                all_input_shapes = list(input)
                all_output_shapes = list(output)
                # Create IOKey shape = and Scalar Input, type = MyTensors
                # Note that equation is string
                tensor_input = BaseKey(shape=all_input_shapes, type=Tensor)
                tensor_output = BaseKey(shape=all_output_shapes, type=Tensor)
                scalar_equation = BaseKey(type=str, value=equation)

            else:
                # case where equation is TBD
                tensor_input = BaseKey(shape=[("Var1", ...)], type=Tensor)
                tensor_output = BaseKey(shape=[("Var2", ...)], type=Tensor)
                scalar_equation = BaseKey(type=str)

            kwargs: dict[str, BaseKey] = {
                "output": tensor_output,
                "input": tensor_input,
                "equation": scalar_equation,
            }

            super().__init__(formula_key="einsum", name=name, **kwargs)

        def __call__(  # type: ignore[override]
            self,
            input: ConnectionType = NOT_GIVEN,
            equation: ConnectionType = NOT_GIVEN,
            output: ConnectionType = NOT_GIVEN,
        ) -> ExtendInfo:
            return super().__call__(input=input, equation=equation, output=output)

    TorchBackend.register_primitive(einsum)

    # create the model and add einsum
    model = Model()

    # note that string input is given in __init__
    a = ReduceEinsum(equation=TBD)(
        input="input", equation=IOKey(value="ij->i"), output="output"
    )
    model += a

    # Compile the model and assert the results
    pm = mithril.compile(model=model, backend=backend)
    input = backend.ones((7, 6))
    data = {"input": input}
    outputs = pm.evaluate(data=data)
    ref_outputs = {"output": backend.ones(7) * 6}
    assert_results_equal(outputs, ref_outputs)


def test_string_iokey_value_2():
    # This tes tests if string value handling of
    # IOKey is working properly.

    # For this Purpose, Dumy Einsum Primitive is introduced
    # since it has a string input

    # This test comprises four steps:
    # 1. Register Einsum Primitive
    # 2. Create a model that uses Einsum Primitive and compile it
    # 3. Evaluate the model
    # 4. Compare the results

    import torch

    backend = TorchBackend()

    # Define einsum primitive fn
    def einsum(input, equation):
        return torch.einsum(equation, input)

    # Define einsum primitive Model
    class ReduceEinsum(PrimitiveModel):
        # Small Einsum Model that is written for test purposes.
        # Now it only supports single input and single output

        def __init__(
            self, equation: str | ToBeDetermined, name: str | None = None
        ) -> None:
            if not isinstance(equation, ToBeDetermined):
                # Parse the equation
                input, output = equation.replace(" ", "").split("->")
                # Parse the shapes
                all_input_shapes = list(input)
                all_output_shapes = list(output)
                # Create TensorType and Scalar Inputs
                # Note that equation is string
                tensor_input = BaseKey(shape=all_input_shapes, type=Tensor)
                tensor_output = BaseKey(shape=all_output_shapes, type=Tensor)
                scalar_equation = BaseKey(type=str, value=equation)

            else:
                # case where equation is TBD
                tensor_input = BaseKey(shape=[("Var1", ...)], type=Tensor)
                tensor_output = BaseKey(shape=[("Var2", ...)], type=Tensor)
                scalar_equation = BaseKey(type=str)

            kwargs: dict[str, BaseKey] = {
                "output": tensor_output,
                "input": tensor_input,
                "equation": scalar_equation,
            }

            super().__init__(formula_key="einsum", name=name, **kwargs)

        def __call__(  # type: ignore[override]
            self,
            input: ConnectionType = NOT_GIVEN,
            equation: ConnectionType = NOT_GIVEN,
            output: ConnectionType = NOT_GIVEN,
        ) -> ExtendInfo:
            return super().__call__(input=input, equation=equation, output=output)

    TorchBackend.register_primitive(einsum)

    # create the model and add einsum
    model = Model()

    # note that in __init__, equation is TBD and string is given as IOKey value
    a = ReduceEinsum(equation=TBD)(
        input="input", equation=IOKey(name="eq", value="ij->i"), output="output"
    )
    model += a

    # Compile the model and assert the results
    pm = mithril.compile(model=model, backend=backend, safe_names=False, jit=False)
    input = backend.ones((7, 6))
    data = {"input": input}
    outputs = pm.evaluate(data=data)
    ref_outputs = {"output": backend.ones(7) * 6}
    assert_results_equal(outputs, ref_outputs)


def test_empty_call_vs_direct_model_extending():
    model1 = Model()
    model1 += LeakyRelu()

    model2 = Model()
    model2 += LeakyRelu()()

    assert_models_equal(model1, model2)


def test_extending_operator():
    model1 = BufferOp()
    with pytest.raises(NotImplementedError) as err:
        model1.extend(BufferOp())

    assert str(err.value) == "Operators cannot be extended!"


def test_extending_operator_model():
    model1 = Buffer()
    with pytest.raises(RuntimeError) as err:
        model1 += Buffer()

    assert str(err.value) == "Primitive models cannot have submodels."<|MERGE_RESOLUTION|>--- conflicted
+++ resolved
@@ -361,26 +361,15 @@
 
     model2 = Model()
     sigmoid1 = Sigmoid()
-<<<<<<< HEAD
     sigmoid1.set_shapes(input=[1, 1, 3, 4, 5])
-    model2 += sigmoid1(input="input1", output=IOKey(name="output1"))
-    model2 += Sigmoid()(input="input2", output=IOKey(name="output2"))
-=======
-    sigmoid1.set_shapes({"input": [1, 1, 3, 4, 5]})
     model2 |= sigmoid1(input="input1", output=IOKey(name="output1"))
     model2 |= Sigmoid()(input="input2", output=IOKey(name="output2"))
->>>>>>> ec90603b
 
     model3 = Model()
     model3 |= Sigmoid()(input="input1", output=IOKey(name="output1"))
     sigmoid2 = Sigmoid()
-<<<<<<< HEAD
     sigmoid2.set_shapes(input=[5, 6, 8, 9, 10])
-    model3 += sigmoid2(input="input2", output=IOKey(name="output2"))
-=======
-    sigmoid2.set_shapes({"input": [5, 6, 8, 9, 10]})
     model3 |= sigmoid2(input="input2", output=IOKey(name="output2"))
->>>>>>> ec90603b
 
     model |= model1(input2="in2", output2=IOKey(name="output"))
     model |= model2(input1=model1.output1, input2=model1.output2)  # type: ignore
@@ -420,15 +409,8 @@
     # model.extend(Convolution(shapes={"input2": [16, 3, 1, 1]}, padding=1, stride = 1))
     linear1 = Linear()
     linear2 = Linear()
-<<<<<<< HEAD
-    model += linear1(input="input")
-    model += linear2(input=linear1.output, output="output")
-=======
     model |= linear1(input="input")
     model |= linear2(input=linear1.output, output="output")
-    shape_1: dict[str, list] = {"input": [120, 120], "weight": [32, None]}
-    shape_2: dict[str, list] = {"weight": [32, 32], "bias": [None]}
->>>>>>> ec90603b
 
     linear1.set_shapes(input=[120, 120], weight=[32, None])
     linear2.set_shapes(weight=[32, 32], bias=[None])
@@ -1599,52 +1581,26 @@
     relu_model_2 = Relu()
     reduce_model_1 = Mean(axis=0)
     reduce_model_2 = Mean(axis=0)
-<<<<<<< HEAD
     relu_model_1.set_shapes(input=["u1", "u2", ("Var1", ...)])
     relu_model_2.set_shapes(input=[("Var1", ...), "u1", "u2"])
-    model += relu_model_1(input="input")
+    model |= relu_model_1(input="input")
 
     model.set_shapes(input=[3, 2])
-    model += relu_model_2(input=relu_model_1.output)
-    model += reduce_model_1(input=relu_model_2.output)
-    model += reduce_model_2(input=reduce_model_1.output)
-=======
-    shape_1: dict[str, list] = {"input": ["u1", "u2", ("Var1", ...)]}
-    shape_2: dict[str, list] = {"input": [("Var1", ...), "u1", "u2"]}
-    relu_model_1.set_shapes(shape_1)
-    relu_model_2.set_shapes(shape_2)
-    model |= relu_model_1(input="input")
-
-    model.set_shapes({"input": [3, 2]})
     model |= relu_model_2(input=relu_model_1.output)
     model |= reduce_model_1(input=relu_model_2.output)
     model |= reduce_model_2(input=reduce_model_1.output)
->>>>>>> ec90603b
 
     model_1 = Model()
     relu_model_1_1 = Relu()
     relu_model_2_1 = Relu()
     reduce_model_1_1 = Mean(axis=0)
     reduce_model_2_1 = Mean(axis=0)
-<<<<<<< HEAD
-    relu_model_1_1.set_shapes(
-        input=["u1", "u2", ("Var1", ...)],
-    )
-    relu_model_2_1.set_shapes(input=[("Var1", ...), "u1", "u2"])
-    model_1 += relu_model_1_1(input="input")
-    model_1 += relu_model_2_1(input=relu_model_1_1.output)
-    model_1 += reduce_model_1_1(input=relu_model_2_1.output)
-    model_1 += reduce_model_2_1(input=reduce_model_1_1.output)
-=======
-    shape_1_1: dict[str, list] = {"input": ["u1", "u2", ("Var1", ...)]}
-    shape_2_1: dict[str, list] = {"input": [("Var1", ...), "u1", "u2"]}
-    relu_model_1_1.set_shapes(shape_1_1)
-    relu_model_2_1.set_shapes(shape_2_1)
+    relu_model_1.set_shapes(input=["u1", "u2", ("Var1", ...)])
+    relu_model_2.set_shapes(input=[("Var1", ...), "u1", "u2"])
     model_1 |= relu_model_1_1(input="input")
     model_1 |= relu_model_2_1(input=relu_model_1_1.output)
     model_1 |= reduce_model_1_1(input=relu_model_2_1.output)
     model_1 |= reduce_model_2_1(input=reduce_model_1_1.output)
->>>>>>> ec90603b
 
     comp_model_1 = mithril.compile(model=model, backend=backend)
     comp_model_2 = mithril.compile(
@@ -1659,15 +1615,9 @@
     buff1 = Buffer()
     buff1.set_shapes(input=["u1", ("Var1", ...)])
     mean1 = Mean(axis=0)
-<<<<<<< HEAD
-    model1 += buff1(input="input")
-    model1 += mean1(input=buff1.output)
-    model1.set_shapes(input=[10])
-=======
     model1 |= buff1(input="input")
     model1 |= mean1(input=buff1.output)
-    model1.set_shapes({"input": [10]})
->>>>>>> ec90603b
+    model1.set_shapes(input=[10])
 
     assert model1.shapes == {
         "input": [10],
@@ -5790,13 +5740,8 @@
 def test_deepcopy_4():
     _model = Model()
     _model += Add()
-<<<<<<< HEAD
-    _model += Add()
-    _model.set_types(**{key: Tensor for key in _model.conns.input_keys})  # type: ignore
-=======
     _model += Add()(left=_model.cout)
-    _model.set_types({key: Tensor for key in _model.conns.input_keys})
->>>>>>> ec90603b
+    _model.set_types(**{key: Tensor for key in _model.conns.input_keys})
     for _ in range(4):
         model = Model()
         model += deepcopy(_model)
