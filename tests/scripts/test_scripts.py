# Copyright 2022 Synnada, Inc.
#
# Licensed under the Apache License, Version 2.0 (the "License");
# you may not use this file except in compliance with the License.
# You may obtain a copy of the License at
#
#     http://www.apache.org/licenses/LICENSE-2.0
#
# Unless required by applicable law or agreed to in writing, software
# distributed under the License is distributed on an "AS IS" BASIS,
# WITHOUT WARRANTIES OR CONDITIONS OF ANY KIND, either express or implied.
# See the License for the specific language governing permissions and
# limitations under the License.


import pickle
import platform
import re
import typing
from copy import deepcopy
from functools import partial

import jax
import mlx.core as mx
import numpy as np
import pytest
import torch
from jax import numpy as jnp

import mithril
from mithril import Backend, JaxBackend, MlxBackend, NumpyBackend, TorchBackend, compile
from mithril.core import Constant, epsilon_table
from mithril.framework.common import (
    NOT_GIVEN,
    TBD,
    BaseKey,
    ConnectionData,
    IOHyperEdge,
    Tensor,
    ToBeDetermined,
    UniadicRecord,
    Variadic,
    create_shape_map,
)
from mithril.framework.logical.operators import BufferOp
from mithril.models import (
    L1,
    L2,
    MLP,
    Absolute,
    AbsoluteError,
    Add,
    Arange,
    BaseModel,
    BinaryCrossEntropy,
    Buffer,
    Concat,
    Connection,
    ConnectionType,
    ConstraintSolver,
    Convolution1D,
    Convolution2D,
    Cosine,
    CrossEntropy,
    Divide,
    ExtendInfo,
    Flatten,
    FloorDivide,
    Gelu,
    Greater,
    IOKey,
    Layer,
    LeakyRelu,
    Less,
    Linear,
    Log,
    LogisticRegression,
    MatrixMultiply,
    MaxPool1D,
    Mean,
    Min,
    Model,
    Multiply,
    PolynomialFeatures,
    Power,
    Prod,
    Relu,
    Reshape,
    ScaledDotProduct,
    ShapeRepr,
    Sigmoid,
    Sine,
    Size,
    Softmax,
    Softplus,
    Sqrt,
    SquaredError,
    Squeeze,
    Subtract,
    Sum,
    Tanh,
    ToTensor,
    TrainModel,
    Where,
)
from mithril.models.primitives import PrimitiveModel
from mithril.utils.type_utils import is_list_int
from mithril.utils.utils import OrderedSet

from ..utils import MyAdder
from .helper import assert_models_equal
from .test_shapes import check_shapes_semantically
from .test_utils import (
    assert_connections,
    assert_metadata_equal,
    assert_results_equal,
    get_all_data,
)


# TODO: Some tests in here can also be integrated to other test files.
# Add these tests to their corresponding files.
def test_composite_1_extend_from_inputs():
    # Setting up Empty model
    model = Model()
    # Setting up Models to be extended
    layer1 = Layer(dimension=3, activation=Sigmoid())
    layer2 = Layer(dimension=2, activation=Softmax())

    # setting up the model by extend method
    # model.extend(layer1, input = "input", w = "w0", b = "b0")
    # model.extend(layer2, input = layer1.output, w = "w1", b = "b1")
    model |= layer2(weight="weight1", bias="bias1", output=IOKey(name="output"))
    model |= layer1(output=layer2.input, weight="weight0", bias="bias0", input="input")

    context = TrainModel(model)
    # Attaching R
    context.add_loss(
        CrossEntropy(input_type="probs"), [Mean()], target="target", input="output"
    )
    context.add_regularization(
        model=L2(), coef=Tensor(1e-1), input=re.compile(r"weight\d")
    )

    static_keys = {"input": np.array([[1.0]]), "target": np.array([0])}

    compiled_model = mithril.compile(
        context, backend=NumpyBackend(dtype=mithril.float64), constant_keys=static_keys
    )

    inputs = {
        "weight0": np.array([[1.0], [2], [3]]),
        "bias0": np.array([-2.0, -3, 0]),
        "weight1": np.array([[-1.0, 0, 1], [-2, 0, 2]]),
        "bias1": np.array([-5.0, 5]),
    }

    inputs_1, grads_1 = compiled_model.evaluate_all(inputs)

    model = Model()

    # Setting up Models to be extended
    layer1 = Layer(dimension=3, activation=Sigmoid())
    layer2 = Layer(dimension=2, activation=Softmax())

    # setting up the model by extend method
    # model.extend(layer1, input = "input", weight = "weight0", b = "b0")
    # model.extend(layer2, input = layer1.output, weight = "weight1", b = "b1")
    model |= layer1(weight="weight0", bias="bias0", input="input")
    model |= layer2(
        input=layer1.output, weight="weight1", bias="bias1", output=IOKey(name="output")
    )

    context = TrainModel(model)
    # Attaching R
    context.add_loss(
        CrossEntropy(input_type="probs"), [Mean()], target="target", input="output"
    )
    context.add_regularization(
        model=L2(), coef=Tensor(1e-1), input=re.compile(r"weight\d")
    )

    static_keys = {"input": np.array([[1.0]]), "target": np.array([0])}

    compiled_model = mithril.compile(
        context, backend=NumpyBackend(dtype=mithril.float64), constant_keys=static_keys
    )

    inputs = {
        "weight0": np.array([[1.0], [2], [3]]),
        "bias0": np.array([-2.0, -3, 0]),
        "weight1": np.array([[-1.0, 0, 1], [-2, 0, 2]]),
        "bias1": np.array([-5.0, 5]),
    }

    inputs_2, grads_2 = compiled_model.evaluate_all(inputs)

    assert_results_equal(inputs_1, inputs_2)
    assert_results_equal(grads_1, grads_2)


def test_primitive_model_with_context():
    model = Buffer()
    context = TrainModel(model)
    context.add_loss(AbsoluteError(), input=model.output, target="target")
    backend = JaxBackend()

    pm = mithril.compile(context, backend=backend, data_keys={"input", "target"})
    assert pm.evaluate(data={"input": 1.0, "target": 3.0}) == {
        "final_cost": jnp.array(2.0),
        "output": jnp.array(1.0),
    }


def test_context_with_misconnection_error():
    model = Model()
    model += Add()
    model |= (add := Add())(left=model.cout)
    context = TrainModel(model)
    context.add_loss(abs_1 := AbsoluteError(), input=add.output, target="target")
    assert_metadata_equal(abs_1.input, add.output)


def test_model_with_connection():
    model = Model()
    model += Add()
    model += (add := Add())(left=model.cout)
    model_canonical_output = model.cout
    final_model = Model()
    final_model += model
    final_model_canonical_output = final_model.cout
    final_model += (add_1 := Add())(left=add.output)

    assert_metadata_equal(
        add_1.left, add.output, model_canonical_output, final_model_canonical_output
    )


def test_model_with_misconnection_error():
    model = Model()
    model += (add := Add())
    model += Add()(left=model.cout)
    final_model = Model()
    final_model += model
    with pytest.raises(KeyError) as error_info:
        final_model += Add()(left=add.output)
    assert str(error_info.value) == "'Requires accessible connection to be processed!'"


def test_cyclic_extension_5():
    # This test checks robustness of extension algorithm in case of
    # extending model from input keys and sharing output of the
    # newly added model with multiple models.
    model = Model()

    sum1 = Add()
    sum2 = Add()
    sum3 = Add()

    model |= sum1(left="input1", right="input2", output=IOKey(name="output1"))
    model |= sum2(left="input3", right="input4", output=IOKey(name="output2"))
    model |= sum3(
        left="input5",
        right="input6",
        output=IOKey(
            name="my_input", expose=False, connections={sum1.left, sum2.right}
        ),
    )

    assert set(model.input_keys) == {"input2", "input3", "input5", "input6"}
    assert model.conns.latent_output_keys == {"my_input"}


def test_different_backend_compile():
    # Test that checks if the type of inputs or static_keys are different than the
    # compile backend Test Iteratively checks the all avaliable backends (jax, torch
    # and numpy at the time). If test is not passing, it means that error is not
    # raising if static keys' or inputs' backend are different than compile backend.
    # Note that this is an exception test.

    static_keys = {"input": np.array([[1.0]])}

    available_backends: list[Backend] = [
        JaxBackend(dtype=mithril.float64),
        TorchBackend(dtype=mithril.float64),
        NumpyBackend(dtype=mithril.float64),
    ]
    for backend in available_backends:
        model = Model()
        layer1 = Layer(dimension=3, activation=Sigmoid())
        layer2 = Layer(dimension=2, activation=Softmax())
        sum = Add()

        model |= layer1(input="input", weight="weight0", bias="bias0")
        model |= layer2(input=layer1.output, weight="weight1", bias="bias1")
        model |= sum(left=Tensor(3.0), right=layer2.output, output="output")

        other_backends = [item for item in available_backends if item != backend]
        for static_key_backend in other_backends:
            backend_static_keys = {
                key: static_key_backend.array(value)
                for key, value in static_keys.items()
            }

            with pytest.raises(ValueError):
                mithril.compile(
                    model=model, backend=backend, constant_keys=backend_static_keys
                )


def test_recursive_model_error():
    model1 = Model()
    model2 = Model()
    model3 = Model()

    sum1 = Add()
    sum1.set_shapes({"left": [2, 3, 4, 5, 6, 1], "right": [1, 1, 1, 1, 1, 7]})
    sum2 = Add()
    sum3 = Add()

    model1 |= sum1(left="input", right="right", output="output")
    model2 |= model1(input="input", right="right")
    model2 |= sum2(left="input", right=model1.output, output="output")  # type: ignore
    model3 |= model2(input="input", right="right")
    model3 |= sum3(left="input", right=model2.output, output="output")  # type: ignore

    with pytest.raises(ValueError) as err_info:
        mithril.compile(model=model2, backend=NumpyBackend(dtype=mithril.float64))

    assert str(err_info.value) == "Model with a parent could not be compiled!"


def test_recursive_model():
    model1 = Model()
    model2 = Model()
    model3 = Model()

    sum1 = Add()
    sum1.set_shapes({"left": [2, 3, 4, 5, 6, 1], "right": [1, 1, 1, 1, 1, 7]})
    sum2 = Add()
    sum3 = Add()

    model1 |= sum1(left="input", right="right", output="output")
    model2 |= model1(input="input", right="right")
    model2 |= sum2(left="input", right=model1.output, output="output")  # type: ignore
    model3 |= model2(input="input", right="right")
    model3 |= sum3(left="input", right=model2.output, output="output")  # type: ignore

    comp_model = mithril.compile(
        model=model3, backend=NumpyBackend(dtype=mithril.float64)
    )
    assert comp_model.shapes["output"] == [2, 3, 4, 5, 6, 7]


def test_shape():
    model = Model()

    model1 = Model()
    model1 |= Sigmoid()(input="input1", output=IOKey(name="output1"))
    model1 |= Sigmoid()(input="input2", output=IOKey(name="output2"))

    model2 = Model()
    sigmoid1 = Sigmoid()
    sigmoid1.set_shapes({"input": [1, 1, 3, 4, 5]})
    model2 |= sigmoid1(input="input1", output=IOKey(name="output1"))
    model2 |= Sigmoid()(input="input2", output=IOKey(name="output2"))

    model3 = Model()
    model3 |= Sigmoid()(input="input1", output=IOKey(name="output1"))
    sigmoid2 = Sigmoid()
    sigmoid2.set_shapes({"input": [5, 6, 8, 9, 10]})
    model3 |= sigmoid2(input="input2", output=IOKey(name="output2"))

<<<<<<< HEAD
    model |= model1(output2=IOKey(name="output"))
    model |= model2(input1=model1.output1, input2=model1.output2)  # type: ignore
    model |= model3(output1=model1.input1, output2=model1.input2)  # type: ignore
=======
    model += model1(input2="in2", output2=IOKey(name="output"))
    model += model2(input1=model1.output1, input2=model1.output2)  # type: ignore
    model |= model3(input2="in3", output1=model1.input1, output2=model1.input2)  # type: ignore
>>>>>>> 5b9d92c4

    comp_model = mithril.compile(model, backend=NumpyBackend(dtype=mithril.float64))
    assert comp_model.shapes["output"] == [5, 6, 8, 9, 10]


def test_1_set_shapes_bug():
    model = Model()
    linear1 = Linear()
    linear2 = Linear()
    model |= linear1(input="input")
    model |= linear2(input=linear1.output, output="output")

    shapes: dict[Connection, list[None | int]] = {
        linear1.input: [120, 120],
        linear1.weight: [32, None],
        linear2.weight: [32, 32],
        linear2.bias: [None],
    }
    comp_model = mithril.compile(
        model, NumpyBackend(dtype=mithril.float64), shapes=shapes
    )

    assert comp_model.shapes["input"] == [120, 120]
    assert comp_model.shapes["output"] == [120, 32]
    assert comp_model.shapes["weight_0"] == [32, 120]
    assert comp_model.shapes["bias_0"] == [32]
    assert comp_model.shapes["weight_1"] == [32, 32]
    assert comp_model.shapes["bias_1"] == [32]


def test_2_set_shapes_bug():
    model = Model()
    # model.extend(Convolution(shapes={"input2": [16, 3, 1, 1]}, padding=1, stride = 1))
    linear1 = Linear()
    linear2 = Linear()
    model |= linear1(input="input")
    model |= linear2(input=linear1.output, output="output")
    shape_1: dict[str, list] = {"input": [120, 120], "weight": [32, None]}
    shape_2: dict[str, list] = {"weight": [32, 32], "bias": [None]}

    linear1.set_shapes(shape_1)
    linear2.set_shapes(shape_2)

    comp_model = mithril.compile(model, NumpyBackend(dtype=mithril.float64))

    assert comp_model.shapes["input"] == [120, 120]
    assert comp_model.shapes["output"] == [120, 32]
    assert comp_model.shapes["weight_0"] == [32, 120]
    assert comp_model.shapes["bias_0"] == [32]
    assert comp_model.shapes["weight_1"] == [32, 32]
    assert comp_model.shapes["bias_1"] == [32]


def test_1_solve_constraint_extend():
    model = Model()
    c1 = Convolution2D(3)
    shape_1: dict[str, list] = {
        "input": [8, 3, 224, 224],
        "weight": [16, 3, None, None],
    }
    c1.set_shapes(shape_1)
    model += c1
    model += Convolution2D(3, 32)
    model += Convolution2D(3, 64)
    assert model.shapes["$_Convolution2D_0_output"] == [8, 16, 222, 222]
    assert model.shapes["$_Convolution2D_1_output"] == [8, 32, 220, 220]
    assert model.shapes["$_Convolution2D_2_output"] == [8, 64, 218, 218]


def test_2_solve_constraint_extend():
    model = Model()
    m = Multiply()
    m.set_shapes({"left": [3, 3], "right": [3, 3, 3]})
    model += m
    assert m.shapes == {"left": [3, 3], "right": [3, 3, 3], "output": [3, 3, 3]}


def test_3_solve_constraint_extend():
    model = Model()
    m = Multiply()
    model += m
    m.set_shapes({"left": [3, 3], "right": [3, 3, 3]})
    assert m.shapes == {"left": [3, 3], "right": [3, 3, 3], "output": [3, 3, 3]}


def test_flatten1():
    model = Model()
    flat1 = Flatten(start_dim=2, end_dim=-3)
    buff1 = Buffer()
    model |= buff1(input="input")
    model |= flat1(input=buff1.output, output="output")

    shapes = {"input": [2, 3, 4, 5, 3, 4, 5]}
    c_model = mithril.compile(
        model=model, backend=NumpyBackend(dtype=mithril.float64), shapes=shapes
    )
    assert c_model.shapes["output"] == [2, 3, 60, 4, 5]


# @pytest.mark.skip("gradients flag is removed")
def test_compile_gradients_boolean():
    model = Model()
    layer1 = Layer(dimension=3, activation=Sigmoid())
    layer2 = Layer(dimension=2, activation=Softmax())

    model |= layer2(output=IOKey("output"))
    model |= layer1(output=layer2.input, input="input")

    context = TrainModel(model)
    context.add_loss(
        CrossEntropy(input_type="probs"), [Mean()], target="target", input="output"
    )
    context.add_regularization(
        model=L2(), coef=Tensor(1e-1), input=re.compile(r"weight\d")
    )

    static_keys = {"input": np.array([[1.0]]), "target": np.array([0])}

    backend = NumpyBackend(dtype=mithril.float64)
    compiled_model = mithril.compile(
        context, backend=backend, constant_keys=static_keys, inference=True
    )

    shapes = compiled_model.get_shapes()
    weight_0_shape = shapes["weight_0"]
    weight_1_shape = shapes["weight_1"]
    bias_0_shape = shapes["bias_0"]
    bias_1_shape = shapes["bias_1"]

    assert is_list_int(weight_0_shape)
    assert is_list_int(weight_1_shape)
    assert is_list_int(bias_0_shape)
    assert is_list_int(bias_1_shape)

    params = {
        "weight_0": backend.randn(*weight_0_shape),
        "bias_0": backend.randn(*bias_0_shape),
        "weight_1": backend.randn(*weight_1_shape),
        "bias_1": backend.randn(*bias_1_shape),
    }

    assert compiled_model._generated_compute_gradients_fn is None
    assert compiled_model._generated_evaluate_all_fn is None
    with pytest.raises(NotImplementedError) as err_info:
        compiled_model.evaluate_gradients(params)
    assert (
        str(err_info.value) == "Inference mode does not support gradients calculation"
    )


def test_convolution_shape():
    add1 = Add()
    conv1 = Convolution2D(kernel_size=3, out_channels=64, padding=1)
    conv2 = Convolution2D(kernel_size=3, out_channels=64, padding=1)
    conv3 = Convolution2D(kernel_size=3, out_channels=64, padding=1)

    pol1 = PolynomialFeatures(degree=2)
    pol2 = PolynomialFeatures(degree=2)
    pol3 = PolynomialFeatures(degree=2)

    model = Model()
    model |= conv1
    model |= add1(right=Tensor(1), left=model.cout)
    model += conv2
    model += conv3

    model1 = Model()
    model1 += pol1
    model1 += pol2
    model1 += pol3

    comp_model = mithril.compile(
        model=model,
        backend=NumpyBackend(),
        shapes={conv1.input: [8, 3, 64, 64]},
        safe_names=False,
    )

    comp_model2 = mithril.compile(
        model=model1,
        backend=NumpyBackend(),
        shapes={pol1.input: [5, 5]},
        safe_names=False,
    )
    assert comp_model.shapes["output"] == [8, 64, 64, 64]
    assert comp_model2.shapes["output"] == [5, 26795]


def test_pickle_empty_backend():
    jax_backend = JaxBackend(dtype=mithril.float64)
    numpy_backend = NumpyBackend(dtype=mithril.float64)
    torch_backend = TorchBackend(dtype=mithril.float64)

    pickled_jax = pickle.dumps(jax_backend)
    pickled_numpy = pickle.dumps(numpy_backend)
    pickled_torch = pickle.dumps(torch_backend)

    unpickled_jax_backend = pickle.loads(pickled_jax)
    unpickled_numpy_backend = pickle.loads(pickled_numpy)
    unpickled_torch_backend = pickle.loads(pickled_torch)
    assert (
        jax_backend.precision
        == numpy_backend.precision
        == torch_backend.precision
        == unpickled_jax_backend.precision
        == unpickled_numpy_backend.precision
        == unpickled_torch_backend.precision
    )

    model = Linear(dimension=5)
    model.set_differentiability(input=True)
    model.set_shapes({"input": [5, 5]})
    ctx = TrainModel(model)
    ctx.add_loss(Buffer(), input=model.cout)

    comp_model_1 = mithril.compile(model=ctx, backend=numpy_backend)
    comp_model_2 = mithril.compile(model=ctx, backend=jax_backend)
    comp_model_3 = mithril.compile(model=ctx, backend=torch_backend, jit=False)
    comp_model_4 = mithril.compile(model=ctx, backend=unpickled_numpy_backend)
    comp_model_5 = mithril.compile(model=ctx, backend=unpickled_jax_backend)
    comp_model_6 = mithril.compile(
        model=ctx, backend=unpickled_torch_backend, jit=False
    )
    params = comp_model_1.randomize_params()
    outputs_1, grads_1 = comp_model_1.evaluate_all(params)
    outputs_2, grads_2 = comp_model_2.evaluate_all(
        {key: jax_backend.array(param) for key, param in params.items()}
    )
    outputs_3, grads_3 = comp_model_3.evaluate_all(
        {key: torch_backend.array(param) for key, param in params.items()}
    )
    outputs_4, grads_4 = comp_model_4.evaluate_all(
        {key: unpickled_numpy_backend.array(param) for key, param in params.items()}
    )
    outputs_5, grads_5 = comp_model_5.evaluate_all(
        {key: unpickled_jax_backend.array(param) for key, param in params.items()}
    )
    outputs_6, grads_6 = comp_model_6.evaluate_all(
        {key: unpickled_torch_backend.array(param) for key, param in params.items()}
    )
    assert_results_equal(
        outputs_1, outputs_2, outputs_3, outputs_4, outputs_5, outputs_6
    )
    assert_results_equal(grads_1, grads_2, grads_3, grads_4, grads_5, grads_6)


def test_pickle_registered_backend():
    numpy_backend = NumpyBackend()
    torch_backend = TorchBackend()
    jax_backend = JaxBackend(dtype=mithril.float64)

    def my_adder(input, rhs):
        return input + rhs

    def my_adder_grad(x):
        return x

    jax_backend.register_primitive(my_adder)
    numpy_backend.register_primitive(my_adder, fn_grad=my_adder_grad)
    torch_backend.register_primitive(my_adder)

    pickled_jax = pickle.dumps(jax_backend)
    pickled_numpy = pickle.dumps(numpy_backend)
    pickled_torch = pickle.dumps(torch_backend)

    u_jax_backend = pickle.loads(pickled_jax)
    u_numpy_backend = pickle.loads(pickled_numpy)
    u_torch_backend = pickle.loads(pickled_torch)
    assert u_jax_backend.__dict__.keys() == jax_backend.__dict__.keys()
    assert u_numpy_backend.__dict__.keys() == numpy_backend.__dict__.keys()
    assert u_torch_backend.__dict__.keys() == torch_backend.__dict__.keys()


def test_reuse_pickled_registered_backend():
    numpy_backend = NumpyBackend()
    torch_backend = TorchBackend()
    jax_backend = JaxBackend(dtype=mithril.float64)

    @typing.no_type_check
    def my_adder(left, right):
        return left + right

    jax_backend.register_primitive(my_adder)
    torch_backend.register_primitive(my_adder)

    # this function need to have same name as the above function
    def my_adder(left, right, cache: None):  # type: ignore
        return left + right

    def my_adder_grad(x):
        return x

    numpy_backend.register_primitive(my_adder, fn_grad=my_adder_grad)

    pickled_jax = pickle.dumps(jax_backend)
    pickled_numpy = pickle.dumps(numpy_backend)
    pickled_torch = pickle.dumps(torch_backend)

    u_jax_backend = pickle.loads(pickled_jax)
    u_numpy_backend = pickle.loads(pickled_numpy)
    u_torch_backend = pickle.loads(pickled_torch)

    model = Model()
    model += MyAdder()(left="left", right="right", output="output")

    c_jax_model = compile(
        deepcopy(model),
        u_jax_backend,
        jit=False,
        data_keys={"left", "right"},
    )
    left = u_jax_backend.ones(5, 5)
    right = u_jax_backend.ones(5, 5)
    assert (
        c_jax_model.evaluate({}, {"left": left, "right": right})["output"]
        == left + right
    ).all()

    c_numpy_model = compile(
        deepcopy(model),
        u_numpy_backend,
        jit=False,
        data_keys={"left", "right"},
    )
    left = u_numpy_backend.ones(5, 5)
    right = u_numpy_backend.ones(5, 5)
    assert (
        c_numpy_model.evaluate({}, {"left": left, "right": right})["output"]
        == left + right
    ).all()

    c_torch_model = compile(
        deepcopy(model),
        u_torch_backend,
        jit=False,
        data_keys={"left", "right"},
    )
    left = u_torch_backend.ones(5, 5)
    right = u_torch_backend.ones(5, 5)
    assert (
        c_torch_model.evaluate({}, {"left": left, "right": right})["output"]
        == left + right
    ).all()


def test_logical_model_compile_twice():
    model = Model()

    layer1 = Layer(dimension=3, activation=Sigmoid())
    layer2 = Layer(dimension=2, activation=Softmax())

    model |= layer2(weight="weight1", bias="bias1", output=IOKey(name="output"))
    model |= layer1(output=layer2.input, weight="weight0", bias="bias0", input="input")

    context = TrainModel(model)
    context.add_loss(
        CrossEntropy(input_type="probs"), [Mean()], target="target", input="output"
    )
    context.add_regularization(
        model=L2(), coef=Tensor(1e-1), input=re.compile(r"weight\d")
    )

    static_keys_np = {"input": np.array([[1.0]]), "target": np.array([0])}

    train_model = context
    np_model = mithril.compile(
        train_model,
        backend=NumpyBackend(dtype=mithril.float64),
        constant_keys=static_keys_np,
    )
    static_keys_jax = {"input": jnp.array([[1.0]]), "target": jnp.array([0])}

    jax_model = mithril.compile(
        train_model,
        backend=JaxBackend(dtype=mithril.float64),
        constant_keys=static_keys_jax,
    )

    static_keys_torch = {"input": torch.tensor([[1.0]]), "target": torch.tensor([0])}
    torch_model = mithril.compile(
        train_model,
        backend=TorchBackend(dtype=mithril.float64),
        constant_keys=static_keys_torch,
    )

    assert torch_model.backend.backend_type == "torch"
    assert jax_model.backend.backend_type == "jax"
    assert np_model.backend.backend_type == "numpy"


def test_canonical_output_compile():
    model = Model()

    layer1 = Layer(dimension=3, activation=Sigmoid())
    layer2 = Layer(dimension=2, activation=Softmax())

    model |= layer2(weight="weight1", bias="bias1", output=IOKey(name="output"))
    model |= layer1(output=layer2.input, weight="weight0", bias="bias0", input="input")

    context = TrainModel(model)
    context.add_loss(
        CrossEntropy(input_type="probs"), [Mean()], target="target", input="output"
    )
    context.add_regularization(
        model=L2(), coef=Tensor(1e-1), input=re.compile(r"weight\d")
    )

    static_keys = {"input": np.array([[1.0]]), "target": np.array([0])}

    model1 = mithril.compile(
        context, backend=NumpyBackend(dtype=mithril.float64), constant_keys=static_keys
    )

    assert model1.output_keys == ["final_cost", "output"]


def test_static_key_names_consistency():
    model = Model()
    model += Add()(left=Tensor(3), right=IOKey(name="right", type=Tensor))

    pm = mithril.compile(model, TorchBackend())
    assert {"left", "right"} == pm.input_keys


def test_evaluate_replace():
    model = Model()
    lin1 = Linear(dimension=1)
    model += lin1(input="in", weight="for", bias="add", output="sum")

    comp_model = compile(
        model=model,
        backend=NumpyBackend(),
        jit=False,
    )

    assert set(comp_model.input_keys) == {"in", "for", "add"}


def test_evaluate_replace_2():
    model = Model()
    lin1 = Linear(dimension=5)
    lin2 = Linear(dimension=3)
    lin3 = Linear(dimension=5)
    model |= lin1(input="in", weight="for", bias="add", output="sum")
    model |= lin2(
        input="sum", weight="range", bias="add_grad", output="matrix_multiplication"
    )
    model |= lin3(
        input="matrix_multiplication",
        weight="k_in",
        bias="in_grad_cache",
        output="outputt",
    )

    comp_model = compile(
        model=model,
        backend=NumpyBackend(),
        jit=False,
    )
    assert set(comp_model.input_keys) == {
        "in",
        "for",
        "add",
        "range",
        "add_grad",
        "k_in",
        "in_grad_cache",
    }


def test_check_static_1():
    model = Model()
    lin1 = Linear(dimension=1)
    model += lin1(
        input=Tensor([[2.0, 3.0], [1.0, 4.0]]),
        weight=Tensor([[4.0, 5.0]]),
        bias=Tensor([3.0]),
        output="output",
    )

    comp_model = compile(
        model=model,
        backend=NumpyBackend(),
        inference=True,
    )

    outputs = comp_model.evaluate()
    ref_out = outputs["output"]
    assert isinstance(ref_out, np.ndarray)
    np.testing.assert_array_equal(ref_out, np.array([[26.0], [27.0]]))


def test_check_static_2():
    model = Model()
    lin1 = Linear(dimension=1)
    model += lin1(
        input=Tensor([[2, 3], [1, 4]]), weight="weight", bias="bias", output="output"
    )

    comp_model = compile(model=model, backend=NumpyBackend())
    inputs = {"weight": np.array([[4.0, 5.0]]), "bias": np.array([3.0])}
    outputs = comp_model.evaluate(inputs)
    ref_out = outputs["output"]
    assert isinstance(ref_out, np.ndarray)
    np.testing.assert_array_equal(ref_out, np.array([[26.0], [27.0]]))


def test_check_static_3():
    model = Model()
    lin1 = Linear(dimension=1)
    model += lin1(
        input=Tensor([[2.0, 3.0], [1.0, 4.0]]),
        weight=Tensor([[4.0, 5.0]]),
        bias="bias",
        output="output",
    )

    comp_model = compile(model=model, backend=NumpyBackend())
    inputs = {"bias": np.array([3.0])}
    outputs = comp_model.evaluate(inputs)
    ref_out = outputs["output"]
    assert isinstance(ref_out, np.ndarray)
    np.testing.assert_array_equal(ref_out, np.array([[26.0], [27.0]]))


def test_check_static_4():
    model = Model()
    lin1 = Linear(dimension=1)
    model += lin1(input="input", weight="weight", bias="bias", output="output")

    comp_model = compile(
        model=model,
        backend=NumpyBackend(),
        constant_keys={
            "input": np.array([[2.0, 3.0], [1.0, 4.0]]),
            "weight": np.array([[4.0, 5.0]]),
            "bias": np.array([3.0]),
        },
        inference=True,
    )
    outputs = comp_model.evaluate()
    ref_out = outputs["output"]
    assert isinstance(ref_out, np.ndarray)
    np.testing.assert_array_equal(ref_out, np.array([[26.0], [27.0]]))


def test_check_static_5():
    model = Model()
    lin1 = Linear(dimension=1)
    model += lin1(input="input", weight="weight", bias="bias", output="output")

    comp_model = compile(
        model=model,
        backend=NumpyBackend(),
        jit=False,
        data_keys={"input", "weight", "bias"},
    )
    data = {
        "input": np.array([[2.0, 3.0], [1.0, 4.0]]),
        "weight": np.array([[4.0, 5.0]]),
        "bias": np.array([3.0]),
    }

    outputs = comp_model.evaluate(data=data)
    ref_out = outputs["output"]
    assert isinstance(ref_out, np.ndarray)
    np.testing.assert_array_equal(ref_out, np.array([[26.0], [27.0]]))


def test_check_static_6():
    model: Model = Model()
    lin1 = Linear(dimension=1)
    model += lin1(
        input=Tensor([[2, 3], [1, 4]]), weight="weight", bias="bias", output="output"
    )

    # mypy fails in below compilation as
    # it cannot infer exact type of
    # static keys. It is because values of
    # the dict include both TBD and np.ndarray
    # now mypy skipped as this api will be changed
    comp_model = mithril.compile(  # type: ignore
        model=model,
        backend=NumpyBackend(),
        jit=False,
        data_keys={"weight"},
        constant_keys={"bias": np.array([3.0])},
    )
    data = {"weight": np.array([[4.0, 5.0]])}

    outputs = comp_model.evaluate(data=data)
    ref_out = outputs["output"]
    assert isinstance(ref_out, np.ndarray)
    np.testing.assert_array_equal(ref_out, np.array([[26.0], [27.0]]))


def test_cyclic_extension():
    model = Model()
    relu1 = Relu()
    relu2 = Relu()
    model |= relu1(input="input1", output=IOKey("output1"))
    model |= relu2(input="input2", output=IOKey("output2"))
    model1 = Model()
    relu3 = Relu()
    relu4 = Relu()
    model1 |= relu3
    model1 += relu4
    model1 |= model(
        input1="input",
        input2=model1.cout,
        output1=model1.cin,
        output2=IOKey("output"),
    )
    comp_model = mithril.compile(model=model1, backend=NumpyBackend(), jit=False)
    inputs = {"input": np.array([[2.0]])}
    outputs = comp_model.evaluate(data=inputs)
    assert_results_equal(outputs, {"output": np.array([[2.0]])})


def test_canonic_example():
    model = Model()
    model += LeakyRelu()("input")
    model += LeakyRelu()
    comp_model = compile(model=model, backend=NumpyBackend())
    assert set(comp_model.input_keys) == {"slope_0", "slope_1", "input"}
    assert set(comp_model.output_keys) == {"output"}
    inputs = {"input": np.array([[2.0, -1.0]])}
    assert_results_equal(
        comp_model.evaluate(data=inputs), {"output": np.array([[2.0, -0.0001]])}
    )


def test_vjp_output_grad_orders():
    model = Model()
    model |= Linear(12)(input="input", output=IOKey(name="output1"))
    model |= Linear(24)(input="input", output=IOKey(name="output2"))

    for backend in [TorchBackend(), JaxBackend(), NumpyBackend()]:
        backend = TorchBackend()
        pm = compile(
            model,
            backend=backend,
            data_keys={"input"},
            shapes={"input": [4, 128]},
        )
        inputs = pm.randomize_params()
        target = backend.ones((4, 1))
        input = backend.ones((4, 128))
        out_grads1 = {
            "output1": backend.ones([4, 12]),
            "output2": backend.ones([4, 24]),
        }
        out_grads2 = {
            "output2": backend.ones([4, 24]),
            "output1": backend.ones([4, 12]),
        }
        result_1 = pm.evaluate_gradients(
            inputs, data={"input": input, "target": target}, output_gradients=out_grads1
        )
        result_2 = pm.evaluate_gradients(
            inputs, data={"input": input, "target": target}, output_gradients=out_grads2
        )
        for key in result_1:
            assert (result_1[key] == result_2[key]).all()


def test_batch_minibatch_grad():
    model = Model()
    model += Linear(12)(input="input", output=IOKey(name="output1"))

    context = TrainModel(model)
    context.add_loss(
        CrossEntropy(), reduce_steps=[Mean()], input="output1", target="target"
    )
    input = np.random.random((8, 8))
    target = np.random.randint(low=0, high=10, size=(8))

    for backend in [
        TorchBackend(dtype=mithril.float64),
        JaxBackend(dtype=mithril.float64),
        NumpyBackend(dtype=mithril.float64),
    ]:
        backend = TorchBackend()
        pm = compile(
            context,
            backend=backend,
            data_keys={"input", "target"},
            shapes={"input": [8, 8]},
            jit=False,
        )
        inputs = pm.randomize_params()
        backend_input = backend.array(input)
        backend_target = backend.array(target)

        batch_result = pm.evaluate(
            inputs, data={"input": backend_input, "target": backend_target}
        )
        batch_grad_results = pm.evaluate_gradients(
            inputs, data={"input": backend_input, "target": backend_target}
        )
        minibatch_result: list[dict] = []
        minibatch_grad_result: list[dict] = []

        # Split into minibatches
        for idx in range(8):
            result = pm.evaluate(
                inputs,
                data={
                    "input": backend_input[idx : idx + 1],
                    "target": backend_target[idx : idx + 1],
                },
            )
            grad_result = pm.evaluate_gradients(
                inputs,
                data={
                    "input": backend_input[idx : idx + 1],
                    "target": backend_target[idx : idx + 1],
                },
            )
            assert isinstance(result["final_cost"], torch.Tensor)
            minibatch_result.append(result)  # type: ignore
            minibatch_grad_result.append(grad_result)

        minibatch_cost = sum([minibatch_result[i]["final_cost"] for i in range(8)]) / 8
        minibatch_grads = {
            key: sum([minibatch_grad_result[i][key] for i in range(8)]) / 8
            for key in minibatch_grad_result[0]
        }
        batch_cost = batch_result["final_cost"]
        assert isinstance(batch_cost, torch.Tensor)
        assert np.isclose(minibatch_cost, batch_cost, rtol=1e-6, atol=1e-6)
        assert list(batch_grad_results.keys()) == list(minibatch_grads.keys())
        for key in batch_grad_results:
            assert (abs(batch_grad_results[key] - minibatch_grads[key]) < 1e-6).all()


def test_train_context_numpy():
    backend = NumpyBackend()
    model = Model()
    model |= Linear(8)(input="input", output=IOKey(name="output"))
    model |= Linear(16)(input=model.cout, output=IOKey(name="output2"))

    context = TrainModel(model)
    context.add_loss(CrossEntropy(), [Mean()], input="output", target="target")
    comp_model = compile(
        context,
        backend=backend,
        data_keys={"input", "target"},
        shapes={"input": (32, 8)},
        jit=False,
    )
    params = comp_model.randomize_params()
    out = comp_model.evaluate(
        params=params,
        data={
            "input": backend.ones(32, 8),
            "target": backend.ones(32, dtype=mithril.int),
        },
    )
    gradients_ds = comp_model.evaluate_gradients(
        params=params,
        data={
            "input": backend.ones(32, 8),
            "target": backend.ones(32, dtype=mithril.int),
        },
    )
    assert set(out.keys()) == {"final_cost", "output", "output2"}
    np.testing.assert_allclose(gradients_ds["weight_1"], backend.zeros(16, 8))
    np.testing.assert_allclose(gradients_ds["bias_1"], backend.zeros(16))


def test_train_context_example():
    backend = NumpyBackend()
    model = Model()
<<<<<<< HEAD
    model |= Linear(1)(input="input", output=IOKey(name="output"))
    model |= Linear(1)(input=model.cout, output=IOKey(name="output2"))
    model.input.set_differentiable(True)  # type: ignore
=======
    model += Linear(1)(input="input", output=IOKey(name="output"))
    model += Linear(1)(input=model.cout, output=IOKey(name="output2"))
    model.set_differentiability(input=True)
>>>>>>> 5b9d92c4

    context = TrainModel(model)
    context.add_loss(Buffer(), [Sum()], input="output2")
    comp_model = compile(context, backend=backend, shapes={"input": [1, 1]}, jit=False)
    params = {
        "input": np.array([[2.0]]),
        "weight_0": np.array([[3.0]]),
        "bias_0": np.array([1.0]),
        "weight_1": np.array([[2.0]]),
        "bias_1": np.array([4.0]),
    }
    ref_grads = {
        "input": np.array([[6.0]]),
        "weight_0": np.array([[4.0]]),
        "bias_0": np.array([2.0]),
        "weight_1": np.array([[7.0]]),
        "bias_1": np.array([1.0]),
    }
    ref_outputs = {
        "output2": np.array([[18.0]]),
        "output": np.array([[7.0]]),
        "final_cost": np.array(18.0),
    }
    outputs, grads = comp_model.evaluate_all(params=params)
    assert_results_equal(outputs, ref_outputs)
    assert_results_equal(grads, ref_grads)


# @pytest.mark.skip("Known bug")
def test_traincontext_2():
    model = Model()
    model |= Linear(dimension=1)
    model += (sq := Squeeze())
    model += Sigmoid()

    context = TrainModel(model)
    with pytest.raises(KeyError) as err_info:
        context.add_loss(BinaryCrossEntropy(), input=sq.output, target="target")

    assert (
        str(err_info.value) == "'Given key to the add_loss model should be "
        "one of the outputs of the model!'"
    )


def test_traincontext_3():
    model = Model()
    model |= Linear(dimension=1)
    model += Squeeze()
    model |= Sigmoid()(input=model.cout, output="output1")

    context = TrainModel(model)
    output = model.cout
    context.add_loss(bce := BinaryCrossEntropy(), input=output, target="target")

    assert_metadata_equal(bce.input, output)


def test_traincontext_4():
    model = Model()
    model += Linear(dimension=1)
    model += Squeeze()
    model += Sigmoid()

    context = TrainModel(model)
    output = model.cout
    context.add_loss(bce := BinaryCrossEntropy(), input=model.cout, target="target")

    assert_metadata_equal(bce.input, output)


def test_list_input_1():
    model = Model()
    model += Linear(dimension=1)(input="input")
    model += Sigmoid()

    with pytest.raises(ValueError) as err_info:
        mithril.compile(
            model=model,
            backend=NumpyBackend(),
            constant_keys={"input": [[2.3, 4.7], [2.5, 8.9]]},
            shapes={"input": [2, 2]},
        )

    assert (
        str(err_info.value)
        == "Requires given arrays to be of same type with given backend!"
    )


def test_relational_operators_ignored_1():
    model = Model()
    model += Less()(left="left", right="right", output=IOKey(name="yoyoyo"))

    pm = compile(model, NumpyBackend(), inference=True)
    assert "yoyoyo" in pm.ignore_grad_keys


def test_relational_operators_ignored_2():
    model = Model()
    model._extend(
        Less(),
        {
            "left": IOKey("left", type=Tensor),
            "right": IOKey("right", type=Tensor),
            "output": IOKey("relational_out"),
        },
    )
    model._extend(
        Where(),
        {
            "cond": model.cout,
            "input1": "inp1",
            "input2": "inp2",
            "output": IOKey("where_out"),
        },
    )
    pm = compile(model, NumpyBackend())
    assert (
        "relational_out" in pm.ignore_grad_keys
        and "where_out" not in pm.ignore_grad_keys
    )


def test_relational_operators_ignored_3():
    model = Model()
    model |= Less()(
        left=IOKey("left", type=Tensor),
        right=IOKey("right", type=Tensor),
        output=IOKey(name="relational_out"),
    )
    model |= Greater()(left="left", right=model.cout, output=IOKey(name="ignore_this"))

    pm = compile(model, NumpyBackend(), inference=True)
    assert (
        "relational_out" in pm.ignore_grad_keys and "ignore_this" in pm.ignore_grad_keys
    )


def test_arange_primitive():
    backends: list[type[Backend]] = [JaxBackend, TorchBackend, NumpyBackend, MlxBackend]
    dtypes = [mithril.float32, mithril.float64]
    for backend in backends:
        if not backend.is_installed:
            continue

        for dtype in dtypes:
            if dtype not in backend.supported_dtypes:
                continue

            _backend = backend(dtype=dtype)
            arange_len = 20
            model = Model()
            layer2 = Layer(dimension=2, activation=Softmax())
            model |= layer2(input="input", weight="weight1", bias="bias1")
            model |= Arange()(stop=arange_len, output=IOKey(name="arange_res"))
            model |= Add()(
                left=Tensor(3), right=layer2.output, output=IOKey(name="output")
            )

            context = TrainModel(model)
            context.add_loss(
                CrossEntropy(input_type="probs"),
                [Mean()],
                target="target",
                input="output",
            )

            static_keys = {"target": _backend.array([0])}

            pm = mithril.compile(
                context, _backend, data_keys={"input"}, constant_keys=static_keys
            )

            params = {"bias1": _backend.ones(1), "weight1": _backend.ones((1, 3))}
            data = {"input": _backend.ones((1, 3))}
            output = pm.evaluate(params, data)
            assert (output["arange_res"] == _backend.arange(arange_len)).all()  # type: ignore
            assert output["arange_res"].dtype == _backend.arange(arange_len).dtype  # type: ignore


def test_to_tensor_primitive():
    backends: list[type[Backend]] = [JaxBackend, TorchBackend, NumpyBackend, MlxBackend]
    dtypes = [mithril.float32, mithril.float64]
    for backend in backends:
        if not backend.is_installed:
            continue

        for dtype in dtypes:
            if dtype not in backend.supported_dtypes:
                continue

            _backend = backend(dtype=dtype)

            model = Model()
            layer2 = Layer(dimension=2, activation=Softmax())
            s = Size(dim=-1)
            t = ToTensor()
            model |= layer2(input="input", weight="weight1", bias="bias1")
            model |= s(input="input")
            model |= t(input=s.output)
            model |= Power()(
                base=t.output, exponent=Tensor(2), output=IOKey(name="power_out")
            )
            model |= Add()(
                left=Tensor(3), right=layer2.output, output=IOKey(name="output")
            )

            context = TrainModel(model)
            context.add_loss(
                CrossEntropy(input_type="probs"),
                [Mean()],
                target="target",
                input="output",
            )

            static_keys = {"target": _backend.array([0])}

            pm = mithril.compile(
                context, _backend, data_keys={"input"}, constant_keys=static_keys
            )

            params = {"bias1": _backend.ones(1), "weight1": _backend.ones((1, 3))}
            data = {"input": _backend.ones((1, 3))}
            output = pm.evaluate(params, data)
            assert (output["power_out"] == _backend.array([9])).all()  # type: ignore
            assert output["power_out"].dtype == _backend.array([9]).dtype  # type: ignore


def test_shapes_1():
    model = Model()
    model += (l1 := Linear(10))
    model += Linear(10)
    model += Linear(10)
    l1.set_shapes({"input": [50, 2]})
    assert model.shapes == {
        "$_Linear_0_output": [50, 10],
        "$_Linear_1_output": [50, 10],
        "$_Linear_2_output": [50, 10],
        "$weight_0": [10, 2],
        "$input": [50, 2],
        "$bias_0": [10],
        "$weight_1": [10, 10],
        "$bias_1": [10],
        "$weight_2": [10, 10],
        "$bias_2": [10],
        "$_Linear_0_axes": None,
        "$_Linear_1_axes": None,
        "$_Linear_2_axes": None,
    }


def test_flatten_dag0():
    backend = TorchBackend()
    model = Model()
    l1 = Linear(10)
    l5 = Linear(1)
    l1.set_differentiability(input=True)
    l5.set_differentiability(input=True)

<<<<<<< HEAD
    model |= l1(weight="weight_2")
    model |= (lin1 := Linear(10))
    model |= (lin2 := Linear(10))
    model |= (lin3 := Linear(10))
    model |= l5(output=IOKey(name="output1"))
    lin1.input.set_differentiable(True)
    lin2.input.set_differentiable(True)
    lin3.input.set_differentiable(True)
=======
    model += l1(weight="weight_2")
    model += (lin1 := Linear(10))(input="")
    model += (lin2 := Linear(10))(input="")
    model += (lin3 := Linear(10))(input="")
    model += l5(input="", output=IOKey(name="output1"))
    lin1.set_differentiability(input=True)
    lin2.set_differentiability(input=True)
    lin3.set_differentiability(input=True)
>>>>>>> 5b9d92c4

    l5.set_shapes({"input": [1, 1]})
    model.set_cout(l1.output)
    model.set_cin(l1.input)
    pm = mithril.compile(model, backend)
    params = {
        "input_4": backend.array([[1.0]]),
        "weight_4": backend.array([[4.0]]),
        "bias_4": backend.array([3.0]),
    }
    ref_outputs = {"output1": backend.array([[7.0]])}
    ref_grads = {
        "input_4": backend.array([[4.0]]),
        "weight_4": backend.array([[1.0]]),
        "bias_4": backend.array([1.0]),
    }
    output_gradients = {"output1": backend.array([[1.0]])}
    outputs, grads = pm.evaluate_all(params, output_gradients=output_gradients)
    assert_results_equal(outputs, ref_outputs)
    assert_results_equal(grads, ref_grads)


def test_geo_mean_1():
    backend = TorchBackend()
    model = Model()
    model += (lin := Linear(1))(weight="weight2")
    lin.set_differentiability(input=True)

    context = TrainModel(model)
    context.add_loss(Buffer(), input=model.cout)
    context.add_regularization(L1(), Tensor(0.1), input="weight2")

    pm = mithril.compile(context, backend, jit=False)
    params = {
        "input": backend.array([[1.0]]),
        "weight2": backend.array([[4.0]]),
        "bias": backend.array([3.0]),
    }
    ref_outputs = {"final_cost": backend.array([[7.4]])}
    ref_grads = {
        "input": backend.array([[4.0]]),
        "weight2": backend.array([[1.1]]),
        "bias": backend.array([1.0]),
    }
    outputs, grads = pm.evaluate_all(params)

    assert_results_equal(outputs, ref_outputs)
    assert_results_equal(grads, ref_grads)


def test_multiple_output_connections():
    model = Model()
    add_1 = Add()
    add_2 = Add()
    model |= add_2(output="out2")

    with pytest.raises(Exception) as err_info:
        model |= add_1(
            left="left", right="right", output=IOKey(connections={add_2.left, "out2"})
        )

    assert (
        str(err_info.value)
        == "Given connections are both output connections. Multi-write error!"
    )


def test_multiple_output_connections_2():
    model = Model()
    add_1 = Add()
    add_2 = Add()
    model |= add_2(left="in2", right="in3")
    model |= add_1(
        left="left",
        right="right",
        output=IOKey(name="my_internal_key", connections={add_2.left, "in3"}),
    )

    assert (
        add_2.right.data.metadata
        == add_2.left.data.metadata
        == add_1.output.data.metadata
    )


def test_static_concat():
    model = Model()
    model += Concat(n=2)(input1="input", input2="input", output="output")

    backend = NumpyBackend()
    pm = mithril.compile(
        model=model,
        backend=backend,
        constant_keys={"input": backend.zeros(1)},
        inference=True,
    )
    out = pm.evaluate()["output"]
    assert isinstance(out, np.ndarray)

    assert all(out == backend.array([0.0, 0.0], dtype=mithril.float32))


def test_reduce_overlap_shapes():
    backend = NumpyBackend()
    model = Model()
    layer_1 = Layer(activation=Relu(), dimension=10)
    layer_2 = Layer(activation=Relu(), dimension=10)
    layer_3 = Layer(activation=Relu(), dimension=10)
    model |= layer_1(input="input", weight="weight1", output=IOKey(name="output1"))
    model |= layer_2(weight="weight2", input="output1", output=IOKey(name="output2"))
    model |= layer_3(weight="weight3", input="output2", output=IOKey(name="output3"))

    model.set_shapes({"input": [5, 4, 3]})
    ctx = TrainModel(model)
    ctx.add_regularization(L1(), input="weight1", coef=Tensor(1e-1))
    ctx.add_regularization(L1(), input="weight2", coef=Tensor(1e-1))
    ctx.add_regularization(L1(), input="weight3", coef=Tensor(1e-1))
    ctx.add_loss(
        Buffer(), input="output1", reduce_steps=[Sum(axis=0), Mean(axis=0), Sum(axis=0)]
    )
    ctx.add_loss(
        Buffer(),
        input="output2",
        reduce_steps=[Mean(axis=0), Sum(axis=0), Mean(axis=0)],
    )
    ctx.add_loss(
        Buffer(), input="output3", reduce_steps=[Sum(axis=0), Sum(axis=0), Sum(axis=0)]
    )

    model_1 = Model()
    layer_1_1 = Layer(activation=Relu(), dimension=10)
    layer_2_1 = Layer(activation=Relu(), dimension=10)
    layer_3_1 = Layer(activation=Relu(), dimension=10)
    model_1 |= layer_1_1(input="input", weight="weight1", output=IOKey(name="output1"))
    model_1 |= layer_2_1(
        weight="weight2", input="output1", output=IOKey(name="output2")
    )
    model_1 |= layer_3_1(
        weight="weight3", input="output2", output=IOKey(name="output3")
    )

    ctx_1 = TrainModel(model_1)
    ctx_1.add_regularization(L1(), input="weight1", coef=Tensor(1e-1))
    ctx_1.add_regularization(L1(), input="weight2", coef=Tensor(1e-1))
    ctx_1.add_regularization(L1(), input="weight3", coef=Tensor(1e-1))
    ctx_1.add_loss(
        Buffer(), input="output1", reduce_steps=[Sum(axis=0), Mean(axis=0), Sum(axis=0)]
    )
    ctx_1.add_loss(
        Buffer(),
        input="output2",
        reduce_steps=[Mean(axis=0), Sum(axis=0), Mean(axis=0)],
    )
    ctx_1.add_loss(
        Buffer(), input="output3", reduce_steps=[Sum(axis=0), Sum(axis=0), Sum(axis=0)]
    )
    comp_model_1 = mithril.compile(model=ctx, backend=backend)

    comp_model_2 = mithril.compile(
        model=ctx_1, backend=backend, shapes={"input": [5, 4, 3]}
    )

    assert comp_model_1.shapes == comp_model_2.shapes


def test_reduce_overlap_shapes_1():
    backend = NumpyBackend()
    model = Model()
    relu_model_1 = Relu()
    relu_model_2 = Relu()
    reduce_model_1 = Mean(axis=0)
    reduce_model_2 = Mean(axis=0)
    shape_1: dict[str, list] = {"input": ["u1", "u2", ("Var1", ...)]}
    shape_2: dict[str, list] = {"input": [("Var1", ...), "u1", "u2"]}
    relu_model_1.set_shapes(shape_1)
    relu_model_2.set_shapes(shape_2)
    model |= relu_model_1(input="input")

    model.set_shapes({"input": [3, 2]})
    model |= relu_model_2(input=relu_model_1.output)
    model |= reduce_model_1(input=relu_model_2.output)
    model |= reduce_model_2(input=reduce_model_1.output)

    model_1 = Model()
    relu_model_1_1 = Relu()
    relu_model_2_1 = Relu()
    reduce_model_1_1 = Mean(axis=0)
    reduce_model_2_1 = Mean(axis=0)
    shape_1_1: dict[str, list] = {"input": ["u1", "u2", ("Var1", ...)]}
    shape_2_1: dict[str, list] = {"input": [("Var1", ...), "u1", "u2"]}
    relu_model_1_1.set_shapes(shape_1_1)
    relu_model_2_1.set_shapes(shape_2_1)
    model_1 |= relu_model_1_1(input="input")
    model_1 |= relu_model_2_1(input=relu_model_1_1.output)
    model_1 |= reduce_model_1_1(input=relu_model_2_1.output)
    model_1 |= reduce_model_2_1(input=reduce_model_1_1.output)

    comp_model_1 = mithril.compile(model=model, backend=backend)
    comp_model_2 = mithril.compile(
        model=model_1, backend=backend, shapes={"input": [3, 2]}
    )

    assert comp_model_1.shapes == comp_model_2.shapes


def test_reduce_overlap_shapes_2():
    model1 = Model()
    buff1 = Buffer()
    shape: dict[str, list] = {"input": ["u1", ("Var1", ...)]}
    buff1.set_shapes(shape)
    mean1 = Mean(axis=0)
    model1 |= buff1(input="input")
    model1 |= mean1(input=buff1.output)
    model1.set_shapes({"input": [10]})

    assert model1.shapes == {
        "input": [10],
        "$_Buffer_0_output": [10],
        "$_Mean_1_axis": None,
        "$_Mean_1_keepdim": None,
        "$_Mean_1_output": [],
    }


def test_geomean_evaluate():
    backend = JaxBackend()
    model1 = Model()
    lin1 = Linear(dimension=10)
    lin12 = Linear(dimension=10)
    model1._extend(
        lin1,
        {
            "input": "input",
            "weight": "weight",
            "bias": "bias",
            "output": IOKey("output1"),
        },
    )
    model1._extend(
        lin12,
        {
            "input": lin1.output,
            "weight": "weight1",
            "bias": "bias1",
            "output": IOKey("output2"),
        },
    )
    model1.set_shapes({"input": [10, 10, 10]})
    lin1.set_differentiability(input=True)

    ctx1 = TrainModel(model1)
    ctx1.add_loss(
        Buffer(),
        input="output1",
        reduce_steps=[Mean(axis=0), Sum(axis=0), Mean(axis=0)],
    )
    ctx1.add_loss(
        Buffer(), input="output2", reduce_steps=[Sum(axis=0), Mean(axis=0), Sum(axis=0)]
    )
    ctx1.add_regularization(L1(), coef=Tensor(0.1), input="weight")
    comp_1 = mithril.compile(model=ctx1, backend=backend)
    model2 = Model()
    lin2 = Linear()
    lin22 = Linear(dimension=10)
    model2._extend(
        lin2,
        {
            "input": "input",
            "weight": "weight",
            "bias": "bias",
            "output": IOKey("output1"),
        },
    )
    model2._extend(
        lin22,
        {
            "input": lin2.output,
            "weight": "weight1",
            "bias": "bias1",
            "output": IOKey("output2"),
        },
    )
    lin2.set_differentiability(input=True)

    ctx2 = TrainModel(model2)
    ctx2.add_loss(
        Buffer(),
        input="output1",
        reduce_steps=[Mean(axis=0), Sum(axis=0), Mean(axis=0)],
    )
    ctx2.add_loss(
        Buffer(), input="output2", reduce_steps=[Sum(axis=0), Mean(axis=0), Sum(axis=0)]
    )
    ctx2.add_regularization(L1(), coef=Tensor(0.1), input="weight")
    comp_2 = mithril.compile(model=ctx2, backend=backend)
    inputs = {
        "input": jnp.ones((10, 10, 10), dtype=jnp.float32),
        "weight": jnp.ones((10, 10), dtype=jnp.float32),
        "bias": jnp.ones((10), dtype=jnp.float32),
        "weight1": jnp.ones((10, 10), dtype=jnp.float32),
        "bias1": jnp.ones((10), dtype=jnp.float32),
    }
    comp1_results = comp_1.evaluate(inputs)
    comp2_results = comp_2.evaluate(inputs)

    comp1_grad_results = comp_1.evaluate_gradients(inputs)
    comp2_grad_results = comp_2.evaluate_gradients(inputs)
    assert (
        comp1_results["final_cost"]
        == comp2_results["final_cost"]
        == jnp.array(11210.316228, dtype=jnp.float32)
    )
    tol = 1e-14
    assert all(
        [
            abs(comp1_grad_results[key] - comp2_grad_results[key]).sum() < tol
            for key in comp1_grad_results
        ]
    )


def test_get_key_dependency_1():
    model = Linear()

    ctx = TrainModel(model)
    ctx.add_regularization(model=L2(), coef=Tensor(1e-1), input=model.weight)
    ctx.add_loss(
        SquaredError(),
        [Mean()],
        input=model.output,
        target="target",
        key_name="my_loss",
    )

    mithril.compile(ctx, TorchBackend(), data_keys={"input", "target"})

    resulting_connections = {
        con.key for con in ctx.dependency_map.get_dependent_input_conns("my_loss")
    }
    # assert resulting_connections == {"Mean_4_axis", "b", "input", "Mean_4_keepdim",
    # "target", "w"}
    assert resulting_connections == {"target", "input", "weight", "bias"}


def test_get_key_dependency_2():
    model = Model()
    model |= Linear()(
        input="input", weight="weight", bias="bias", output=IOKey(name="output")
    )
    model |= Buffer()(input="dummy_input", output=IOKey(name="dummy_output"))
    model |= Buffer()(input="dummy_output", output=IOKey(name="dummy_final_output"))

    ctx = TrainModel(model)
    ctx.add_regularization(model=L2(), coef=Tensor(1e-1), input=model.weight)  # type: ignore
    ctx.add_loss(
        SquaredError(),
        [Mean()],
        input=model.output,  # type: ignore
        target="target",
        key_name="my_loss",
    )

    resulting_connections = {
        con.key for con in ctx.dependency_map.get_dependent_input_conns("my_loss")
    }
    dummy_connection1 = {
        con.key for con in ctx.dependency_map.get_dependent_input_conns("dummy_output")
    }
    dummy_connection2 = {
        con.key
        for con in ctx.dependency_map.get_dependent_input_conns("dummy_final_output")
    }
    # assert resulting_connections == {"Mean_4_axis", "b", "input", "Mean_4_keepdim",
    # "target", "weight"}
    assert resulting_connections == {"target", "input", "weight", "bias"}
    assert dummy_connection1 == dummy_connection2 == {"dummy_input"}


def test_regularization_1():
    # Test with single regularization and single reduce (mean) operation
    model = Model()
    model += Multiply()(
        left=IOKey("left", type=Tensor, differantiable=True),
        right=IOKey("w", type=Tensor, differantiable=True),
        output="output",
    )

    ctx = TrainModel(model)
    ctx.add_regularization(L2(), coef=Tensor(1e-1), input=model.w)  # type: ignore
    ctx.add_loss(SquaredError(), [Mean()], input=model.output, target="target")  # type: ignore
    backend = TorchBackend(dtype=mithril.float64)
    static_keys = {"left": backend.array([0.0]), "target": backend.zeros(3, 2, 1)}
    compiled_model = mithril.compile(ctx, backend=backend, constant_keys=static_keys)
    result = compiled_model.evaluate(
        params={"w": backend.array([[[1.0], [2.0]], [[3.0], [4.0]], [[5.0], [6.0]]])}
    )
    ref_loss = backend.array(0.7583333333333333)
    tolerance = 1e-15
    assert result["final_cost"] - ref_loss < tolerance


def test_regularization_1_sanity_test():
    # Test with single regularization and single reduce (mean) operation
    model = Model()
    model.extend(
        Multiply(),
        left=IOKey("left", type=Tensor, differantiable=True),
        right=IOKey("w", type=Tensor, differantiable=True),
        output="output",
    )

    ctx = TrainModel(model)
    ctx.add_regularization(L2(), coef=Tensor(1e-1), input=model.w)  # type: ignore
    ctx.add_loss(SquaredError(), [Mean()], input=model.output, target="target")  # type: ignore
    backend = TorchBackend(dtype=mithril.float64)
    static_keys = {"left": backend.array([0.0]), "target": backend.array([0.0])}
    compiled_model = mithril.compile(
        ctx, backend=backend, constant_keys=static_keys, safe_shapes=False
    )
    result = compiled_model.evaluate(
        params={"w": backend.array([[[1.0], [2.0]], [[3.0], [4.0]], [[5.0], [6.0]]])}
    )
    ref_loss = backend.array(0.7583333333333333)
    tolerance = 1e-15
    assert result["final_cost"] - ref_loss < tolerance


def test_regularization_2():
    # Test with single regularization and single reduce (sum) operation
    model = Model()
    model += Multiply()(
        left=IOKey("left", type=Tensor, differantiable=True),
        right=IOKey("w", type=Tensor, differantiable=True),
        output="output",
    )

    ctx = TrainModel(model)
    ctx.add_regularization(L2(), coef=Tensor(1e-1), input=model.w)  # type: ignore
    ctx.add_loss(SquaredError(), [Sum()], input=model.output, target="target")  # type: ignore
    backend = TorchBackend(dtype=mithril.float64)
    static_keys = {"left": backend.array([0.0]), "target": backend.zeros(3, 2, 1)}
    compiled_model = mithril.compile(ctx, backend=backend, constant_keys=static_keys)
    result = compiled_model.evaluate(
        params={"w": backend.array([[[1.0], [2.0]], [[3.0], [4.0]], [[5.0], [6.0]]])}
    )
    # ref_loss = backend.array(0.7583333333333333 * 6)
    ref_loss = backend.array(4.55)
    tolerance = 1e-15
    assert result["final_cost"] - ref_loss < tolerance


def test_regularization_3():
    # Test with single regularization and multiple reduce (mean -> mean -> sum)
    # operations
    model = Model()
    model += Multiply()(
        left=IOKey("left", type=Tensor, differantiable=True),
        right=IOKey("w", type=Tensor, differantiable=True),
        output="output",
    )

    ctx = TrainModel(model)
    ctx.add_regularization(L2(), coef=Tensor(1e-1), input=model.w)  # type: ignore
    ctx.add_loss(
        SquaredError(),
        [Mean(axis=1), Mean(axis=3), Sum()],
        input=model.output,  # type: ignore
        target="target",
    )
    backend = TorchBackend(dtype=mithril.float64)
    static_keys = {
        "left": backend.array([0.0]),
        "target": backend.zeros(2, 3, 4, 5, 6, 7),
    }
    compiled_model = mithril.compile(ctx, backend=backend, constant_keys=static_keys)
    result = compiled_model.evaluate(params={"w": backend.ones(2, 3, 4, 5, 6, 7)})
    ref_loss = backend.array(14.0)
    tolerance = 1e-15
    assert result["final_cost"] - ref_loss < tolerance


def test_regularization_4():
    # Test with single regularization and multiple model with multiple reduce operations
    model = Model()
<<<<<<< HEAD
    model |= Multiply()(
        left=IOKey("left", type=Tensor),
        right=IOKey("w", type=Tensor),
=======
    model += Multiply()(
        left=IOKey("left", type=Tensor, differantiable=True),
        right=IOKey("w", type=Tensor, differantiable=True),
>>>>>>> 5b9d92c4
        output=IOKey(name="output"),
    )
    model |= Multiply()(left="left", right="w", output=IOKey(name="output2"))

    ctx = TrainModel(model)
    ctx.add_regularization(L2(), coef=Tensor(1e-1), input=model.w)  # type: ignore
    ctx.add_loss(
        SquaredError(),
        [Mean(axis=1), Sum()],
        input=model.output,  # type: ignore
        target="target",
    )
    ctx.add_loss(
        SquaredError(),
        [Mean(axis=3), Sum()],
        input=model.output2,  # type: ignore
        target="target",
    )
    backend = TorchBackend(dtype=mithril.float64)
    static_keys = {
        "left": backend.array([0.0]),
        "target": backend.zeros(2, 2, 4, 8, 6, 7),
    }
    compiled_model = mithril.compile(ctx, backend=backend, constant_keys=static_keys)
    result = compiled_model.evaluate(params={"w": backend.ones(2, 2, 4, 8, 6, 7)})
    ref_loss = backend.array(67.2)
    tolerance = 1e-15
    # print((result["w"]**2).sum() * .5 * .1 / (np.power(2 * 8, 1/2)))
    assert result["final_cost"] - ref_loss < tolerance


def test_regularization_5():
    # Test with single regularization and multiple model with multiple reduce operations
    model = Model()
<<<<<<< HEAD
    model |= Multiply()(
        left=IOKey("left", type=Tensor),
        right=IOKey("w", type=Tensor),
=======
    model += Multiply()(
        left=IOKey("left", type=Tensor, differantiable=True),
        right=IOKey("w", type=Tensor, differantiable=True),
>>>>>>> 5b9d92c4
        output=IOKey(name="output"),
    )
    model |= Multiply()(
        left=IOKey("left1", type=Tensor),
        right="w",
        output=IOKey(name="output2"),
    )

    ctx = TrainModel(model)
    ctx.add_regularization(L2(), coef=Tensor(1e-1), input=model.w)  # type: ignore
    ctx.add_loss(
        SquaredError(),
        [Mean(axis=1), Sum()],
        input=model.output,  # type: ignore
        target="target",
    )
    ctx.add_loss(
        SquaredError(),
        [Mean(axis=-1), Sum()],
        input=model.output,  # type: ignore
        target="target",
    )
    ctx.add_loss(
        SquaredError(),
        [Mean(axis=3), Mean(axis=3), Sum()],
        input=model.output2,  # type: ignore
        target="target",
    )
    backend = TorchBackend(dtype=mithril.float64)
    static_keys = {
        "left": backend.array([0.0]),
        "target": backend.zeros(2, 2, 4, 8, 6, 7),
        "left1": backend.array([0.0]),
    }
    compiled_model = mithril.compile(ctx, backend=backend, constant_keys=static_keys)
    result = compiled_model.evaluate(params={"w": backend.ones(2, 2, 4, 8, 6, 7)})
    ref_loss = backend.array(30.688300634630973)
    tolerance = 1e-14
    # print((result["w"]**2).sum() * .5 * .1 / (np.power(2 * 7 * 8 * 6, 1/3)))
    assert result["final_cost"] - ref_loss < tolerance


def test_static_anlaysis():
    model = Model()
    add1 = Add()
    model |= add1(
        left=IOKey(value=Tensor([[2.0]]), name="left"),
        right=IOKey(value=Tensor([2.0]), name="right"),
    )
    model |= Linear(10)(
        input=add1.output, weight="w", bias="b", output=IOKey(name="output")
    )

    comp_model = mithril.compile(model=model, backend=NumpyBackend())

    assert add1 not in comp_model.flat_graph.nodes


def test_static_anlaysis_1():
    model = Model()
    add1 = Add()
    model |= add1(
        left=IOKey(value=Tensor([[2.0]]), name="left"),
        right=IOKey(value=Tensor([2.0]), name="right"),
    )
    model |= Add()(
        left=add1.output,
        right=IOKey(name="right2", type=Tensor),
        output=IOKey(name="output1"),
    )

    comp_model = mithril.compile(
        model=model,
        backend=NumpyBackend(),
    )

    assert add1 not in comp_model.flat_graph.nodes


def test_static_anlaysis_2():
    model = Model()
    add1 = Add()
    sum1 = Sum()
    model |= add1(
        left=IOKey(value=Tensor([[2.0]]), name="left"),
        right=IOKey(value=Tensor([2.0]), name="right"),
    )
    model |= sum1(input=add1.output)
    model |= Add()(
        left=sum1.output,
        right=IOKey(name="right2", type=Tensor),
        output=IOKey(name="output1"),
    )

    comp_model = mithril.compile(
        model=model,
        backend=NumpyBackend(),
    )

    assert (
        sum1 not in comp_model.flat_graph.nodes
        and add1 not in comp_model.flat_graph.nodes
    )


def test_static_anlaysis_3():
    model = Model()
    model |= (add1 := Add())
    add1.set_types(left=Tensor, right=Tensor)
    model += Convolution2D(kernel_size=1)
    model |= (add2 := Add())(left=model.cout)
    add2.set_types(right=Tensor)
    model += (sum1 := Sum())
    model |= (sub1 := Subtract())(left=sum1.output)
    sub1.set_types(right=Tensor)
    model |= (mul1 := Multiply())(left=sub1.output)
    mul1.set_types(right=Tensor)
    model += (mat1 := MatrixMultiply())()

    model.set_cin(add1.left)
    model.set_cout(mul1.output)
    comp_model = mithril.compile(model=model, backend=NumpyBackend(), safe_names=False)

    models = {add1, add2, sum1, sub1, mul1, mat1}
    _models = {model.submodel for model in models}
    assert (_models - comp_model.flat_graph.nodes.keys()) == {mat1.submodel}


def test_prune_1():
    m = Model()
    add1 = Add()
    add2 = Add()
    add3 = Add()
    add4 = Add()
    m |= add1(left="input", right="input2", output=IOKey(name="out_1"))
    m |= add2(left=add1.output, right="input3")
    m |= add3(left=add1.output, right="input4")
    m |= add4(left=add1.output, right="input3")  # Duplicate
    m |= Buffer()(input=add2.output, output=IOKey(name="out_2"))
    m |= Buffer()(input=add3.output, output=IOKey(name="out_3"))
    m |= Buffer()(input=add4.output, output=IOKey(name="out_4"))

    compiled_model = compile(m, NumpyBackend())
    expected_connections: dict[str, list[str | set[str]]] = {
        "out_1": ["add", {"input", "input2", "out_1_cache"}],
        "output_0": ["add", {"out_1", "input3", "output_0_cache"}],
        "output_1": ["add", {"out_1", "input4", "output_1_cache"}],
    }

    expected_output_dict = {
        "out_1": "out_1",
        "out_2": "output_0",
        "out_3": "output_1",
        "out_4": "output_0",
    }

    assert_connections(compiled_model, expected_connections)
    assert compiled_model.flat_graph.output_dict == expected_output_dict


def test_prune_2():
    m = Model()
    add1 = Add()
    add2 = Add()
    add3 = Add()
    add4 = Add()
    m |= add1(left="input", right="input2", output=IOKey(name="out_1"))
    m |= add2(left=add1.output, right="input3")
    m |= add3(left=add1.output, right="input3")  # Duplicate
    m |= add4(left=add2.output, right="input4")
    m |= Buffer()(input=add2.output, output=IOKey(name="out_2"))
    m |= Buffer()(input=add3.output, output=IOKey(name="out_3"))
    m |= Buffer()(input=add4.output, output=IOKey(name="out_4"))

    compiled_model = compile(m, NumpyBackend())
    expected_connections: dict[str, list[str | set[str]]] = {
        "out_1": ["add", {"input", "input2", "out_1_cache"}],
        "output_0": ["add", {"out_1", "input3", "output_0_cache"}],
        "output_2": ["add", {"output_0", "input4", "output_2_cache"}],
    }

    expected_output_dict = {
        "out_1": "out_1",
        "out_2": "output_0",
        "out_3": "output_0",
        "out_4": "output_2",
    }

    assert_connections(compiled_model, expected_connections)
    assert compiled_model.flat_graph.output_dict == expected_output_dict


def test_prune_3():
    m = Model()
    add1 = Add()
    add2 = Add()
    add3 = Add()
    add4 = Add()
    add5 = Add()
    m |= add1(left="input", right="input2", output=IOKey(name="out_1"))
    m |= add2(left=add1.output, right="input3")
    m |= add3(left=add1.output, right="input3")  # Duplicate
    m |= add4(left=add3.output, right="input3")
    m |= add5(left=add2.output, right="input3")  # Duplicate
    m |= Buffer()(input=add2.output, output=IOKey(name="out_2"))
    m |= Buffer()(input=add3.output, output=IOKey(name="out_3"))
    m |= Buffer()(input=add4.output, output=IOKey(name="out_4"))
    m |= Buffer()(input=add5.output, output=IOKey(name="out_5"))

    compiled_model = compile(m, NumpyBackend())
    expected_connections: dict[str, list[str | set[str]]] = {
        "out_1": ["add", {"input", "input2", "out_1_cache"}],
        "output_0": ["add", {"out_1", "input3", "output_0_cache"}],
        "output_2": ["add", {"output_0", "input3", "output_2_cache"}],
    }

    expected_output_dict = {
        "out_1": "out_1",
        "out_2": "output_0",
        "out_3": "output_0",
        "out_4": "output_2",
        "out_5": "output_2",
    }

    assert_connections(compiled_model, expected_connections)
    assert compiled_model.flat_graph.output_dict == expected_output_dict


def test_prune_4():
    m = Model()
    add0 = Add()
    add1 = Add()
    add2 = Add()
    add3 = Add()

    m |= add0(
        left=IOKey("input", type=Tensor),
        right=IOKey("input2", type=Tensor),
    )
    m |= add1(left="input", right="input2")  # Duplicate
    m |= add2(left=add0.output, right=add0.output)
    m |= add3(left=add1.output, right=add1.output)  # Duplicate
    m |= Add()(left=add2.output, right=add3.output)

    compiled_model = compile(m, NumpyBackend())

    expected_connections: dict[str, list[str | set[str]]] = {
        "output_0": ["add", {"input", "input2", "output_0_cache"}],
        "output_2": [
            "add",
            {"output_0", "output_2_cache"},
        ],
        "output": ["add", {"output_2", "output_cache"}],
    }

    expected_output_dict = {
        "output": "output",
    }

    assert_connections(compiled_model, expected_connections)
    assert compiled_model.flat_graph.output_dict == expected_output_dict


def test_prune_5():
    m = Model()
    add0 = Add()
    add1 = Add()
    add2 = Add()
    add3 = Add()
    add4 = Add()
    m |= add0(
        left=IOKey("input", type=Tensor),
        right=IOKey("input2", type=Tensor),
    )
    m |= add1(left="input", right="input2")  # Duplicate
    m |= add2(left=add0.output, right=add1.output)
    m |= Add()(left=add1.output, right=add0.output)
    m |= add3(left=add1.output, right=add0.output)  # Duplicate
    m |= add4(left=add2.output, right=add3.output)
    m.set_cout(add4.output)

    compiled_model = compile(m, NumpyBackend())
    expected_connections: dict[str, list[str | set[str]]] = {
        "output_0": ["add", {"input", "input2", "output_0_cache"}],
        "output_2": [
            "add",
            {"output_0", "output_2_cache"},
        ],
        "output": ["add", {"output_2", "output_cache"}],
    }

    expected_output_dict = {
        "output": "output",
    }

    assert_connections(compiled_model, expected_connections)
    assert compiled_model.flat_graph.output_dict == expected_output_dict


def test_prune_6():
    m1 = Model()
    add0 = Add()
    m1 |= add0(
        left=IOKey("input", type=Tensor),
        right=IOKey("input2", type=Tensor),
    )
    m1 |= Add()(left=add0.output, right=add0.output, output=IOKey(name="output"))

    m2 = Model()
    add0 = Add()
    m2 |= add0(
        left=IOKey("input", type=Tensor),
        right=IOKey("input2", type=Tensor),
    )  # Duplicate
    m2 |= Multiply()(left=add0.output, right=add0.output, output=IOKey(name="output"))

    m = Model()
    m |= m1(
        input=IOKey("input", type=Tensor),
        input2=IOKey("input2", type=Tensor),
        output=IOKey(name="auc"),
    )
    m |= m2(input="input", input2="input2", output=IOKey(name="acc"))

    compiled_model = compile(m, NumpyBackend())
    expected_connections: dict[str, list[str | set[str]]] = {
        "output_0": [
            "add",
            {"input", "input2", "output_0_cache"},
        ],
        "auc": ["add", {"output_0", "auc_cache"}],
        "acc": [
            "multiplication",
            {"output_0", "acc_cache"},
        ],
    }

    expected_output_dict = {"acc": "acc", "auc": "auc"}

    assert_connections(compiled_model, expected_connections)
    assert compiled_model.flat_graph.output_dict == expected_output_dict


def test_prune_7():
    m = Model()
    add1 = Add()
    add3 = Add()
    m |= add1(left="input", right="input2", output=IOKey(name="out_1"))
    m |= Add()(left=add1.output, right="input3", output=IOKey(name="out_2"))
    m |= add3(left=add1.output, right="input4")
    m |= Add()(
        left=add1.output, right="input3", output=IOKey(name="dont_forget_me")
    )  # Duplicate
    m |= Buffer()(input=add3.output, output=IOKey(name="out_3"))

    compiled_model = compile(m, NumpyBackend())
    expected_connections: dict[str, list[str | set[str]]] = {
        "out_1": ["add", {"input", "input2", "out_1_cache"}],
        "out_2": ["add", {"out_1", "input3", "out_2_cache"}],
        "output": ["add", {"out_1", "input4", "output_cache"}],
    }

    expected_output_dict = {
        "out_1": "out_1",
        "out_2": "out_2",
        "out_3": "output",
        "dont_forget_me": "out_2",
    }

    assert_connections(compiled_model, expected_connections)
    assert compiled_model.flat_graph.output_dict == expected_output_dict


def test_prune_8():
    m = Model()
    add1 = Add()
    add3 = Add()
    m |= add1(left="input", right="input2", output=IOKey(name="out_1"))
    m |= Add()(left=add1.output, right="input3")
    m |= add3(left=add1.output, right="input4")
    m |= Add()(
        left=add1.output, right="input3", output=IOKey(name="dont_forget_me")
    )  # Duplicate
    m |= Buffer()(input=add3.output, output=IOKey(name="out_2"))

    compiled_model = compile(m, NumpyBackend())
    expected_connections: dict[str, list[str | set[str]]] = {
        "out_1": ["add", {"input", "input2", "out_1_cache"}],
        "output_0": ["add", {"out_1", "input3", "output_0_cache"}],
        "output_1": ["add", {"out_1", "input4", "output_1_cache"}],
    }

    expected_output_dict = {
        "out_1": "out_1",
        "out_2": "output_1",
        "dont_forget_me": "output_0",
    }

    assert_connections(compiled_model, expected_connections)
    assert compiled_model.flat_graph.output_dict == expected_output_dict


def test_prune_9():
    m = Model()
    add0 = Add()
    add1 = Add()
    m |= add0(
        left=IOKey("input", type=Tensor),
        right=IOKey("input2", type=Tensor),
        output=IOKey(name="out_1"),
    )
    m |= add1(left=add0.output, right="input3")
    m |= Add()(left=add0.output, right="input4")
    m |= Add()(left=add1.output, right="input4")
    m |= Add()(
        left=add0.output, right="input3", output=IOKey(name="dont_forget_me")
    )  # Duplicate

    compiled_model = compile(m, NumpyBackend())
    expected_connections: dict[str, list[str | set[str]]] = {
        "out_1": ["add", {"input", "input2", "out_1_cache"}],
        "output_0": ["add", {"out_1", "input3", "output_0_cache"}],
    }

    expected_output_dict = {
        "dont_forget_me": "output_0",
        "out_1": "out_1",
    }

    assert_connections(compiled_model, expected_connections)
    assert compiled_model.flat_graph.output_dict == expected_output_dict


def test_prune_10():
    m = Model()
    add0 = Add()
    add1 = Add()
    add2 = Add()
    m |= add0(left="input", right="input2", output=IOKey(name="out_1"))
    m |= add1(left=add0.output, right="input3")
    m |= add2(left=add0.output, right="input4")
    m |= Add()(left=add1.output, right="input4", output=IOKey(name="out_2"))
    m |= Add()(
        left=add0.output, right="input3", output=IOKey(name="dont_forget_me")
    )  # Duplicate
    m |= Buffer()(input=add1.output, output=IOKey(name="out_3"))
    m |= Buffer()(input=add2.output, output=IOKey(name="out_4"))

    compiled_model = compile(m, NumpyBackend())
    expected_connections: dict[str, list[str | set[str]]] = {
        "out_1": ["add", {"input", "input2", "out_1_cache"}],
        "output_0": ["add", {"out_1", "input3", "output_0_cache"}],
        "output_1": ["add", {"out_1", "input4", "output_1_cache"}],
        "out_2": ["add", {"output_0", "input4", "out_2_cache"}],
    }

    expected_output_dict = {
        "out_1": "out_1",
        "out_2": "out_2",
        "out_3": "output_0",
        "out_4": "output_1",
        "dont_forget_me": "output_0",
    }

    assert_connections(compiled_model, expected_connections)
    assert compiled_model.flat_graph.output_dict == expected_output_dict


def test_prune_11():
    m = Model()
    add1 = Add()
    add2 = Add()
    mul1 = Multiply()
    add3 = Add()
    mul2 = Multiply()
    m |= add1(left="input", right="input2", output=IOKey(name="out_1"))
    m |= add2(left=add1.output, right="input3")
    m |= mul1(left=add2.output, right="input4")
    m |= add3(left=add1.output, right="input3")  # Duplicate
    m |= mul2(left=add3.output, right="input4")  # Duplicate
    m |= Buffer()(input=add2.output, output=IOKey(name="out_3"))
    m |= Buffer()(input=add3.output, output=IOKey(name="out_4"))
    m |= Buffer()(input=mul1.output, output=IOKey(name="out_5"))
    m |= Buffer()(input=mul2.output, output=IOKey(name="out_6"))

    compiled_model = compile(m, NumpyBackend())
    expected_connections: dict[str, list[str | set[str]]] = {
        "out_1": ["add", {"input", "input2", "out_1_cache"}],
        "output_0": ["add", {"out_1", "input3", "output_0_cache"}],
        "output_1": [
            "multiplication",
            {"output_0", "input4", "output_1_cache"},
        ],
    }

    expected_output_dict = {
        "out_1": "out_1",
        "out_3": "output_0",
        "out_4": "output_0",
        "out_5": "output_1",
        "out_6": "output_1",
    }

    assert_connections(compiled_model, expected_connections)
    assert compiled_model.flat_graph.output_dict == expected_output_dict


def test_prune_12():
    m = Model()
    add1 = Add()
    m |= add1(left="input", right="input2", output=IOKey(name="out_1"))
    m |= Buffer()(input=add1.output, output=IOKey(name="out_2"))
    m |= Buffer()(input=add1.output, output=IOKey(name="out_3"))  # Duplicate

    compiled_model = compile(m, NumpyBackend())
    expected_connections: dict[str, list[str | set[str]]] = {
        "out_1": ["add", {"input", "input2", "out_1_cache"}]
    }
    expected_output_dict = {"out_3": "out_1", "out_2": "out_1", "out_1": "out_1"}

    assert_connections(compiled_model, expected_connections)
    assert expected_output_dict == compiled_model.flat_graph.output_dict


def test_prune_13():
    m = Model()
    add1 = Add()
    m |= add1(left="input", right="input2", output=IOKey(name="out_1"))
    m |= Buffer()(input=add1.output, output="out_2")
    m |= Buffer()(input="out_2", output=IOKey(name="out_3"))  # Duplicate

    compiled_model = compile(m, NumpyBackend())
    expected_connections: dict[str, list[str | set[str]]] = {
        "out_1": ["add", {"input", "input2", "out_1_cache"}]
    }
    expected_output_dict = {"out_3": "out_1", "out_1": "out_1"}

    assert_connections(compiled_model, expected_connections)
    assert expected_output_dict == compiled_model.flat_graph.output_dict


def test_prune_14():
    m = Model()
    add1 = Add()
    m |= add1(left="input", right="input2", output=IOKey(name="out_1"))
    m |= Buffer()(input=add1.output, output=IOKey(name="out_2"))
    m |= Buffer()(input="out_2", output=IOKey(name="out_3"))  # Duplicate

    compiled_model = compile(m, NumpyBackend())
    expected_connections: dict[str, list[str | set[str]]] = {
        "out_1": ["add", {"input", "input2", "out_1_cache"}]
    }
    expected_output_dict = {"out_3": "out_1", "out_2": "out_1", "out_1": "out_1"}

    assert_connections(compiled_model, expected_connections)
    assert expected_output_dict == compiled_model.flat_graph.output_dict


def test_prune_15():
    m = Model()
    add1 = Add()
    m |= add1(left="input", right="input2", output=IOKey(name="out_1"))
    m |= Buffer()(input=add1.output, output="out_2")
    m |= Relu()(input="out_2", output=IOKey(name="out_3"))  # Duplicate

    compiled_model = compile(m, NumpyBackend())
    expected_connections: dict[str, list[str | set[str]]] = {
        "out_1": ["add", {"input", "input2", "out_1_cache"}],
        "out_3": ["relu", {"out_1", "out_3_cache"}],
    }
    expected_output_dict = {"out_3": "out_3", "out_1": "out_1"}

    assert_connections(compiled_model, expected_connections)
    assert expected_output_dict == compiled_model.flat_graph.output_dict


def test_prune_valued_tensor_1():
    # Values different do not prune!
    model = Model()
    model |= Add()(
        left=Tensor(5),
        right=IOKey("input2", type=Tensor),
        output=IOKey("output1"),
    )
    model |= Add()(left=Tensor(3), right="input2", output=IOKey("output2"))

    backend = JaxBackend(dtype=mithril.float64)

    compiled_model = compile(
        model, backend=backend, shapes={"input2": [4, 4]}, jit=False
    )

    expected_connections: dict[str, list[str | set[str]]] = {
        "output2": ["add", {"input2", "left_1"}],
        "output1": ["add", {"input2", "left_0"}],
    }
    assert_connections(compiled_model, expected_connections)


def test_prune_valued_tensor_2():
    # Values same prune!
    model = Model()
    model |= Add()(
        left=Tensor(3),
        right=IOKey("input2", type=Tensor),
        output=IOKey("output1"),
    )
    model |= Add()(left=Tensor(3), right="input2", output=IOKey("output2"))

    backend = JaxBackend(dtype=mithril.float64)

    compiled_model = compile(
        model, backend=backend, shapes={"input2": [4, 4]}, jit=False
    )

    expected_connections: dict[str, list[str | set[str]]] = {
        "output1": ["add", {"input2", "left_0"}],
    }
    expected_output_dict = {"output2": "output1", "output1": "output1"}

    assert_connections(compiled_model, expected_connections)
    assert compiled_model.flat_graph.output_dict == expected_output_dict


def test_prune_valued_tensor_3():
    model = Model()
    model |= Add()(
        left=IOKey("left", type=Tensor),
        right=IOKey("input2", type=Tensor),
        output=IOKey("output1"),
    )
    model |= Add()(
        left=IOKey("left2", type=Tensor),
        right="input2",
        output=IOKey("output2"),
    )

    backend = JaxBackend(dtype=mithril.float64)

    compiled_model = compile(
        model,
        backend=backend,
        shapes={"input2": [4, 4]},
        constant_keys={"left": backend.ones(4, 4), "left2": backend.ones(4, 4)},
        jit=False,
    )

    expected_connections: dict[str, list[str | set[str]]] = {
        "output1": ["add", {"input2", "left"}],
    }
    expected_output_dict = {"output2": "output1", "output1": "output1"}

    assert_connections(compiled_model, expected_connections)
    assert compiled_model.flat_graph.output_dict == expected_output_dict


def test_prune_valued_tensor_4():
    # Compile time static value prune
    model = Model()
    model |= Add()(
        left=IOKey("left", type=Tensor),
        right=IOKey("input2", type=Tensor),
        output=IOKey("output1"),
    )
    model |= Add()(
        left=IOKey("left2", type=Tensor),
        right="input3",
        output=IOKey("output2"),
    )

    backend = JaxBackend(dtype=mithril.float64)

    compiled_model = compile(
        model,
        backend=backend,
        shapes={"input2": [4, 4]},
        constant_keys={"left": backend.ones(4, 4), "left2": backend.ones(4, 4)},
        jit=False,
    )

    expected_connections: dict[str, list[str | set[str]]] = {
        "output1": ["add", {"input2", "left"}],
        "output2": ["add", {"input3", "left2"}],
    }
    expected_output_dict = {"output2": "output2", "output1": "output1"}

    assert_connections(compiled_model, expected_connections)
    assert compiled_model.flat_graph.output_dict == expected_output_dict


def test_prune_valued_tensor_5():
    modelsub = Model()
    modelsub |= Relu()(input=IOKey("input1"), output="output1")
    modelsub |= Sum()(input="output1", output="output2")
    modelsub |= Relu()(input="output2", output=IOKey("output"))

    modelsub2 = Model()
    modelsub2 |= Relu()(input=IOKey("input1"), output="asd")
    modelsub2 |= Sum()(input="asd", output="qwe")
    modelsub2 |= Relu()(input="qwe", output=IOKey("output"))

    model = Model()

    model |= modelsub2(input1="input1", output=IOKey("out2"))
    model |= modelsub(input1="input1", output=IOKey("out1"))

    compiled_model = compile(model, TorchBackend(), jit=False)

    expected_connections: dict[str, list[str | set[str]]] = {
        "asd": ["relu", {"input1"}],
        "qwe": [
            "reduce_sum",
            {"axis_0", "asd", "keepdim_0"},
        ],
        "out2": ["relu", {"qwe"}],
    }
    expected_output_dict = {"out1": "out2", "out2": "out2"}

    assert_connections(compiled_model, expected_connections)
    assert compiled_model.flat_graph.output_dict == expected_output_dict


def test_prune_duplicate_grad():
    model = Model()
    sig1 = Sigmoid()
    sig2 = Sigmoid()
    log1 = Log()
    log2 = Log()
    mm1 = MatrixMultiply()
    div1 = Divide()
    div2 = Divide()
    mm2 = MatrixMultiply()
    mm3 = MatrixMultiply()
<<<<<<< HEAD
    model |= sig1(input="input1")
    model |= sig2(input="input2")
    model |= log1(input=sig1.output)
    model |= log2(input=sig1.output)
    model |= mm1(left=log1.output, right=log2.output)
    model |= div1(numerator=Tensor(2), denominator=sig2.output)
    model |= div2(numerator=div1.numerator, denominator=sig2.output)
    model |= mm2(left=mm1.output, right=div1.output)
    model |= mm3(left=mm1.output, right=div2.output)
    model |= Add()(left=mm2.output, right=mm3.output, output="output")
=======
    model += sig1(input=IOKey("input1", differantiable=True))
    model += sig2(input=IOKey("input2", differantiable=True))
    model += log1(input=sig1.output)
    model += log2(input=sig1.output)
    model += mm1(left=log1.output, right=log2.output)
    model += div1(numerator=Tensor(2), denominator=sig2.output)
    model += div2(numerator=div1.numerator, denominator=sig2.output)
    model += mm2(left=mm1.output, right=div1.output)
    model += mm3(left=mm1.output, right=div2.output)
    model += Add()(left=mm2.output, right=mm3.output, output="output")
>>>>>>> 5b9d92c4

    backend = NumpyBackend(dtype=mithril.float64)
    pm = compile(
        model,
        backend=backend,
        shapes={"input1": [4, 4], "input2": [4, 4]},
        jit=False,
    )
    backend.set_seed(42)
    input1 = backend.rand(4, 4)
    input2 = backend.rand(4, 4) + 5
    grads = backend.ones(4, 4)
    backend.set_seed(10)
    params = pm.randomize_params()
    res = pm.evaluate_gradients(
        params=params,
        data={"input1": input1, "input2": input2},
        output_gradients={pm.output_keys[0]: grads},
    )

    expected_grads = {
        "input1": [
            [-162.356506868914, -152.659408247555, -191.893168803336, -156.89296029398],
            [
                -182.892043140024,
                -152.457448219851,
                -117.783393371541,
                -192.670233930122,
            ],
            [-177.462104673067, -175.042454006245, -302.352594435148, -83.558585319649],
            [-91.296695289531, -184.603403863067, -189.022821981247, -88.864492130896],
        ],
        "input2": [
            [-139.063128668435, -53.427343285883, -19.244016671206, -53.070009493977],
            [-134.118376077474, -8.776458767956, -25.126086009417, -215.034053998123],
            [-117.81522434977, -3.862618453954, -176.135626768752, -162.742784819148],
            [-10.875225338638, -69.688675440898, -70.279742859956, -55.91165154111],
        ],
    }
    for k in expected_grads:
        np.testing.assert_allclose(res[k], expected_grads[k], rtol=1e-10, atol=1e-10)


def test_prune_tensor_match():
    model = Model()
    model |= Add()(
        left=IOKey("input1", type=Tensor),
        right=IOKey("input2", type=Tensor),
        output=IOKey(name="output1"),
    )
    model |= Add()(left="input1", right="input2", output=IOKey(name="output2"))
    model |= Add()(left="input1", right="input2", output=IOKey(name="output3"))
    backend = JaxBackend(dtype=mithril.float64)

    pm = compile(
        model,
        backend=backend,
        shapes={"input1": [4, 4], "input2": [4, 4]},
        jit=False,
    )

    assert pm.flat_graph.output_dict == {
        "output1": "output1",
        "output2": "output1",
        "output3": "output1",
    }


def test_arange_1():
    m = Model()
    expected_result = np.array([0, 1, 2, 3, 4, 5, 6, 7, 8, 9])
    m |= Arange(start=0, stop=10, step=1)(output="output")

    backends: list[
        type[JaxBackend] | type[TorchBackend] | type[NumpyBackend] | type[MlxBackend]
    ] = [TorchBackend, JaxBackend, NumpyBackend, MlxBackend]
    for backend_class in backends:
        if backend_class.is_installed:
            backend = backend_class()
            cm = compile(
                m,
                backend,
                inference=True,  # type: ignore
            )  # Inference set to True since no gradients exist for integer type output
            # of Arange!
            out = cm.evaluate({})["output"]
            assert isinstance(out, backend.DataType)
            np.testing.assert_allclose(expected_result, out, rtol=1e-6, atol=1e-6)  # type: ignore


def test_arange_2():
    m = Model()
    expected_result = np.array([0, 0.5, 1, 1.5, 2, 2.5, 3, 3.5, 4, 4.5])
    m += Arange(start=0, stop=5, step=0.5)(output="output")

    backends: list[type[Backend]] = [TorchBackend, JaxBackend, NumpyBackend, MlxBackend]
    for backend_class in backends:
        if backend_class.is_installed:
            backend = backend_class()
            cm = compile(m, backend, inference=True)
            np.testing.assert_allclose(
                expected_result,
                cm.evaluate({})["output"],  # type: ignore
                rtol=1e-6,
                atol=1e-6,
            )


def test_arange_3():
    m = Model()
    expected_result = np.array([0.1, 0.7, 1.3, 1.9, 2.5, 3.1, 3.7])
    m += Arange(start=0.1, stop=4, step=0.6)(output="output")

    backends: list[
        type[TorchBackend] | type[JaxBackend] | type[NumpyBackend] | type[MlxBackend]
    ] = [TorchBackend, JaxBackend, NumpyBackend, MlxBackend]
    for backend_class in backends:
        if backend_class.is_installed:
            backend = backend_class()
            cm = compile(m, backend, inference=True)  # type: ignore
            out = cm.evaluate({})["output"]
            assert isinstance(out, backend.DataType)
            np.testing.assert_allclose(expected_result, out, rtol=1e-6, atol=1e-6)  # type: ignore


def test_size():
    input_array = np.ones((1, 2, 3, 4, 5, 6, 7, 8))
    expected_result_1 = input_array.size
    expected_result_2 = input_array.shape[3]
    expected_result_3 = (
        input_array.shape[3],
        input_array.shape[5],
        input_array.shape[7],
    )

    m1 = Model()
    m1 += Size()(input="input", output="output")

    m2 = Model()
    m2 += Size(dim=TBD)(input="input", dim=3, output="output")

    m3 = Model()
    m3 += Size(dim=TBD)(input="input", dim=(3, 5, 7), output="output")

    models = [m1, m2, m3]
    expected_results = [expected_result_1, expected_result_2, expected_result_3]
    backends: list[type[Backend]] = [TorchBackend, JaxBackend, NumpyBackend, MlxBackend]
    for model, expected_result in zip(models, expected_results, strict=False):
        for backend_class in backends:
            if backend_class.is_installed:
                backend = backend_class()
                cm = compile(model, backend, data_keys={"input"}, inference=True)
                np.testing.assert_allclose(
                    expected_result,
                    cm.evaluate(data={"input": backend.array(input_array)})["output"],  # type: ignore
                    rtol=1e-6,
                    atol=1e-6,
                )


def test_backend_device():
    TorchBackend("cpu")
    JaxBackend("cpu")
    NumpyBackend("cpu")
    with pytest.raises(RuntimeError):
        TorchBackend("weird")
    with pytest.raises(RuntimeError):
        JaxBackend("weird")
    with pytest.raises(RuntimeError):
        NumpyBackend("weird")


@pytest.mark.skip("ScaledDotProduct will be logical")
def test_replace_with_primitive_1():
    model = Model()
    sdp = ScaledDotProduct()
    model.extend(sdp, query="q", key="k")
    comp_model = compile(model=model, backend=JaxBackend())

    expected_key_mapping = {
        "query": "q",
        "key": "k",
        "value": "value",
        "mask": "mask",
        "output": "output",
    }
    # TODO: Fix when skip is removed
    dag = comp_model.dag  # type: ignore
    assert ScaledDotProduct not in [item.__class__ for item in dag]
    assert expected_key_mapping == list(dag.values())[0]
    # assert {} == comp_model.non_differentiables


@pytest.mark.skip("ScaledDotProduct will be logical")
def test_replace_with_primitive_2():
    model = ScaledDotProduct()
    comp_model = compile(model=model, backend=TorchBackend())

    expected_key_mapping = {
        "query": "query",
        "key": "key",
        "value": "value",
        "mask": "mask",
        "output": "output",
    }
    # TODO: Fix when skip is removed
    dag = comp_model.dag  # type: ignore

    assert ScaledDotProduct not in [item.__class__ for item in dag]
    assert expected_key_mapping == list(dag.values())[0]
    # assert {} == comp_model.non_differentiables
    assert set() == comp_model.flat_graph.all_static_keys
    assert set(["query", "key", "mask", "value"]) == set(comp_model.input_keys)
    assert set(["output"]) == set(comp_model.output_keys)


@pytest.mark.skip("ScaledDotProduct will be logical")
def test_replace_with_primitive_3():
    model = Model()
    sdp = ScaledDotProduct()
    model.extend(sdp, query="q", key="k", mask="m", value="v")
    backend = TorchBackend()
    static_keys = {
        "q": backend.rand_uniform(96, 96),
        "k": backend.ones(96, 96),
        "v": backend.rand_uniform(96, 96),
        "m": backend.ones(96, 96),
    }
    comp_model = compile(model=model, backend=backend, constant_keys=static_keys)

    expected_key_mapping = {
        "query": "q",
        "key": "k",
        "value": "v",
        "mask": "m",
        "output": "output",
    }
    # TODO: Fix when skip is removed
    dag = comp_model.dag  # type: ignore

    assert ScaledDotProduct not in [item.__class__ for item in dag]
    assert expected_key_mapping == list(dag.values())[0]
    # assert {} == comp_model.non_differentiables
    # assert {"q", "k", "v", "m", "output"} == comp_model.flat_graph.all_static_keys
    assert {"output"} == comp_model.flat_graph.all_static_keys
    assert {"q", "k", "v", "m"} == comp_model.flat_graph.unused_keys
    assert set(["q", "k", "m", "v"]) == set(comp_model.input_keys)
    assert set(["output"]) == set(comp_model.output_keys)


@pytest.mark.skip("ScaledDotProduct will be logical")
def test_replace_with_primitive_4():
    model = Model()
    sdp = ScaledDotProduct()
    model.extend(sdp, query="q", key="k", mask="m", value="v")
    backend = TorchBackend()
    static_keys = {
        "q": backend.rand_uniform(96, 96),
        "k": backend.ones(96, 96),
        "m": backend.ones(96, 96),
    }
    comp_model = compile(model=model, backend=backend, constant_keys=static_keys)

    expected_key_mapping = {
        "query": "q",
        "key": "k",
        "value": "v",
        "mask": "m",
        "output": "output",
    }
    # TODO: Fix when skip is removed
    dag = comp_model.dag  # type: ignore

    assert ScaledDotProduct not in [item.__class__ for item in dag]
    assert expected_key_mapping == list(dag.values())[0]
    # assert {} == comp_model.non_differentiables
    assert {"q", "k", "m"} == comp_model.flat_graph.all_static_keys
    assert set(["q", "k", "m", "v"]) == set(comp_model.input_keys)
    assert set(["output"]) == set(comp_model.output_keys)


@pytest.mark.skip("ScaledDotProduct will be logical")
def test_replace_with_primitive_5():
    model = Model()
    sdp = ScaledDotProduct()
    model.extend(sdp, query="q", key="k", mask="m", value="v", output="output")
    backend = TorchBackend()

    comp_model = compile(model=model, backend=backend, discard_keys={"output"})
    expected_ignore_keys = {"q", "k", "v", "m", "output"}
    assert expected_ignore_keys == comp_model.discarded_keys


def test_generate_gradients():
    backend = NumpyBackend()
    model = Model()
    model |= Linear(8)(input="input", output=IOKey(name="output"))
    model |= Linear(16)(input=model.cout, output=IOKey(name="output2"))

    context = TrainModel(model)
    context.add_loss(CrossEntropy(), [Mean()], input="output", target="target")
    # TODO: Why do we deepcopying context here???
    comp_model = compile(
        deepcopy(context),
        backend=backend,
        data_keys={"input", "target"},
        shapes={"input": (32, 8)},
        jit=False,
    )
    params = comp_model.randomize_params()
    comp_model_2 = compile(
        deepcopy(context),
        backend=backend,
        data_keys={"input", "target"},
        shapes={"input": (32, 8)},
        jit=False,
    )

    output_directly = comp_model.evaluate_gradients(
        params=params,
        data={
            "input": backend.ones(32, 8),
            "target": backend.ones(32, dtype=mithril.int),
        },
    )
    comp_model_2.evaluate(
        params=params,
        data={
            "input": backend.ones(32, 8),
            "target": backend.ones(32, dtype=mithril.int),
        },
    )
    output = comp_model_2.evaluate_gradients(
        params=params,
        data={
            "input": backend.ones(32, 8),
            "target": backend.ones(32, dtype=mithril.int),
        },
    )
    for val1, val2 in zip(output.values(), output_directly.values(), strict=False):
        np.testing.assert_allclose(val1, val2, rtol=1e-7, atol=1e-7)


def test_evaluate_all_2():
    backend = NumpyBackend()
    model = Model()
    model |= Linear(8)(input="input", output=IOKey(name="output"))
    model |= Linear(16)(input=model.cout, output=IOKey(name="output2"))

    context = TrainModel(model)
    context.add_loss(CrossEntropy(), [Mean()], input="output", target="target")
    # TODO: Why do we deepcopying context here???
    comp_model = compile(
        deepcopy(context),
        backend=backend,
        data_keys={"input", "target"},
        shapes={"input": (32, 8)},
        jit=False,
    )
    params = comp_model.randomize_params()
    comp_model_2 = compile(
        deepcopy(context),
        backend=backend,
        data_keys={"input", "target"},
        shapes={"input": (32, 8)},
        jit=False,
    )

    eval_out = comp_model.evaluate(
        params=params,
        data={
            "input": backend.ones(32, 8),
            "target": backend.ones(32, dtype=mithril.int),
        },
    )
    eval_grad_out = comp_model.evaluate_gradients(
        params=params,
        data={
            "input": backend.ones(32, 8),
            "target": backend.ones(32, dtype=mithril.int),
        },
    )
    eval_all_out = comp_model_2.evaluate_all(
        params=params,
        data={
            "input": backend.ones(32, 8),
            "target": backend.ones(32, dtype=mithril.int),
        },
    )

    assert eval_out.keys() == eval_all_out[0].keys()
    for val1, val2 in zip(eval_out.values(), eval_all_out[0].values(), strict=False):
        assert isinstance(val1, backend.DataType)
        assert isinstance(val2, backend.DataType)
        np.testing.assert_allclose(val1, val2, rtol=1e-7, atol=1e-7)

    assert eval_grad_out.keys() == eval_all_out[1].keys()
    for val1, val2 in zip(
        eval_grad_out.values(), eval_all_out[1].values(), strict=False
    ):
        np.testing.assert_allclose(val1, val2, rtol=1e-7, atol=1e-7)


def test_demo_model():
    def create_layer(
        out_channels, kernel_size=3, stride=1, padding=2, maxpool_kernel_size=2
    ):
        model = Model()
        model += Convolution1D(
            kernel_size=kernel_size,
            out_channels=out_channels,
            stride=stride,
            padding=padding,
        )
        model += Relu()
        model += MaxPool1D(kernel_size=maxpool_kernel_size)
        return model

    model = Model()
    model += create_layer(16)
    model += create_layer(32)
    model += Flatten(start_dim=1)
    model += Linear(1000)
    model += Linear(1)
    pm = mithril.compile(model=model, backend=TorchBackend(), safe_names=False)

    assert set(pm.input_keys) == {
        "weight_0",
        "bias_1",
        "bias_3",
        "weight_2",
        "bias_0",
        "weight_1",
        "weight_3",
        "bias_2",
        "input",
    }


def test_empy_out_grad():
    model = Model()
    model += Linear(10)(input="input")
    model += Mean(keepdim=True)

    backend = JaxBackend()
    comp_model = compile(
        deepcopy(model),
        backend,
        data_keys={"input"},
        shapes={"input": [8, 32]},
        jit=False,
    )
    params = comp_model.randomize_params()
    target = backend.ones(1, dtype=mithril.int32)
    input = backend.ones(8, 32)
    with pytest.raises(ValueError):
        comp_model.evaluate_gradients(
            params=params, data={"input": input, "output": target}, output_gradients={}
        )

    jax_backend = TorchBackend()
    comp_model_2 = compile(
        deepcopy(model),
        jax_backend,
        data_keys={"input"},
        shapes={"input": [8, 32]},
        jit=False,
    )
    jax_params = comp_model_2.randomize_params()
    jax_input = jax_backend.ones(8, 32)
    jax_target = jax_backend.ones(1, dtype=mithril.int32)
    with pytest.raises(ValueError):
        comp_model_2.evaluate_gradients(
            params=jax_params,
            data={"input": jax_input, "output": jax_target},
            output_gradients={},
        )


@pytest.mark.skip("Multigpu geomean test activate when multigpu test base activated")
def geomean_multigpu_test():
    model = Model()
    model.extend(l1 := Linear(16), input="input1")
    model.extend(l2 := Linear(32), w="w", input=l1.output.data)
    model.extend(l3 := Linear(32), w="w", input=l1.output.data)

    # Classification
    model.extend(add := Add(), left=l3.output.data, right=l2.output.data)
    model.extend(pow := Power(), base=add.output.data, exponent=2)
    model.extend(mul := Multiply(), left=pow.output.data)
    model.extend(abs := Absolute(), input=mul.output.data)
    model.extend(sqrt := Sqrt(), input=abs.output.data)
    model.extend(mul2 := Multiply(), left=sqrt.output.data, right="input2")
    model.extend(div := Divide(), numerator=mul2.output.data, denominator=1.0)
    model.extend(Softmax(), input=div.output.data, output="out1")

    # Regression
    model.extend(mul := Multiply(), left=l2.output.data, right=l3.output.data)
    model.extend(add2 := Add(), left=mul.output.data, right="input3")
    model.extend(Divide(), numerator=add2.output.data, denominator=40.0, output="out2")

    context = TrainModel(model)
    context.add_loss(
        SquaredError(),
        reduce_steps=[Mean(axis=0), Prod(axis=0), Sum()],
        input="out1",
        target="target1",
    )
    context.add_loss(
        SquaredError(),
        reduce_steps=[Mean(axis=1), Prod(axis=0), Min(axis=1), Sum(axis=1), Mean()],
        input="out2",
        target="target2",
    )
    context.add_regularization(L2(), coef=Tensor(1e-1), input=re.compile(r"w\d"))
    context.add_regularization(L1(), coef=Tensor(1e-1), input=re.compile(r"b\d"))
    backend = JaxBackend()
    comp_model = compile(
        context,
        backend=backend,
        data_keys={"input1", "input2", "input3", "target1", "target2"},
        shapes={
            "input1": [40, 6, 8, 16, 32, 32],
            "input2": [40, 6, 8, 16, 32, 1],
            "input3": [40, 6, 8, 16, 32, 32],
            "target1": [40, 6, 8, 16, 32, 32],
        },
        jit=False,
    )
    params = comp_model.randomize_params()

    input1 = backend.array(np.random.rand(40, 6, 8, 16, 32, 32)) / 100
    input2 = backend.array(np.random.rand(40, 6, 8, 16, 32, 1)) / 100
    input3 = backend.array(np.random.rand(40, 6, 8, 16, 32, 32)) / 100

    target1 = backend.ones(40, 6, 8, 16, 32, 32, dtype=mithril.float32) / 3.3
    target2 = backend.ones(40, 6, 8, 16, 32, 32, dtype=mithril.float32) / 3.3

    def forward_parallel(params, data):
        all_fwd = comp_model.evaluate(params=params, data=data)
        return all_fwd

    def forward(data):
        return comp_model.evaluate(params=params, data=data)

    # Normal forward
    normal_out = forward(
        data={
            "input1": input1,
            "input2": input2,
            "input3": input3,
            "target1": target1,
            "target2": target2,
        }
    )

    pmapped_f = jax.pmap(forward_parallel, in_axes=(None, 0))  # type: ignore
    pmapped_out = pmapped_f(
        params,
        {
            "input1": input1.reshape((-1, 40 // 4, 6, 8, 16, 32, 32)),
            "input2": input2.reshape((-1, 40 // 4, 6, 8, 16, 32, 1)),
            "input3": input3.reshape((-1, 40 // 4, 6, 8, 16, 32, 32)),
            "target1": target1.reshape((-1, 40 // 4, 6, 8, 16, 32, 32)),
            "target2": target2.reshape((-1, 40 // 4, 6, 8, 16, 32, 32)),
        },
    )

    for key in normal_out:
        if "cost" not in key:
            np.testing.assert_allclose(
                normal_out[key],
                pmapped_out[key].reshape((40, 6, 8, 16, 32, 32)),
                rtol=1e-6,
                atol=1e-6,
            )
        else:
            np.testing.assert_allclose(
                normal_out[key], pmapped_out[key].mean(0), rtol=1e-6, atol=1e-6
            )


def test_add_loss_unknown_key():
    model = Model()
    l1 = Linear()
<<<<<<< HEAD
    model |= l1(input="input", weight="w0")
    model |= Linear()(input=l1.output, weight="w1", output=IOKey(name="output"))
=======
    model += l1(input=IOKey("input", differantiable=True), weight="w0")
    model += Linear()(input=l1.output, weight="w1", output=IOKey(name="output"))
>>>>>>> 5b9d92c4

    context = TrainModel(model)

    # Wrong keyword for loss
    with pytest.raises(TypeError) as err_info:
        context.add_loss(SquaredError(), inpu2t="output", target="target")

    assert (
        str(err_info.value)
        == "SupervisedLoss.__call__() got an unexpected keyword argument 'inpu2t'"
    )

    with pytest.raises(TypeError) as err_info:
        context.add_loss(SquaredError(), input="output", targe2t="target")

    assert (
        str(err_info.value)
        == "SupervisedLoss.__call__() got an unexpected keyword argument 'targe2t'"
    )

    # Wrong keyword for model
    with pytest.raises(KeyError) as key_err_info:
        context.add_loss(SquaredError(), input="output1", target="target")

    assert str(key_err_info.value) == (
        "'The provided keys are not valid; at least one of the keys must belong "
        "to the model!'"
    )

    with pytest.raises(KeyError) as key_err_info:
        context.add_loss(SquaredError(), target="output")

    assert (
        str(key_err_info.value) == '"The provided keys do not match the model\'s loss."'
    )

    # Successfully add loss
    context.add_loss(
        SquaredError(), input="output", target="target", key_name="my_distinc_loss"
    )
    assert "my_distinc_loss" in context.output_keys


def test_add_regularization_unknown_key():
    model = Model()
    l1 = Linear()
    model |= l1(input="input", weight="w0")
    model |= Linear()(input=l1.output, weight="w1", output="output")

    context = TrainModel(model)

    # Wrong keyword for loss
    with pytest.raises(KeyError) as err_info:
        context.add_regularization(L2(), coef=1.0, inpu2t="output")

    assert (
        str(err_info.value)
        == "'The provided keys do not match the regularization model keys!'"
    )

    # Wrong keyword for model
    with pytest.raises(KeyError) as err_info:
        context.add_regularization(L2(), coef=1.0, input="output")

    assert str(err_info.value) == (
        "'The provided keys are not valid; at least one of the keys must belong "
        "to the model!'"
    )

    # Add regularization successfuly
    context.add_regularization(L2(), coef=1.0, input="w1")


def test_add_regularization():
    model = Model()
    l1 = Linear(1)
<<<<<<< HEAD
    model |= l1(input="input", weight=Tensor([[2]]))
    model |= Linear()(input=l1.output, weight="w1", output=IOKey(name="output"))
=======
    model += l1(input="input", weight=Tensor([[2.0]]))
    model += Linear()(input=l1.output, weight="w1", output=IOKey(name="output"))
>>>>>>> 5b9d92c4

    context = TrainModel(model)

    model2 = Model()
    l2 = Linear(1)
    model2 |= l2(input="input", weight="w2")

    # Static key cannot be input of the regularization
    with pytest.raises(KeyError) as err_info:
        context.add_regularization(L2(), Tensor(1.0), input=l1.weight)

    assert str(err_info.value) == (
        "'The provided keys are not valid; at least one of the keys must belong "
        "to the model!'"
    )

    with pytest.raises(KeyError) as err_info:
        context.add_regularization(L2(), 1.0, input=l2.weight)

    assert str(err_info.value) == (
        "'The provided keys are not valid; at least one of the keys must belong "
        "to the model!'"
    )

    # Set output key of the regularization
    context.add_regularization(L2(), 1.0, input="w1", key_name="reg_out")
    assert "reg_out" in context.output_keys


def test_demo_model5():
    from mithril.utils import dict_conversions

    model1 = Model()
    model1 += Relu()
    model1 += Relu()
    model1 += Relu()
    model1 += Relu()

    model2 = Model() + Relu() + Relu() + Relu() + Relu()
    assert dict_conversions.model_to_dict(model1) == dict_conversions.model_to_dict(
        model2
    )


def test_connect_1():
    model = Model()
    relu1 = Relu()
    relu2 = Relu()
    relu3 = Relu()
    model |= relu1(output="relu_output_1")
    model |= relu2(output="relu_output_2")
    model |= relu3(output=IOKey(connections={relu1.input, relu2.input}))

    assert (
        model.dag[relu1]["input"].metadata
        == model.dag[relu2]["input"].metadata
        == model.dag[relu3]["output"].metadata
    )


def test_connect_2():
    model = Model()
    relu1 = Relu()
    relu2 = Relu()
    relu3 = Relu()
    model |= relu1(input="in1", output="relu_output_1")
    model |= relu2(input="in2", output="relu_output_2")
    model |= relu3(
        output=IOKey(name="my_input", connections={relu1.input, relu2.input})
    )

    assert (
        model.dag[relu1]["input"].metadata
        == model.dag[relu2]["input"].metadata
        == model.dag[relu3]["output"].metadata
    )


def test_connect_3():
    model = Model()
    relu1 = Relu()
    relu2 = Relu()
    relu3 = Relu()
    model |= relu1(output="relu_output_1")
    model |= relu2(output="relu_output_2")
    model |= relu3(input=IOKey(connections={relu1.input, relu2.input}))

    assert (
        model.dag[relu1]["input"].metadata
        == model.dag[relu2]["input"].metadata
        == model.dag[relu3]["input"].metadata
    )


def test_connect_4():
    model = Model()
    relu1 = Relu()
    relu2 = Relu()
    relu3 = Relu()
    model |= relu1(input="in1", output="relu_output_1")
    model |= relu2(input="in2", output="relu_output_2")
    model |= relu3(input=IOKey(name="my_input", connections={relu1.input, relu2.input}))

    assert (
        model.dag[relu1]["input"].metadata
        == model.dag[relu2]["input"].metadata
        == model.dag[relu3]["input"].metadata
    )
    assert model.dag[relu3]["input"].key == "my_input"


def test_connect_5():
    model = Model()
    relu1 = Relu()
    relu2 = Relu()
    relu3 = Relu()
    model |= relu1(input="in1", output="relu_output_1")
    model |= relu2(output="relu_output_2")
    model |= relu3(input=IOKey(connections={relu1.input, relu2.input}))

    assert (
        model.dag[relu1]["input"].key
        == model.dag[relu2]["input"].key
        == model.dag[relu3]["input"].key
        == "in1"
    )
    assert (
        model.dag[relu1]["input"].metadata
        == model.dag[relu2]["input"].metadata
        == model.dag[relu3]["input"].metadata
    )


def test_connect_6():
    model = Model()
    relu1 = Relu()
    relu2 = Relu()
    model |= relu1(input="in1", output="relu_output_1")
    model |= relu2(input="in2", output="relu_output_2")

    with pytest.raises(KeyError) as error_info:
        model |= Relu()(input=IOKey(connections={relu1.input, relu2.input}))

    assert str(error_info.value) == (
        "'Requires a connection to have only one unique key name but "
        "encountered more!'"
    )


def test_composite_6_extend_from_inputs_script_error():
    model = Model()
    relu1 = Relu()
    relu2 = Relu()
    relu3 = Relu()
    model |= relu1(output="output")
    model |= relu2(input=relu1.input)
    model |= relu3(input="input", output=relu2.input)

    with pytest.raises(KeyError) as error_info:
        model |= Relu()(output=relu3.input)

    assert str(error_info.value) == (
        "\"The key 'input' is a reserved key which could not be used for "
        'internal keys."'
    )


def test_dict_to_model_using_connect():
    json_model = {
        "name": "Model",
        "submodels": {
            "m3": {"name": "Add"},
            "m2": {"name": "Multiply"},
            "m1": {"name": "Add"},
        },
        "connections": {
            "m3": {"output": "output"},
            "m2": {
                "left": "right",
                "output": {"key": {"connect": [["m3", "left"], ["m3", "right"]]}},
            },
            "m1": {
                "left": "left",
                "right": "right",
                "output": {"key": {"connect": [["m2", "right"]]}},
            },
        },
    }
    from mithril.utils.dict_conversions import dict_to_model

    model = dict_to_model(json_model)  # type: ignore

    assert model.input_keys == {"right", "left"}


def test_connect_composite_2_extend_from_inputs():
    # NOTE: this model is the script implementation of json test
    json_model = {
        "name": "Model",
        "submodels": {
            "m3": {"name": "Add"},
            "m2": {"name": "Multiply"},
            "m1": {"name": "Add"},
        },
        "connections": {
            "m3": {"output": {"key": {"name": "output", "expose": True}}},
            "m2": {
                "left": "right",
                "output": {"key": {"connect": [["m3", "left"], ["m3", "right"]]}},
            },
            "m1": {
                "left": "left",
                "right": "right",
                "output": {"key": {"connect": [["m2", "right"]]}},
            },
        },
    }
    from mithril.utils.dict_conversions import dict_to_model

    submodel = dict_to_model(json_model)  # type: ignore
    submodel.set_types(left=Tensor, right=Tensor)
    model = Model()
    m1 = deepcopy(submodel)
    m2 = deepcopy(submodel)
    subcopy = deepcopy(submodel)
    model |= m1(left="left", right="right")
    model |= m2(left=IOKey(connections={m1.output}), right="right")  # type: ignore
    model |= subcopy(
        left=IOKey(connections={m2.output}),  # type: ignore
        right=IOKey(connections={m2.output}),  # type: ignore
        output="output",
    )

    mithril.compile(model, backend=TorchBackend())

    assert m2.left.data.metadata == m1.output.data.metadata  # type: ignore
    assert m2.output.data.metadata == subcopy.left.data.metadata  # type: ignore


def test_composite_6_extend_from_inputs_connect():
    # NOTE: this model is the script implementation of json test
    model = Model()
    relu1 = Relu()
    relu2 = Relu()
    relu3 = Relu()
    relu4 = Relu()
    model |= relu1(output="output")
    model |= relu2(input=IOKey(connections={relu1.input}))
    model |= relu3(input="my_input", output=IOKey(connections={relu2.input}))
    model |= relu4(input=IOKey(connections={relu3.input}))
    model.set_cout(relu4.output)

    assert (
        relu2.input.data.metadata
        == relu3.output.data.metadata
        == relu1.input.data.metadata
    )
    assert relu4.input.data.metadata == relu3.input.data.metadata

    backend = TorchBackend()
    cm = mithril.compile(model, backend=backend)
    cm.evaluate(data={"my_input": backend.array([[[[1.0, 2.0, 3.0]]]])})


def test_composite_4_extend_from_inputs_connect():
    # NOTE: this model is the script implementation of json test
    model = Model()
    relu1 = Relu()
    relu2 = Relu()
    relu3 = Relu()
    relu4 = Relu()
    model |= relu1(input="my_input", output=IOKey(name="output"))
    model |= relu2(input=IOKey(connections={relu1.input}))
    model |= relu3(input=IOKey(connections={relu2.input}))
    model |= relu4(input="input1", output="my_input")

    backend = TorchBackend()
    cm = mithril.compile(model, backend=backend)
    cm.evaluate(data={"input1": backend.array([[[[1.0, 2.0, 3.0]]]])})
    assert (
        relu1.input.data.metadata
        == relu2.input.data.metadata
        == relu3.input.data.metadata
    )


def test_integration_composite_1_extend_from_inputs_1_with_connect():
    # NOTE: this model is the script implementation of json test
    model = Model()
    m2 = Layer(dimension=2, activation=Softmax())
    m1 = Layer(dimension=2, activation=Sigmoid())
    model |= m2(weight="w1", bias="b1", output="output")
    model |= m1(
        input="input", weight="w0", bias="b0", output=IOKey(connections={m2.input})
    )

    assert m1.output.data.metadata == m2.input.data.metadata


def test_mlp_last_dimension_prop():
    mlp_model = MLP(activations=[Relu(), Relu(), Relu()], dimensions=[12, 24, None])
    ctx = TrainModel(mlp_model)
    loss_model = SquaredError()
    loss_model.set_shapes(loss_model.submodel.safe_shapes)
    ctx.add_loss(
        loss_model,
        input=mlp_model.cout,
        target=Tensor([[2.2, 4.2], [2.2, 4.2]]),
        reduce_steps=[Mean()],
    )
    assert ctx.shapes["weight2"] == [2, 24]


def test_mlp_last_dimension_prop_2():
    model = Model()
    add_model = Add()
    model += add_model(
        left=IOKey("in1", type=Tensor),
        right=IOKey("in2", type=Tensor),
        output=IOKey(name="output"),
    )

    ctx = TrainModel(model)
    ctx.add_loss(AbsoluteError(), input="output", target=Tensor([2.0]))
    comp_model = mithril.compile(model=ctx, backend=NumpyBackend())
    inputs = {"in1": np.array([3.0]), "in2": np.array([2.0])}
    outputs = comp_model.evaluate(data=inputs)
    output_final_cost = outputs["final_cost"]
    out = outputs["output"]
    assert isinstance(output_final_cost, np.ndarray)
    assert isinstance(out, np.ndarray)
    np.testing.assert_allclose(output_final_cost, np.array(3.0))
    np.testing.assert_allclose(out, np.array(5.0))


def test_connect_8():
    model = Model()
    t = Tanh()
    r1 = Relu()
    r2 = Relu()
    model |= t(output="output1")
    model |= r1(input="input2", output="output2")
    model |= r2(output=IOKey(connections={t.input, r1.input}))

    assert r1.input.data.metadata == r2.output.data.metadata == t.input.data.metadata


def test_connect_9():
    model = Model()
    t = Tanh()
    r1 = Relu()
    r2 = Relu()
    model |= t(input="input1", output="output1")
    model |= r1(output="output2")
    model |= r2(output=IOKey(connections={"input1", r1.input}))

    assert (
        r1.input.data.metadata
        == model.input1.data.metadata  # type: ignore
        == t.input.data.metadata
        == r2.output.data.metadata
    )


def test_connect_10():
    model = Model()
    t = Tanh()
    r1 = Relu()
    r2 = Relu()
    model |= t(input="input1", output=IOKey(name="output1"))
    model |= r1(input="input2", output=IOKey(name="output2"))
    model |= r2(
        output=IOKey(connections={"input1", "input2"}, expose=True, name="internal"),
    )

    assert (
        r1.input.data.metadata
        == model.input1.data.metadata  # type: ignore
        == model.input2.data.metadata  # type: ignore
        == t.input.data.metadata
        == r2.output.data.metadata
    )


def test_connect_11():
    model = Model()
    add = Add()
    model |= add(left=IOKey(value=TBD, name="a"), right="right")

    assert model.input_keys == {"a", "right"}
    assert (
        model.dag[add]["left"].key == "a"
    )  # Checks "a" is assigned to the right connection.


def test_connect_12():
    model = Model()
    add1 = Add()
    add2 = Add()
    add3 = Add()
    model |= add1(left="l1", right="l2", output=IOKey(name="out1"))
    model |= add2(left="l3", right="l4", output=IOKey(name="out2"))
    model |= add3(
        left=IOKey(name="left", connections={add1.left, add2.left}),
        right="right",
        output=IOKey(name="out3"),
    )

    assert model.input_keys == {"left", "l2", "l4", "right"}
    assert (
        model.dag[add3]["left"].key == "left"
    )  # Checks "left" is assigned to the right connection.


def test_connect_13():
    model = Model(enforce_jit=False)
    add1 = Add()
    add2 = Add()
    buf = Buffer()
    model |= add1(left="l1", right="l2", output=IOKey(name="out1"))
    model |= add2(left="l3", right="l4")
    model |= buf(input=IOKey(name="input", connections={add1.left, add2.left}))
    model |= Add()(left=add2.output, right=buf.output, output=IOKey(name="out2"))

    assert model.input_keys == {"input", "l2", "l4"}


def test_connect_14():
    model = Model()
    model |= Add()(left="l1", right="l2", output=IOKey(name="out1"))
    model |= Add()(left="l3", right="l4", output=IOKey(name="out2"))
    model |= ToTensor()(input=IOKey(value=5, name="input"), output=IOKey(name="out3"))

    assert model.input_keys == {"input", "l1", "l2", "l3", "l4"}


def test_connect_error_1():
    model = Model()
    model |= Relu()(input="input2", output=IOKey(name="output"))
    model |= Relu()(input="input1", output=IOKey(name="output2"))
    model |= Relu()(output=IOKey(name="output3"))

    with pytest.raises(Exception) as error_info:
        model |= Relu()(
            input="input",
            output=IOKey(name="my_input", connections={"input1", "input2", "output3"}),
        )

    assert (
        str(error_info.value)
        == "Given connections are both output connections. Multi-write error!"
    )


def test_connect_error_2():
    model = Model()
    model |= Relu()(input="input2", output=IOKey(name="output"))
    model |= Relu()(input="input1", output=IOKey(name="output2"))
    model |= Relu()(output=IOKey(name="output3"))
    model |= Relu()(output=IOKey(name="output4"))

    with pytest.raises(KeyError) as error_info:
        model |= Relu()(
            input=IOKey(
                name="my_input", connections={"input1", "input2", "output3", "output4"}
            )
        )

    assert str(error_info.value) == (
        "'IOKey object can not have more than one output connection. "
        "Multi-write error!'"
    )


def test_connect_error_5():
    model_2 = Model()
    model_2 += (tanh := Tanh())(output=IOKey(name="output1"))
    model_2 |= (relu := Relu())(output=IOKey(name="output2"))

    with pytest.raises(KeyError) as error_info:
        model_2 |= Relu()(
            output=IOKey(expose=True, connections={tanh.input, relu.input})
        )

    assert (
        str(error_info.value) == "'Connection without a name cannot be set as output'"
    )


def test_connect_error_6():
    model = Model()
    l1 = Linear(10)
    l2 = Linear(10)
    l3 = Linear(10)
    l4 = Linear(71)
    model |= l1(input="input2", weight="w", output=IOKey(name="output"))
    model |= l2(input="input1", weight="w1", output=IOKey(name="output2"))
    model |= l3(output=IOKey(name="output3"))
    model |= l4(
        input=IOKey(name="my_output", connections={"input1", "input2", "output3"})
    )

    assert (
        model.my_output.data.metadata  # type: ignore
        == l1.input.data.metadata
        == l2.input.data.metadata
        == l3.output.data.metadata
        == l4.input.data.metadata
    )
    # assert str(error_info.value) == "A global input directly connected to an
    # output connection. Multi-write error!"


def test_metadata_dict_update():
    # This case checks if one metadata is totally updated and metadata_dict in
    # Connections obj is updated.
    r1 = Relu()
    r1_prev_metadata = r1.output.data.metadata
    r2 = Relu()
    r2_prev_metadata = r2.input.data.metadata
    assert r1_prev_metadata in r1.conns.metadata_dict
    assert r2_prev_metadata in r2.conns.metadata_dict
    model = Model()
    model += r1
    model += r2
    assert r2.input.data.metadata == r1.output.data.metadata
    # NOTE: Since one metadata will be removed and one metadata will remain, we need to
    # check only one of them will be updated (which one to update is not important,
    # thus we check with xor).
    assert (r1_prev_metadata != r1.output.data.metadata) ^ (
        r2_prev_metadata != r2.output.data.metadata
    )
    assert (r1_prev_metadata not in r1.conns.metadata_dict) ^ (
        r2_prev_metadata not in r2.conns.metadata_dict
    )


def test_infer_static_register_fn():
    jax_backend = JaxBackend(dtype=mithril.float64)

    def my_adder(left, right):
        return left + right

    JaxBackend.register_primitive(my_adder)

    model = Model()
    model += MyAdder()(left="left", right="right", output=IOKey(name="output"))

    left = jax_backend.randn(5, 5)
    right = jax_backend.randn(5, 5)

    res = compile(
        model,
        jax_backend,
        constant_keys={"left": left, "right": right},
        jit=False,
        inference=True,
    ).evaluate()
    assert (left + right == res["output"]).all()


def test_add_loss_coef():
    # Test with single regularization and single reduce (mean) operation
    tolerance = 1e-15
    backend = TorchBackend(dtype=mithril.float64)
    model = Model()
    model += Multiply()(
        left=IOKey("left", type=Tensor, differantiable=True),
        right=IOKey("w", type=Tensor, differantiable=True),
        output=IOKey(name="output"),
    )

    static_keys = {"left": backend.array([1.5]), "target": backend.array([1.0])}

    ctx = TrainModel(model)
    out_con = model.output  # type: ignore
    ctx.add_loss(
        SquaredError(), [Mean()], input=out_con, target="target", key_name="loss"
    )
    ctx.add_loss(
        SquaredError(),
        [Mean()],
        input=out_con,
        coef=Tensor(0.6),
        target="target",
        key_name="loss_coef",
    )

    compiled_model = mithril.compile(ctx, backend=backend, constant_keys=static_keys)
    result = compiled_model.evaluate(
        params={"w": backend.array([[[1.0], [2.0]], [[3.0], [4.0]], [[5.0], [6.0]]])}
    )

    ref_loss = backend.array(24.6250)
    final_cost = backend.array(39.4)
    assert result["final_cost"] - final_cost < tolerance
    assert result["loss"] - ref_loss < tolerance
    assert result["loss_coef"] - ref_loss * 0.6 < tolerance


def test_cycle_extend():
    model = Model()

    model_2 = Model()
    model_2 |= Tanh()(input="input1", output=IOKey(name="output1"))
    model_2 |= Sine()(input="input2", output=IOKey(name="output2"))

    with pytest.raises(ValueError) as err:
        model |= model_2(
            input2="input",
            output2=model_2.input1,  # type: ignore
            output1=IOKey(name="output"),
        )

    assert (
        str(err.value)
        == "Given connection 'input1' should not belong to the extending model!"
    )


def test_cycle_handling_1():
    backend = TorchBackend(dtype=mithril.float64)
    model = Model()

    model_2 = Model()
<<<<<<< HEAD
    model_2 |= Tanh()(input="input1", output=IOKey(name="output1"))
    model_2 |= Sine()(input="input2", output=IOKey(name="output2"))
    model |= model_2(
        input2="input",
=======
    model_2 += Tanh()(input="input1", output=IOKey(name="output1"))
    model_2 += Sine()(input="input2", output=IOKey(name="output2"))
    model += model_2(
        input2=IOKey("input", differantiable=True),
>>>>>>> 5b9d92c4
        output2=IOKey("output2"),
        input1="input1",
        output1=IOKey(name="output"),
    )
    model |= Buffer()(input="output2", output="input1")

    inputs = {
        "input": backend.array(
            [
                [
                    -0.8269255774200992,
                    0.7046942179511907,
                    -0.6632136364010732,
                    0.5911665167636806,
                    -0.0879635133574766,
                ],
                [
                    -1.0532020199953536,
                    -0.1766725261042899,
                    0.4020469160072127,
                    -1.3487896115657372,
                    0.7345617271306063,
                ],
                [
                    0.6626887642466389,
                    0.477491993820005,
                    -0.1915153410053665,
                    1.2870515655363004,
                    -0.578308296244362,
                ],
                [
                    0.5550795535237508,
                    1.1009271005946892,
                    -1.790016526204619,
                    -0.4263655801958743,
                    1.4146622983613328,
                ],
                [
                    -3.405988297596841,
                    -0.3782331011417492,
                    -0.2559520763515453,
                    -0.5376401794512594,
                    -0.0721665907389376,
                ],
            ]
        )
    }
    expceted_result = backend.array(
        [
            [
                -0.6266331227151191,
                0.570187693463226,
                -0.5480937469710132,
                0.5059936798510051,
                -0.087624816648495,
            ],
            [
                -0.700871809901721,
                -0.1739672820125843,
                0.372482868434905,
                -0.7510927841028658,
                0.5851521779504931,
            ],
            [
                0.5478042642444704,
                0.4297199355953137,
                -0.1880807105110226,
                0.7442830300667747,
                -0.4979737429140143,
            ],
            [
                0.4830929025277961,
                0.7121966576670308,
                -0.7513584357420956,
                -0.3914950543274512,
                0.7564380010257686,
            ],
            [
                0.2555353298976373,
                -0.3533609306355376,
                -0.2478929812340161,
                -0.4715879846333352,
                -0.0719792698173131,
            ],
        ]
    )

    compiled_model = mithril.compile(model=model, backend=backend)
    expected_connections: dict[str, list[str | set[str]]] = {
        "output2": ["sin", {"input"}],
        "output": ["tanh", {"output2"}],
    }

    res = compiled_model.evaluate(inputs)
    out = res["output"]
    assert isinstance(out, torch.Tensor)
    np.testing.assert_allclose(out, expceted_result, rtol=1e-14, atol=1e-14)

    assert_connections(compiled_model, expected_connections)


def test_cycle_handling_2():
    backend = TorchBackend(dtype=mithril.float64)
    model = Model()
    model_1 = Model()
    model_1 |= Relu()(input="input1", output=IOKey(name="output1"))
    model_1 |= Sigmoid()(input="input2", output=IOKey(name="output2"))

    model_2 = Model()
    model_2 |= Tanh()(input="input1", output=IOKey(name="output1"))
    model_2 |= Sine()(input="input2", output=IOKey(name="output2"))

    model |= (gelu5 := Gelu())()

<<<<<<< HEAD
    model |= model_1(input1="input", output1=gelu5.input)
    model |= model_2(
=======
    model += model_1(
        input1=IOKey("input", differantiable=True), input2="", output1=gelu5.input
    )
    model += model_2(
>>>>>>> 5b9d92c4
        input2=gelu5.output,
        output2=model_1.input2,  # type: ignore
        input1=model_1.output2,  # type: ignore
        output1=IOKey(name="output"),
    )

    compiled_model = mithril.compile(model=model, backend=backend, jit=False)
    expected_connections: dict[str, list[str | set[str]]] = {
        "output": ["tanh", {"output2_1"}],
        "output2_1": ["sigmoid", {"output2_0"}],
        "output1": ["relu", {"input"}],
        "output_0": ["gelu", {"approximate", "output1"}],
        "output2_0": ["sin", {"output_0"}],
    }

    # '_Model_0_output2' = ['sin', {'_Gelu_2_output'}]
    # '_Gelu_2_output' = ['gelu', {'_Model_1_output1'}]
    # 'output' = ['tanh', {'_Model_1_output2'}]
    # '_Model_1_output2' = ['sigmoid', {'_Model_0_output2'}]
    # '_Model_1_output1' = ['relu', {'input'}]

    inputs = {
        "input": backend.array(
            [
                [
                    -0.8269255774200992,
                    0.7046942179511907,
                    -0.6632136364010732,
                    0.5911665167636806,
                    -0.0879635133574766,
                ],
                [
                    -1.0532020199953536,
                    -0.1766725261042899,
                    0.4020469160072127,
                    -1.3487896115657372,
                    0.7345617271306063,
                ],
                [
                    0.6626887642466389,
                    0.477491993820005,
                    -0.1915153410053665,
                    1.2870515655363004,
                    -0.578308296244362,
                ],
                [
                    0.5550795535237508,
                    1.1009271005946892,
                    -1.790016526204619,
                    -0.4263655801958743,
                    1.4146622983613328,
                ],
                [
                    -3.405988297596841,
                    -0.3782331011417492,
                    -0.2559520763515453,
                    -0.5376401794512594,
                    -0.0721665907389376,
                ],
            ]
        )
    }

    expceted_result = backend.array(
        [
            [
                0.4621171572600097,
                0.5544699350128361,
                0.4621171572600097,
                0.5385737391234556,
                0.4621171572600097,
            ],
            [
                0.4621171572600097,
                0.4621171572600097,
                0.5115478867598277,
                0.4621171572600097,
                0.55851858301752,
            ],
            [
                0.5486685623799393,
                0.522280466369085,
                0.4621171572600097,
                0.6134013423499699,
                0.4621171572600097,
            ],
            [
                0.5334142283913986,
                0.5999430644275326,
                0.4621171572600097,
                0.4621171572600097,
                0.6193927182510066,
            ],
            [
                0.4621171572600097,
                0.4621171572600097,
                0.4621171572600097,
                0.4621171572600097,
                0.4621171572600097,
            ],
        ]
    )

    res = compiled_model.evaluate(inputs)
    out = res["output"]
    assert isinstance(out, torch.Tensor)
    np.testing.assert_allclose(out, expceted_result, rtol=1e-14, atol=1e-14)
    assert_connections(compiled_model, expected_connections)


def test_cycle_handling_3():
    backend = TorchBackend(dtype=mithril.float64)
    model = Model()

    model_1 = Model()
    model_1_sub = Model()
    model_1_sub |= Relu()(input="input1", output=IOKey(name="output1"))
    model_1_sub |= Sigmoid()(input="input2", output=IOKey(name="output2"))

    gelu5 = Gelu()

    model_2_sub = Model()
    model_2_sub |= Cosine()(input="input1", output=IOKey(name="output1"))
    model_2_sub |= Softplus()(input="input2", output=IOKey(name="output2"))

    model_1 |= gelu5
    model_1 |= LeakyRelu()(
        input="input2",
        slope=IOKey("slope", value=Tensor(0.01)),
        output=IOKey(name="output2"),
    )
    model_1 |= model_1_sub(input1="input1", output1=gelu5.input)
    model_1 |= model_2_sub(
        input2=gelu5.output,
        output2=model_1_sub.input2,  # type: ignore
        input1=model_1_sub.output2,  # type: ignore
        output1=IOKey(name="output1"),
    )

    gelu5 = Gelu()

    model_2 = Model()
<<<<<<< HEAD
    model_2 |= Tanh()(input="input1", output=IOKey(name="output1"))
    model_2 |= Sine()(input="input2", output=IOKey(name="output2"))
    model |= gelu5
    model |= model_1(input1="input", slope=IOKey("slope"), output1=gelu5.input)
    model |= model_2(
=======
    model_2 += Tanh()(input="input1", output=IOKey(name="output1"))
    model_2 += Sine()(input="input2", output=IOKey(name="output2"))
    model += gelu5(input="")
    model += model_1(
        input1=IOKey("input", differantiable=True),
        slope=IOKey("slope"),
        input2="",
        output1=gelu5.input,
    )
    model += model_2(
>>>>>>> 5b9d92c4
        input2=gelu5.output,
        output2=model_1.input2,  # type: ignore
        input1=model_1.output2,  # type: ignore
        output1=IOKey(name="output"),
    )

    compiled_model = mithril.compile(model=model, backend=backend, jit=False)
    expected_connections: dict[str, list[str | set[str]]] = {
        "output1_1": ["cos", {"output2_1"}],
        "output_0": ["gelu", {"approximate_0", "output1_0"}],
        "output2_2": ["sin", {"output_1"}],
        "output2_1": ["sigmoid", {"output2_0"}],
        "output2_3": ["leaky_relu", {"output2_2", "slope"}],
        "output": ["tanh", {"output2_3"}],
        "output2_0": ["softplus", {"output_0"}],
        "output1_0": ["relu", {"input"}],
        "output_1": ["gelu", {"approximate_1", "output1_1"}],
    }

    inputs = {
        "input": backend.array(
            [
                [
                    -0.8269255774200992,
                    0.7046942179511907,
                    -0.6632136364010732,
                    0.5911665167636806,
                    -0.0879635133574766,
                ],
                [
                    -1.0532020199953536,
                    -0.1766725261042899,
                    0.4020469160072127,
                    -1.3487896115657372,
                    0.7345617271306063,
                ],
                [
                    0.6626887642466389,
                    0.477491993820005,
                    -0.1915153410053665,
                    1.2870515655363004,
                    -0.578308296244362,
                ],
                [
                    0.5550795535237508,
                    1.1009271005946892,
                    -1.790016526204619,
                    -0.4263655801958743,
                    1.4146622983613328,
                ],
                [
                    -3.405988297596841,
                    -0.3782331011417492,
                    -0.2559520763515453,
                    -0.5376401794512594,
                    -0.0721665907389376,
                ],
            ]
        )
    }

    expceted_result = backend.array(
        [
            [
                0.5211425309234827,
                0.4958938477737159,
                0.5211425309234827,
                0.5014396731399631,
                0.5211425309234827,
            ],
            [
                0.5211425309234827,
                0.5211425309234827,
                0.5094317783335017,
                0.5211425309234827,
                0.4943477634440987,
            ],
            [
                0.4980081493485906,
                0.5064358999430714,
                0.5211425309234827,
                0.4612421539410023,
                0.5211425309234827,
            ],
            [
                0.5030876967489684,
                0.4730451179457509,
                0.5211425309234827,
                0.5211425309234827,
                0.453112691500578,
            ],
            [
                0.5211425309234827,
                0.5211425309234827,
                0.5211425309234827,
                0.5211425309234827,
                0.5211425309234827,
            ],
        ]
    )

    assert_connections(compiled_model, expected_connections)
    res = compiled_model.evaluate(inputs)
    out = res["output"]
    assert isinstance(out, torch.Tensor)
    np.testing.assert_allclose(out, expceted_result, rtol=1e-14, atol=1e-14)


@pytest.mark.skip(
    "Can not generate the right code when leaky relu slope is " "not exposed."
)
def test_cycle_handling_3_error_if_slope_not_exposed():
    backend = TorchBackend(dtype=mithril.float64)
    model = Model()

    model_1 = Model()
    model_1_sub = Model()
    model_1_sub |= Relu()(input="input1", output=IOKey(name="output1"))
    model_1_sub += Sigmoid()(input="input2", output=IOKey(name="output2"))

    gelu5 = Gelu()

    model_2_sub = Model()
    model_2_sub += Cosine()(input="input1", output=IOKey(name="output1"))
    model_2_sub += Softplus()(input="input2", output=IOKey(name="output2"))

    model_1 += gelu5
    model_1 += LeakyRelu()(
        input="input2", slope=IOKey("slope", value=0.01), output=IOKey(name="output2")
    )
    model_1 += model_1_sub(input1="input1", output1=gelu5.input)
    model_1 += model_2_sub(
        input2=gelu5.output,
        output2=model_1_sub.input2,  # type: ignore
        input1=model_1_sub.output2,  # type: ignore
        output1=IOKey(name="output1"),
    )

    gelu5 = Gelu()

    model_2 = Model()
    model_2 += Tanh()(input="input1", output=IOKey(name="output1"))
    model_2 += Sine()(input="input2", output=IOKey(name="output2"))
    model += gelu5
    model += model_1(input1="input", output1=gelu5.input)
    model += model_2(
        input2=gelu5.output,
        output2=model_1.input2,  # type: ignore
        input1=model_1.output2,  # type: ignore
        output1=IOKey(name="output"),
    )

    compiled_model = mithril.compile(model=model, backend=backend, jit=False)
    expected_connections: dict[str, list[str | set[str]]] = {
        "_Model_2_output2": ["sin", {"_Gelu_1_output"}],
        "_Model_0_output1": ["cos", {"_Model_0_Model_1_output2"}],
        "output": ["tanh", {"_Model_0__output2"}],
        "_Model_0_Model_1_output1": ["relu", {"input"}],
        "_Model_0_Gelu_2_output": ["gelu", {"_Model_0_Model_1_output1"}],
        "_Model_0__output2": [
            "leaky_relu",
            {"_Model_2_output2", "_Model_0_ToTensor_3_output"},
        ],
        "_Model_0_Model_0_output2": ["softplus", {"_Model_0_Gelu_2_output"}],
        "_Model_0_ToTensor_3_output": ["to_tensor", {"_Model_0_slope"}],
        "_Model_0_Model_1_output2": ["sigmoid", {"_Model_0_Model_0_output2"}],
        "_Gelu_1_output": ["gelu", {"_Model_0_output1"}],
    }

    inputs = {
        "input": backend.array(
            [
                [
                    -0.8269255774200992,
                    0.7046942179511907,
                    -0.6632136364010732,
                    0.5911665167636806,
                    -0.0879635133574766,
                ],
                [
                    -1.0532020199953536,
                    -0.1766725261042899,
                    0.4020469160072127,
                    -1.3487896115657372,
                    0.7345617271306063,
                ],
                [
                    0.6626887642466389,
                    0.477491993820005,
                    -0.1915153410053665,
                    1.2870515655363004,
                    -0.578308296244362,
                ],
                [
                    0.5550795535237508,
                    1.1009271005946892,
                    -1.790016526204619,
                    -0.4263655801958743,
                    1.4146622983613328,
                ],
                [
                    -3.405988297596841,
                    -0.3782331011417492,
                    -0.2559520763515453,
                    -0.5376401794512594,
                    -0.0721665907389376,
                ],
            ]
        )
    }

    expceted_result = backend.array(
        [
            [
                0.5211425309234827,
                0.4958938477737159,
                0.5211425309234827,
                0.5014396731399631,
                0.5211425309234827,
            ],
            [
                0.5211425309234827,
                0.5211425309234827,
                0.5094317783335017,
                0.5211425309234827,
                0.4943477634440987,
            ],
            [
                0.4980081493485906,
                0.5064358999430714,
                0.5211425309234827,
                0.4612421539410023,
                0.5211425309234827,
            ],
            [
                0.5030876967489684,
                0.4730451179457509,
                0.5211425309234827,
                0.5211425309234827,
                0.453112691500578,
            ],
            [
                0.5211425309234827,
                0.5211425309234827,
                0.5211425309234827,
                0.5211425309234827,
                0.5211425309234827,
            ],
        ]
    )

    assert_connections(compiled_model, expected_connections)
    res = compiled_model.evaluate(inputs)
    out = res["output"]
    assert isinstance(out, torch.Tensor)
    np.testing.assert_allclose(out, expceted_result, rtol=1e-14, atol=1e-14)


def test_dependency_map_latent_to_input():
    model = Model()
    model |= (mean := Mean(axis=1))(
        input="input", axis="axis", keepdim="keepdim", output="mean_out"
    )
    input: ConnectionData = model.input.data  # type: ignore
    axis: ConnectionData = model.axis.data  # type: ignore
    keepdim: ConnectionData = model.keepdim.data  # type: ignore
    mean_out: ConnectionData = model.mean_out.data  # type: ignore

    # Assert dependency map and connection keys status in model.
    expected_global_input_map: dict[ConnectionData, OrderedSet[ConnectionData]] = {
        input: OrderedSet([])
    }
    expected_global_output_map: dict[ConnectionData, OrderedSet[ConnectionData]] = {}

    expected_local_input_map: dict[
        ConnectionData, list[tuple[BaseModel, set[ConnectionData]]]
    ] = {
        input: [(mean, {mean_out})],
        axis: [(mean, {mean_out})],
        keepdim: [(mean, {mean_out})],
    }

    expected_local_output_map: dict[
        ConnectionData, tuple[BaseModel, set[ConnectionData]]
    ] = {
        mean_out: (mean, {input, axis, keepdim}),
    }

    assert (
        expected_global_input_map == model.dependency_map._global_input_dependency_map
    )
    assert (
        expected_global_output_map == model.dependency_map._global_output_dependency_map
    )

    assert expected_local_input_map == model.dependency_map.local_input_dependency_map
    assert expected_local_output_map == model.dependency_map.local_output_dependency_map

    # Add second model with global output.
    model += (buff := Buffer())(output=IOKey("buff_out"))
    # Assert dependency map and connection keys status in model.
    buff_out: ConnectionData = model.buff_out.data  # type: ignore
    expected_global_input_map = {input: OrderedSet([buff_out])}
    expected_global_output_map = {buff_out: OrderedSet([input])}

    expected_local_input_map = {
        input: [(mean, {mean_out})],
        axis: [(mean, {mean_out})],
        keepdim: [(mean, {mean_out})],
        mean_out: [(buff, {buff_out})],
    }
    expected_local_output_map = {
        mean_out: (mean, {input, axis, keepdim}),
        buff_out: (buff, {mean_out}),
    }

    assert (
        expected_global_input_map == model.dependency_map._global_input_dependency_map
    )
    assert (
        expected_global_output_map == model.dependency_map._global_output_dependency_map
    )

    assert expected_local_input_map == model.dependency_map.local_input_dependency_map
    assert expected_local_output_map == model.dependency_map.local_output_dependency_map

    # Add third model which changes name of a latent input and
    # makes it a real input of the model.
    conn = IOKey(name="mean_axis", connections={mean.axis}, expose=True)
    model |= (to_tensor := ToTensor())(conn, dtype="dtype", output="output")
    # Assert dependency map and connection keys status in model.
    output: ConnectionData = model.output.data  # type: ignore
    mean_axis: ConnectionData = model.mean_axis.data  # type: ignore
    dtype: ConnectionData = model.dtype.data  # type: ignore
    expected_global_input_map = {
        input: OrderedSet([buff_out]),
        mean_axis: OrderedSet([]),
    }
    expected_global_output_map = {buff_out: OrderedSet([input])}

    expected_local_input_map = {
        input: [(mean, {mean_out})],
        mean_axis: [(mean, {mean_out}), (to_tensor, {output})],
        keepdim: [(mean, {mean_out})],
        mean_out: [(buff, {buff_out})],
        dtype: [(to_tensor, {output})],
    }
    expected_local_output_map = {
        mean_out: (mean, {input, mean_axis, keepdim}),
        buff_out: (buff, {mean_out}),
        output: (to_tensor, {mean_axis, dtype}),
    }

    assert (
        expected_global_input_map == model.dependency_map._global_input_dependency_map
    )
    assert (
        expected_global_output_map == model.dependency_map._global_output_dependency_map
    )

    assert expected_local_input_map == model.dependency_map.local_input_dependency_map
    assert expected_local_output_map == model.dependency_map.local_output_dependency_map


def test_dependency_map_1():
    "Just extend"
    model = Model()
    tanh = Tanh()
    model |= tanh(input="input1", output=IOKey(name="output1"))

    input1_data = model.input1.data  # type: ignore
    output1_data = model.output1.data  # type: ignore
    expected_global_input_map = {input1_data: {output1_data}}
    expected_global_output_map = {output1_data: {input1_data}}

    expected_local_input_map = {input1_data: [(tanh, {output1_data})]}
    expected_local_output_map = {output1_data: (tanh, {input1_data})}

    expected_global_input_map_cache = {input1_data: {output1_data}}
    expected_global_output_map_cache = {output1_data: {input1_data}}

    assert (
        expected_global_input_map == model.dependency_map._global_input_dependency_map
    )
    assert (
        expected_global_output_map == model.dependency_map._global_output_dependency_map
    )

    assert expected_local_input_map == model.dependency_map.local_input_dependency_map
    assert expected_local_output_map == model.dependency_map.local_output_dependency_map

    assert (
        expected_global_input_map_cache
        == model.dependency_map._global_input_dependency_map_cache
    )
    assert (
        expected_global_output_map_cache
        == model.dependency_map._global_output_dependency_map_cache
    )


def test_dependency_map_1_set_outputs():
    "Just extend"
    model = Model()
    tanh = Tanh()
    model |= tanh(input="input1", output="output1")
    model.set_outputs("output1")

    input1_data = model.input1.data  # type: ignore
    output1_data = model.output1.data  # type: ignore

    expected_global_input_map = {input1_data: {output1_data}}
    expected_global_output_map = {output1_data: {input1_data}}

    expected_local_input_map = {input1_data: [(tanh, {output1_data})]}
    expected_local_output_map = {output1_data: (tanh, {input1_data})}

    expected_global_input_map_cache = {input1_data: {output1_data}}
    expected_global_output_map_cache = {output1_data: {input1_data}}

    assert (
        expected_global_input_map == model.dependency_map._global_input_dependency_map
    )
    assert (
        expected_global_output_map == model.dependency_map._global_output_dependency_map
    )

    assert expected_local_input_map == model.dependency_map.local_input_dependency_map
    assert expected_local_output_map == model.dependency_map.local_output_dependency_map

    assert (
        expected_global_input_map_cache
        == model.dependency_map._global_input_dependency_map_cache
    )
    assert (
        expected_global_output_map_cache
        == model.dependency_map._global_output_dependency_map_cache
    )


def test_dependency_map_2():
    "Just extend twice"
    model = Model()
    tanh = Tanh()
    sigmoid = Sigmoid()
    model |= tanh(input="input1", output=IOKey(name="output1"))
    model |= sigmoid(input="input2", output=IOKey(name="output2"))

    input1_data = model.input1.data  # type: ignore
    input2_data = model.input2.data  # type: ignore
    output1_data = model.output1.data  # type: ignore
    output2_data = model.output2.data  # type: ignore

    expected_global_input_map = {
        input1_data: {output1_data},
        input2_data: {output2_data},
    }
    expected_global_output_map = {
        output1_data: {input1_data},
        output2_data: {input2_data},
    }

    expected_local_input_map = {
        input1_data: [(tanh, {output1_data})],
        input2_data: [(sigmoid, {output2_data})],
    }
    expected_local_output_map = {
        output1_data: (tanh, {input1_data}),
        output2_data: (sigmoid, {input2_data}),
    }

    expected_global_input_map_cache = {
        input1_data: {output1_data},
        input2_data: {output2_data},
    }

    expected_global_output_map_cache = {
        output1_data: {input1_data},
        output2_data: {input2_data},
    }

    assert (
        expected_global_input_map == model.dependency_map._global_input_dependency_map
    )
    assert (
        expected_global_output_map == model.dependency_map._global_output_dependency_map
    )

    assert expected_local_input_map == model.dependency_map.local_input_dependency_map
    assert expected_local_output_map == model.dependency_map.local_output_dependency_map

    assert (
        expected_global_input_map_cache
        == model.dependency_map._global_input_dependency_map_cache
    )
    assert (
        expected_global_output_map_cache
        == model.dependency_map._global_output_dependency_map_cache
    )


def test_dependency_map_2_set_outputs():
    "Just extend twice"
    model = Model()
    tanh = Tanh()
    sigmoid = Sigmoid()
    model |= tanh(input="input1", output="output1")
    model |= sigmoid(input="input2", output="output2")

    model.set_outputs("output1", "output2")

    input1_data = model.input1.data  # type: ignore
    input2_data = model.input2.data  # type: ignore
    output1_data = model.output1.data  # type: ignore
    output2_data = model.output2.data  # type: ignore

    expected_global_input_map = {
        input1_data: {output1_data},
        input2_data: {output2_data},
    }
    expected_global_output_map = {
        output1_data: {input1_data},
        output2_data: {input2_data},
    }

    expected_local_input_map = {
        input1_data: [(tanh, {output1_data})],
        input2_data: [(sigmoid, {output2_data})],
    }
    expected_local_output_map = {
        output1_data: (tanh, {input1_data}),
        output2_data: (sigmoid, {input2_data}),
    }

    expected_global_input_map_cache = {
        input1_data: {output1_data},
        input2_data: {output2_data},
    }

    expected_global_output_map_cache = {
        output1_data: {input1_data},
        output2_data: {input2_data},
    }

    assert (
        expected_global_input_map == model.dependency_map._global_input_dependency_map
    )
    assert (
        expected_global_output_map == model.dependency_map._global_output_dependency_map
    )

    assert expected_local_input_map == model.dependency_map.local_input_dependency_map
    assert expected_local_output_map == model.dependency_map.local_output_dependency_map

    assert (
        expected_global_input_map_cache
        == model.dependency_map._global_input_dependency_map_cache
    )
    assert (
        expected_global_output_map_cache
        == model.dependency_map._global_output_dependency_map_cache
    )


def test_dependency_map_3():
    "Extend from output"
    model = Model()
    tanh = Tanh()
    sigmoid = Sigmoid()
    model |= tanh(input="input1", output=IOKey(name="output1"))
    model |= sigmoid(input="output1", output=IOKey(name="output2"))

    input1_data = model.input1.data  # type: ignore
    output1_data = model.output1.data  # type: ignore
    output2_data = model.output2.data  # type: ignore

    expected_global_input_map = {input1_data: {output1_data, output2_data}}
    expected_global_output_map = {
        output2_data: {input1_data},
        output1_data: {input1_data},
    }

    expected_local_input_map = {
        input1_data: [(tanh, {output1_data})],
        output1_data: [(sigmoid, {output2_data})],
    }
    expected_local_output_map = {
        output1_data: (tanh, {input1_data}),
        output2_data: (sigmoid, {output1_data}),
    }

    expected_global_input_map_cache = {input1_data: {output1_data, output2_data}}
    expected_global_output_map_cache = {
        output1_data: {input1_data},
        output2_data: {input1_data},
    }

    assert (
        expected_global_input_map == model.dependency_map._global_input_dependency_map
    )
    assert (
        expected_global_output_map == model.dependency_map._global_output_dependency_map
    )

    assert expected_local_input_map == model.dependency_map.local_input_dependency_map
    assert expected_local_output_map == model.dependency_map.local_output_dependency_map

    assert (
        expected_global_input_map_cache
        == model.dependency_map._global_input_dependency_map_cache
    )
    assert (
        expected_global_output_map_cache
        == model.dependency_map._global_output_dependency_map_cache
    )


def test_dependency_map_3_set_outputs():
    "Extend from output"
    model = Model()
    tanh = Tanh()
    sigmoid = Sigmoid()
    model |= tanh(input="input1", output="output1")
    model |= sigmoid(input="output1", output="output2")
    model.set_outputs("output1", "output2")

    input1_data = model.input1.data  # type: ignore
    output1_data = model.output1.data  # type: ignore
    output2_data = model.output2.data  # type: ignore

    expected_global_input_map = {input1_data: {output1_data, output2_data}}
    expected_global_output_map = {
        output2_data: {input1_data},
        output1_data: {input1_data},
    }

    expected_local_input_map = {
        input1_data: [(tanh, {output1_data})],
        output1_data: [(sigmoid, {output2_data})],
    }
    expected_local_output_map = {
        output1_data: (tanh, {input1_data}),
        output2_data: (sigmoid, {output1_data}),
    }

    expected_global_input_map_cache = {input1_data: {output1_data, output2_data}}
    expected_global_output_map_cache = {
        output1_data: {input1_data},
        output2_data: {input1_data},
    }

    assert (
        expected_global_input_map == model.dependency_map._global_input_dependency_map
    )
    assert (
        expected_global_output_map == model.dependency_map._global_output_dependency_map
    )

    assert expected_local_input_map == model.dependency_map.local_input_dependency_map
    assert expected_local_output_map == model.dependency_map.local_output_dependency_map

    assert (
        expected_global_input_map_cache
        == model.dependency_map._global_input_dependency_map_cache
    )
    assert (
        expected_global_output_map_cache
        == model.dependency_map._global_output_dependency_map_cache
    )


def test_dependency_map_4():
    "Extend from input"
    model = Model()
    tanh = Tanh()
    sigmoid = Sigmoid()
    model |= tanh(input="input1", output=IOKey(name="output1"))
    model |= sigmoid(input="input2", output="input1")

    input1_data = model.input1.data  # type: ignore
    input2_data = model.input2.data  # type: ignore
    output1_data = model.output1.data  # type: ignore

    expected_global_input_map = {input2_data: {output1_data}}
    expected_global_output_map = {output1_data: {input2_data}}

    expected_local_input_map = {
        input1_data: [(tanh, {output1_data})],
        input2_data: [(sigmoid, {input1_data})],
    }

    expected_local_output_map = {
        output1_data: (tanh, {input1_data}),
        input1_data: (sigmoid, {input2_data}),
    }

    expected_local_output_map = {
        output1_data: (tanh, {input1_data}),
        input1_data: (sigmoid, {input2_data}),
    }

    expected_global_input_map_cache = {input2_data: {output1_data}}
    expected_global_output_map_cache = {output1_data: {input2_data}}

    assert (
        expected_global_input_map == model.dependency_map._global_input_dependency_map
    )
    assert (
        expected_global_output_map == model.dependency_map._global_output_dependency_map
    )

    assert expected_local_input_map == model.dependency_map.local_input_dependency_map
    assert expected_local_output_map == model.dependency_map.local_output_dependency_map

    assert (
        expected_global_input_map_cache
        == model.dependency_map._global_input_dependency_map_cache
    )
    assert (
        expected_global_output_map_cache
        == model.dependency_map._global_output_dependency_map_cache
    )


def test_dependency_map_4_set_outputs_1():
    "Extend from input"
    model = Model()
    tanh = Tanh()
    sigmoid = Sigmoid()
    model |= tanh(input="input1", output="output1")
    model.set_outputs("output1")
    model |= sigmoid(input="input2", output="input1")

    input1_data = model.input1.data  # type: ignore
    input2_data = model.input2.data  # type: ignore
    output1_data = model.output1.data  # type: ignore

    expected_global_input_map = {input2_data: {output1_data}}
    expected_global_output_map = {output1_data: {input2_data}}

    expected_local_input_map = {
        input1_data: [(tanh, {output1_data})],
        input2_data: [(sigmoid, {input1_data})],
    }

    expected_local_output_map = {
        output1_data: (tanh, {input1_data}),
        input1_data: (sigmoid, {input2_data}),
    }

    expected_local_output_map = {
        output1_data: (tanh, {input1_data}),
        input1_data: (sigmoid, {input2_data}),
    }

    expected_global_input_map_cache = {input2_data: {output1_data}}
    expected_global_output_map_cache = {output1_data: {input2_data}}

    assert (
        expected_global_input_map == model.dependency_map._global_input_dependency_map
    )
    assert (
        expected_global_output_map == model.dependency_map._global_output_dependency_map
    )

    assert expected_local_input_map == model.dependency_map.local_input_dependency_map
    assert expected_local_output_map == model.dependency_map.local_output_dependency_map

    assert (
        expected_global_input_map_cache
        == model.dependency_map._global_input_dependency_map_cache
    )
    assert (
        expected_global_output_map_cache
        == model.dependency_map._global_output_dependency_map_cache
    )


def test_dependency_map_4_set_outputs_2():
    "Extend from input"
    model = Model()
    tanh = Tanh()
    sigmoid = Sigmoid()
    model |= tanh(input="input1", output="output1")
    model |= sigmoid(input="input2", output="input1")

    model.set_outputs("output1")

    input1_data = model.input1.data  # type: ignore
    input2_data = model.input2.data  # type: ignore
    output1_data = model.output1.data  # type: ignore

    expected_global_input_map = {input2_data: {output1_data}}
    expected_global_output_map = {output1_data: {input2_data}}

    expected_local_input_map = {
        input1_data: [(tanh, {output1_data})],
        input2_data: [(sigmoid, {input1_data})],
    }

    expected_local_output_map = {
        output1_data: (tanh, {input1_data}),
        input1_data: (sigmoid, {input2_data}),
    }

    expected_local_output_map = {
        output1_data: (tanh, {input1_data}),
        input1_data: (sigmoid, {input2_data}),
    }

    expected_global_input_map_cache = {input2_data: {output1_data}}
    expected_global_output_map_cache = {output1_data: {input2_data}}

    assert (
        expected_global_input_map == model.dependency_map._global_input_dependency_map
    )
    assert (
        expected_global_output_map == model.dependency_map._global_output_dependency_map
    )

    assert expected_local_input_map == model.dependency_map.local_input_dependency_map
    assert expected_local_output_map == model.dependency_map.local_output_dependency_map

    assert (
        expected_global_input_map_cache
        == model.dependency_map._global_input_dependency_map_cache
    )
    assert (
        expected_global_output_map_cache
        == model.dependency_map._global_output_dependency_map_cache
    )


def test_dependency_map_5():
    "Extend from input and output"
    model = Model()
    tanh = Tanh()
    sigmoid = Sigmoid()
    relu = Relu()
    model |= tanh(input="input1", output=IOKey(name="output1"))
    model |= sigmoid(input="input2", output=IOKey(name="output2"))
    model |= relu(input="output1", output="input2")

    input1_data = model.input1.data  # type: ignore
    input2_data = model.input2.data  # type: ignore
    output1_data = model.output1.data  # type: ignore
    output2_data = model.output2.data  # type: ignore

    expected_global_input_map = {input1_data: {output1_data, output2_data}}
    expected_global_output_map = {
        output1_data: {input1_data},
        output2_data: {input1_data},
    }

    expected_local_input_map = {
        input1_data: [(tanh, {output1_data})],
        input2_data: [(sigmoid, {output2_data})],
        output1_data: [(relu, {input2_data})],
    }

    expected_local_output_map = {
        output1_data: (tanh, {input1_data}),
        output2_data: (sigmoid, {input2_data}),
        input2_data: (relu, {output1_data}),
    }

    expected_local_output_map = {
        output1_data: (tanh, {input1_data}),
        output2_data: (sigmoid, {input2_data}),
        input2_data: (relu, {output1_data}),
    }

    expected_global_input_map_cache = {input1_data: {output1_data, output2_data}}
    expected_global_output_map_cache = {
        output1_data: {input1_data},
        output2_data: {input1_data},
    }

    assert (
        expected_global_input_map == model.dependency_map._global_input_dependency_map
    )
    assert (
        expected_global_output_map == model.dependency_map._global_output_dependency_map
    )

    assert expected_local_input_map == model.dependency_map.local_input_dependency_map
    assert expected_local_output_map == model.dependency_map.local_output_dependency_map

    assert (
        expected_global_input_map_cache
        == model.dependency_map._global_input_dependency_map_cache
    )
    assert (
        expected_global_output_map_cache
        == model.dependency_map._global_output_dependency_map_cache
    )


def test_dependency_map_5_set_outputs_1():
    "Extend from input and output"
    model = Model()
    tanh = Tanh()
    sigmoid = Sigmoid()
    relu = Relu()
    model |= tanh(input="input1", output="output1")
    model |= sigmoid(input="input2", output="output2")
    model.set_outputs("output1", "output2")
    model |= relu(input="output1", output="input2")

    input1_data = model.input1.data  # type: ignore
    input2_data = model.input2.data  # type: ignore
    output1_data = model.output1.data  # type: ignore
    output2_data = model.output2.data  # type: ignore

    expected_global_input_map = {input1_data: {output1_data, output2_data}}
    expected_global_output_map = {
        output1_data: {input1_data},
        output2_data: {input1_data},
    }

    expected_local_input_map = {
        input1_data: [(tanh, {output1_data})],
        input2_data: [(sigmoid, {output2_data})],
        output1_data: [(relu, {input2_data})],
    }

    expected_local_output_map = {
        output1_data: (tanh, {input1_data}),
        output2_data: (sigmoid, {input2_data}),
        input2_data: (relu, {output1_data}),
    }

    expected_local_output_map = {
        output1_data: (tanh, {input1_data}),
        output2_data: (sigmoid, {input2_data}),
        input2_data: (relu, {output1_data}),
    }

    expected_global_input_map_cache = {input1_data: {output1_data, output2_data}}
    expected_global_output_map_cache = {
        output1_data: {input1_data},
        output2_data: {input1_data},
    }

    assert (
        expected_global_input_map == model.dependency_map._global_input_dependency_map
    )
    assert (
        expected_global_output_map == model.dependency_map._global_output_dependency_map
    )

    assert expected_local_input_map == model.dependency_map.local_input_dependency_map
    assert expected_local_output_map == model.dependency_map.local_output_dependency_map

    assert (
        expected_global_input_map_cache
        == model.dependency_map._global_input_dependency_map_cache
    )
    assert (
        expected_global_output_map_cache
        == model.dependency_map._global_output_dependency_map_cache
    )


def test_dependency_map_5_set_outputs_2():
    "Extend from input and output"
    model = Model()
    tanh = Tanh()
    sigmoid = Sigmoid()
    relu = Relu()
    model |= tanh(input="input1", output="output1")
    model |= sigmoid(input="input2", output="output2")
    model |= relu(input="output1", output="input2")
    model.set_outputs("output1", "output2")

    input1_data = model.input1.data  # type: ignore
    input2_data = model.input2.data  # type: ignore
    output1_data = model.output1.data  # type: ignore
    output2_data = model.output2.data  # type: ignore

    expected_global_input_map = {input1_data: {output1_data, output2_data}}
    expected_global_output_map = {
        output1_data: {input1_data},
        output2_data: {input1_data},
    }

    expected_local_input_map = {
        input1_data: [(tanh, {output1_data})],
        input2_data: [(sigmoid, {output2_data})],
        output1_data: [(relu, {input2_data})],
    }

    expected_local_output_map = {
        output1_data: (tanh, {input1_data}),
        output2_data: (sigmoid, {input2_data}),
        input2_data: (relu, {output1_data}),
    }

    expected_local_output_map = {
        output1_data: (tanh, {input1_data}),
        output2_data: (sigmoid, {input2_data}),
        input2_data: (relu, {output1_data}),
    }

    expected_global_input_map_cache = {input1_data: {output1_data, output2_data}}
    expected_global_output_map_cache = {
        output1_data: {input1_data},
        output2_data: {input1_data},
    }

    assert (
        expected_global_input_map == model.dependency_map._global_input_dependency_map
    )
    assert (
        expected_global_output_map == model.dependency_map._global_output_dependency_map
    )

    assert expected_local_input_map == model.dependency_map.local_input_dependency_map
    assert expected_local_output_map == model.dependency_map.local_output_dependency_map

    assert (
        expected_global_input_map_cache
        == model.dependency_map._global_input_dependency_map_cache
    )
    assert (
        expected_global_output_map_cache
        == model.dependency_map._global_output_dependency_map_cache
    )


def test_dependency_map_6():
    "Extend from input and output"
    model = Model()
    tanh = Tanh()
    sigmoid = Sigmoid()
    relu = Relu()
    model |= tanh(input="input1", output=IOKey(name="output1"))
    model |= sigmoid(input="input2", output=IOKey(name="output2"))
    model |= relu(input="output1", output="input2")

    input1_data = model.input1.data  # type: ignore
    input2_data = model.input2.data  # type: ignore
    output1_data = model.output1.data  # type: ignore
    output2_data = model.output2.data  # type: ignore

    expected_global_input_map = {input1_data: {output1_data, output2_data}}
    expected_global_output_map = {
        output1_data: {input1_data},
        output2_data: {input1_data},
    }

    expected_local_input_map = {
        input1_data: [(tanh, {output1_data})],
        input2_data: [(sigmoid, {output2_data})],
        output1_data: [(relu, {input2_data})],
    }

    expected_local_output_map = {
        output1_data: (tanh, {input1_data}),
        output2_data: (sigmoid, {input2_data}),
        input2_data: (relu, {output1_data}),
    }

    expected_local_output_map = {
        output1_data: (tanh, {input1_data}),
        output2_data: (sigmoid, {input2_data}),
        input2_data: (relu, {output1_data}),
    }

    expected_global_input_map_cache = {input1_data: {output1_data, output2_data}}
    expected_global_output_map_cache = {
        output1_data: {input1_data},
        output2_data: {input1_data},
    }

    assert (
        expected_global_input_map == model.dependency_map._global_input_dependency_map
    )
    assert (
        expected_global_output_map == model.dependency_map._global_output_dependency_map
    )

    assert expected_local_input_map == model.dependency_map.local_input_dependency_map
    assert expected_local_output_map == model.dependency_map.local_output_dependency_map

    assert (
        expected_global_input_map_cache
        == model.dependency_map._global_input_dependency_map_cache
    )
    assert (
        expected_global_output_map_cache
        == model.dependency_map._global_output_dependency_map_cache
    )


def test_dependency_map_6_set_outputs_1():
    "Extend from input and output"
    model = Model()
    tanh = Tanh()
    sigmoid = Sigmoid()
    relu = Relu()

    model |= tanh(input="input1", output="output1")
    model |= sigmoid(input="input2", output="output2")

    model.set_outputs("output1", "output2")
    model |= relu(input="output1", output="input2")

    input1_data = model.input1.data  # type: ignore
    input2_data = model.input2.data  # type: ignore
    output1_data = model.output1.data  # type: ignore
    output2_data = model.output2.data  # type: ignore

    expected_global_input_map = {input1_data: {output1_data, output2_data}}
    expected_global_output_map = {
        output1_data: {input1_data},
        output2_data: {input1_data},
    }

    expected_local_input_map = {
        input1_data: [(tanh, {output1_data})],
        input2_data: [(sigmoid, {output2_data})],
        output1_data: [(relu, {input2_data})],
    }

    expected_local_output_map = {
        output1_data: (tanh, {input1_data}),
        output2_data: (sigmoid, {input2_data}),
        input2_data: (relu, {output1_data}),
    }

    expected_local_output_map = {
        output1_data: (tanh, {input1_data}),
        output2_data: (sigmoid, {input2_data}),
        input2_data: (relu, {output1_data}),
    }

    expected_global_input_map_cache = {input1_data: {output1_data, output2_data}}
    expected_global_output_map_cache = {
        output1_data: {input1_data},
        output2_data: {input1_data},
    }

    assert (
        expected_global_input_map == model.dependency_map._global_input_dependency_map
    )
    assert (
        expected_global_output_map == model.dependency_map._global_output_dependency_map
    )

    assert expected_local_input_map == model.dependency_map.local_input_dependency_map
    assert expected_local_output_map == model.dependency_map.local_output_dependency_map

    assert (
        expected_global_input_map_cache
        == model.dependency_map._global_input_dependency_map_cache
    )
    assert (
        expected_global_output_map_cache
        == model.dependency_map._global_output_dependency_map_cache
    )


def test_dependency_map_6_set_outputs_2():
    "Extend from input and output"
    model = Model()
    tanh = Tanh()
    sigmoid = Sigmoid()
    relu = Relu()
    model |= tanh(input="input1", output="output1")
    model |= sigmoid(input="input2", output="output2")
    model |= relu(input="output1", output="input2")
    model.set_outputs("output1", "output2")

    input1_data = model.input1.data  # type: ignore
    input2_data = model.input2.data  # type: ignore
    output1_data = model.output1.data  # type: ignore
    output2_data = model.output2.data  # type: ignore

    expected_global_input_map = {input1_data: {output1_data, output2_data}}
    expected_global_output_map = {
        output1_data: {input1_data},
        output2_data: {input1_data},
    }

    expected_local_input_map = {
        input1_data: [(tanh, {output1_data})],
        input2_data: [(sigmoid, {output2_data})],
        output1_data: [(relu, {input2_data})],
    }

    expected_local_output_map = {
        output1_data: (tanh, {input1_data}),
        output2_data: (sigmoid, {input2_data}),
        input2_data: (relu, {output1_data}),
    }

    expected_local_output_map = {
        output1_data: (tanh, {input1_data}),
        output2_data: (sigmoid, {input2_data}),
        input2_data: (relu, {output1_data}),
    }

    expected_global_input_map_cache = {input1_data: {output1_data, output2_data}}
    expected_global_output_map_cache = {
        output1_data: {input1_data},
        output2_data: {input1_data},
    }

    assert (
        expected_global_input_map == model.dependency_map._global_input_dependency_map
    )
    assert (
        expected_global_output_map == model.dependency_map._global_output_dependency_map
    )

    assert expected_local_input_map == model.dependency_map.local_input_dependency_map
    assert expected_local_output_map == model.dependency_map.local_output_dependency_map

    assert (
        expected_global_input_map_cache
        == model.dependency_map._global_input_dependency_map_cache
    )
    assert (
        expected_global_output_map_cache
        == model.dependency_map._global_output_dependency_map_cache
    )


def test_dependency_map_7():
    "Just extend but not expose"
    model = Model()
    tanh = Tanh()
    relu = Relu()
    model |= tanh(input="input1", output=IOKey(name="output1"))
    model |= relu(input="input2")

    input1_data = model.input1.data  # type: ignore
    input2_data = model.input2.data  # type: ignore
    output1_data = model.output1.data  # type: ignore

    expected_global_input_map = {
        input1_data: {output1_data},
        input2_data: set(),
    }
    expected_global_output_map = {output1_data: {input1_data}}

    expected_local_input_map = {
        input1_data: [(tanh, {output1_data})],
        input2_data: [(relu, {model.conns.get_connection("$1")})],
    }

    expected_local_output_map = {
        output1_data: (tanh, {input1_data}),
        model.conns.get_connection("$1"): (relu, {input2_data}),
    }

    expected_local_input_map = {
        input1_data: [(tanh, {output1_data})],
        input2_data: [(relu, {model.conns.get_connection("$1")})],
    }

    expected_local_output_map = {
        output1_data: (tanh, {input1_data}),
        model.conns.get_connection("$1"): (relu, {input2_data}),
    }

    expected_global_input_map_cache = {
        input1_data: {output1_data},
        input2_data: {model.conns.get_connection("$1")},
    }
    expected_global_output_map_cache = {
        output1_data: {input1_data},
        model.conns.get_connection("$1"): {input2_data},
    }

    assert (
        expected_global_input_map == model.dependency_map._global_input_dependency_map
    )
    assert (
        expected_global_output_map == model.dependency_map._global_output_dependency_map
    )

    assert expected_local_input_map == model.dependency_map.local_input_dependency_map
    assert expected_local_output_map == model.dependency_map.local_output_dependency_map

    assert (
        expected_global_input_map_cache
        == model.dependency_map._global_input_dependency_map_cache
    )
    assert (
        expected_global_output_map_cache
        == model.dependency_map._global_output_dependency_map_cache
    )


def test_dependency_map_7_set_outputs_1():
    "Just extend but not expose"
    model = Model()
    tanh = Tanh()
    relu = Relu()
    model |= tanh(input="input1", output="output1")
    model.set_outputs("output1")
    model |= relu(input="input2")

    input1_data = model.input1.data  # type: ignore
    input2_data = model.input2.data  # type: ignore
    output1_data = model.output1.data  # type: ignore

    expected_global_input_map = {
        input1_data: {output1_data},
        input2_data: set(),
    }
    expected_global_output_map = {output1_data: {input1_data}}

    expected_local_input_map = {
        input1_data: [(tanh, {output1_data})],
        input2_data: [(relu, {model.conns.get_connection("$1")})],
    }

    expected_local_output_map = {
        output1_data: (tanh, {input1_data}),
        model.conns.get_connection("$1"): (relu, {input2_data}),
    }

    expected_local_input_map = {
        input1_data: [(tanh, {output1_data})],
        input2_data: [(relu, {model.conns.get_connection("$1")})],
    }

    expected_local_output_map = {
        output1_data: (tanh, {input1_data}),
        model.conns.get_connection("$1"): (relu, {input2_data}),
    }

    expected_global_input_map_cache = {
        input1_data: {output1_data},
        input2_data: {model.conns.get_connection("$1")},
    }
    expected_global_output_map_cache = {
        output1_data: {input1_data},
        model.conns.get_connection("$1"): {input2_data},
    }

    assert (
        expected_global_input_map == model.dependency_map._global_input_dependency_map
    )
    assert (
        expected_global_output_map == model.dependency_map._global_output_dependency_map
    )

    assert expected_local_input_map == model.dependency_map.local_input_dependency_map
    assert expected_local_output_map == model.dependency_map.local_output_dependency_map

    assert (
        expected_global_input_map_cache
        == model.dependency_map._global_input_dependency_map_cache
    )
    assert (
        expected_global_output_map_cache
        == model.dependency_map._global_output_dependency_map_cache
    )


def test_dependency_map_7_set_outputs_2():
    "Just extend but not expose"
    model = Model()
    tanh = Tanh()
    relu = Relu()
    model |= tanh(input="input1", output="output1")
    model |= relu(input="input2")
    model.set_outputs("output1")

    input1_data = model.input1.data  # type: ignore
    input2_data = model.input2.data  # type: ignore
    output1_data = model.output1.data  # type: ignore

    expected_global_input_map = {
        input1_data: {output1_data},
        input2_data: set(),
    }
    expected_global_output_map = {output1_data: {input1_data}}

    expected_local_input_map = {
        input1_data: [(tanh, {output1_data})],
        input2_data: [(relu, {model.conns.get_connection("$1")})],
    }

    expected_local_output_map = {
        output1_data: (tanh, {input1_data}),
        model.conns.get_connection("$1"): (relu, {input2_data}),
    }

    expected_local_input_map = {
        input1_data: [(tanh, {output1_data})],
        input2_data: [(relu, {model.conns.get_connection("$1")})],
    }

    expected_local_output_map = {
        output1_data: (tanh, {input1_data}),
        model.conns.get_connection("$1"): (relu, {input2_data}),
    }

    expected_global_input_map_cache = {
        input1_data: {output1_data},
        input2_data: {model.conns.get_connection("$1")},
    }
    expected_global_output_map_cache = {
        output1_data: {input1_data},
        model.conns.get_connection("$1"): {input2_data},
    }

    assert (
        expected_global_input_map == model.dependency_map._global_input_dependency_map
    )
    assert (
        expected_global_output_map == model.dependency_map._global_output_dependency_map
    )

    assert expected_local_input_map == model.dependency_map.local_input_dependency_map
    assert expected_local_output_map == model.dependency_map.local_output_dependency_map

    assert (
        expected_global_input_map_cache
        == model.dependency_map._global_input_dependency_map_cache
    )
    assert (
        expected_global_output_map_cache
        == model.dependency_map._global_output_dependency_map_cache
    )


def test_deepcopy_1():
    model = Model()
    add_model = Add()
    sig_model = Sigmoid()
    model |= add_model(left="left", right="right")
    model |= sig_model(input=add_model.output, output="output")

    all_data = get_all_data(model)
    compiled_model = mithril.compile(model=model, backend=NumpyBackend())
    unused_data = {
        compiled_model.data[key]
        for key in compiled_model.flat_graph.unused_keys
        | compiled_model.flat_graph.cached_data.keys()
    }
    for data in all_data:
        copied_data = compiled_model.flat_graph.data_memo.get(id(data))
        if copied_data not in unused_data:
            assert isinstance(copied_data, IOHyperEdge)
            assert data.value == copied_data.value
            if data.is_tensor:
                assert id(data.value) == id(copied_data.value)


def test_deepcopy_2():
    model = Model()
    add_model = Add()
    add_model.set_types(left=Tensor, right=Tensor)
    add_model.set_cin("left")
    model |= add_model(left="left", right="right", output=IOKey(name="output"))

    copy_model1 = deepcopy(model)
    model += copy_model1

    copy_model2 = deepcopy(model)
    model += copy_model2

    all_data = get_all_data(model)
    compiled_model = mithril.compile(model=model, backend=NumpyBackend())
    cached_data = {
        compiled_model.data[key] for key in compiled_model.flat_graph.cached_data
    }
    for data in all_data:
        copied_data = compiled_model.flat_graph.data_memo.get(id(data))
        if copied_data not in cached_data:
            assert isinstance(copied_data, IOHyperEdge)
            assert data.value == copied_data.value
            if data.is_tensor:
                assert id(data.value) == id(copied_data.value)


def test_deepcopy_3():
    conv = partial(Convolution2D, kernel_size=3, out_channels=3)
    model = Model()
    model += conv()
    model += Relu()
    model += conv()
    model += Relu()
    model += deepcopy(model)
    model += Sigmoid()
    model += deepcopy(model)
    all_data = get_all_data(model)
    compiled_model = mithril.compile(
        model=model, backend=NumpyBackend(), safe_names=False
    )
    unused_data = {
        compiled_model.data.get(key)
        for key in compiled_model.flat_graph.unused_keys
        | compiled_model.flat_graph.cached_data.keys()
    }
    for data in all_data:
        copied_data = compiled_model.flat_graph.data_memo.get(id(data))
        if copied_data not in unused_data:
            assert isinstance(copied_data, IOHyperEdge)
            assert data.value == copied_data.value
            if data.is_tensor:
                assert id(data.value) == id(copied_data.value)


def test_deepcopy_4():
    _model = Model()
    _model += Add()
    _model += Add()(left=_model.cout)
    _model.set_types({key: Tensor for key in _model.conns.input_keys})
    for _ in range(4):
        model = Model()
        model += deepcopy(_model)

    all_data = get_all_data(model)
    compiled_model = mithril.compile(
        model=model, backend=NumpyBackend(), safe_names=False
    )
    unused_data = {
        compiled_model.data.get(key)
        for key in compiled_model.flat_graph.unused_keys
        | compiled_model.flat_graph.cached_data.keys()
    }
    for data in all_data:
        copied_data = compiled_model.flat_graph.data_memo.get(id(data))
        if copied_data not in unused_data:
            assert isinstance(copied_data, IOHyperEdge)
            assert data.value == copied_data.value
            if data.is_tensor:
                assert id(data.value) == id(copied_data.value)


def test_deepcopy_5():
    model = Model()
    model += Reshape(shape=(2, 3, None, None))
    model += MLP(
        activations=[Sigmoid(), Relu(), Sigmoid(), Relu()], dimensions=[3, 3, 5, 6]
    )
    model += Reshape(shape=(2, 3, None, None))
    model += Convolution2D(kernel_size=3, out_channels=3)
    model += deepcopy(model)
    model += Relu()
    model += deepcopy(model)
    model += Reshape(shape=(6, None))
    model += MLP(
        activations=[Sigmoid() for _ in range(10)], dimensions=[5 for _ in range(10)]
    )

    all_data = get_all_data(model)

    compiled_model = mithril.compile(
        model=model, backend=NumpyBackend(), safe_names=False
    )
    unused_data = {
        compiled_model.data.get(key)
        for key in compiled_model.flat_graph.unused_keys
        | compiled_model.flat_graph.cached_data.keys()
    }
    for data in all_data:
        copied_data = compiled_model.flat_graph.data_memo.get(id(data))
        assert copied_data is not None
        if copied_data not in unused_data:
            assert isinstance(copied_data, IOHyperEdge)
            assert data.value == copied_data.value
            if data.is_tensor:
                assert id(data.value) == id(copied_data.value)


def test_compile_shapes_raise_2():
    model = Model()
    model |= Add()(left="left", right="right", output="output")
    model |= Sigmoid()(input="in", output="left")
    model |= Sigmoid()(input="in", output="right")

    with pytest.raises(KeyError) as e:
        compile(
            model,
            JaxBackend(),
            shapes={"in": [2, 3, 4], "irrelevant": [2, 3, 4]},
        )

    msg = "'Given key: irrelevant is not found in the logical model.'"
    assert str(e.value) == msg


def test_compile_static_keys_raise_1():
    model = Model()
    model |= Add()(left="left", right="right", output="output")
    model |= Sigmoid()(input="in", output="left")
    model |= Sigmoid()(input="in", output="right")

    with pytest.raises(Exception) as e:
        compile(
            model,
            JaxBackend(),
            data_keys={"in", "left", "right"},
        )

    msg = (
        "'Provided static keys must be subset of the input keys. "
        "Invalid keys: left, right.'"
    )
    msg2 = (
        "'Provided static keys must be subset of the input keys. "
        "Invalid keys: right, left.'"
    )
    assert (str(e.value) == msg) | (str(e.value) == msg2)


def test_compile_static_keys_raise_2():
    model = Model()
    model |= Add()(left="left", right="right", output="output")
    model |= Sigmoid()(input="in", output="left")
    model |= Sigmoid()(input="in", output="right")

    with pytest.raises(KeyError) as e:
        compile(
            model,
            JaxBackend(),
            data_keys={"in", "irrelevant"},
        )

    msg = "'Given key: irrelevant is not found in the logical model.'"
    assert str(e.value) == msg


def test_to_tensor():
    # In some cases to_tensor cannot handle precisions correctly.

    model = Model()
    model |= ToTensor()(input="input", output="output")

    input1 = [-7e-3, -1, 1, 2, 3e-2, 2e-5]  # float
    input2 = [False, True, False]  # bool

    # Test for torch
    pm_torch = compile(model, TorchBackend(dtype=mithril.float64))
    result_torch = pm_torch.evaluate({}, {"input": input1})["output"]
    assert isinstance(result_torch, torch.Tensor)
    expected_torch = torch.tensor(input1, dtype=torch.float64)
    np.testing.assert_allclose(result_torch, expected_torch, 1e-12)

    result_torch = pm_torch.evaluate({}, {"input": input2})["output"]
    assert isinstance(result_torch, torch.Tensor)
    expected_torch = torch.tensor(input2, dtype=torch.bool)
    assert (result_torch == expected_torch).all()

    # Test for Jax
    pm_jax = compile(model, JaxBackend(dtype=mithril.float64), jit=False)
    result = pm_jax.evaluate({}, {"input": input1})["output"]
    assert isinstance(result, jax.numpy.ndarray)
    expected = jax.numpy.array(input1, jax.numpy.float64)
    np.testing.assert_allclose(result, expected, 1e-12)

    result = pm_jax.evaluate({}, {"input": input2})["output"]
    assert isinstance(result, jax.numpy.ndarray)
    expected = jax.numpy.array(input2, dtype=jax.numpy.bool_)
    assert (result == expected).all()

    # Test for MLX
    if platform.system() == "Darwin":
        pm_mlx = compile(model, MlxBackend())
        result_mlx = pm_mlx.evaluate({}, {"input": input1})["output"]
        assert isinstance(result_mlx, mx.array)
        expected_mlx = mx.array(input1, mx.float32)
        np.testing.assert_allclose(result_mlx, expected_mlx, 1e-6)  # type: ignore

        result_mlx = pm_mlx.evaluate({}, {"input": input2})["output"]
        assert isinstance(result_mlx, mx.array)
        expected = mx.array(input2, dtype=mx.bool_)  # type: ignore
        assert (result_mlx == expected).all()  # type: ignore

    # Test for Numpy
    pm_numpy = compile(model, NumpyBackend(dtype=mithril.float64), jit=False)
    result_numpy = pm_numpy.evaluate({}, {"input": input1})["output"]
    assert isinstance(result_numpy, np.ndarray)
    expected_numpy = np.array(input1, np.float64)
    np.testing.assert_allclose(result_numpy, expected_numpy, 1e-12)

    result_numpy = pm_numpy.evaluate({}, {"input": input2})["output"]
    assert isinstance(result_numpy, np.ndarray)
    expected_numpy = np.array(input2, dtype=np.bool_)
    assert (result_numpy == expected_numpy).all()


def test_discard_trainables_1():
    # Directly inform compile to discard a specific key
    backend = JaxBackend()
    model = Model()
    model |= Relu()(input="input", output=IOKey(name="output"))
    model |= Sigmoid()(input="sidein", output=IOKey(name="sideout"))

    pm = compile(
        model,
        backend,
        discard_keys=set(["sideout"]),
        shapes={"input": [1, 2], "sidein": [2, 3]},
    )

    assert {"input"} == pm.input_keys
    assert {"sidein", "sideout"} == pm.discarded_keys
    assert pm.get_shapes(model) == {
        "input": [1, 2],
        "sidein": [2, 3],
        "output": [1, 2],
        "sideout": [2, 3],
    }


def test_discard_trainables_2():
    # Let the key hanging, compile should understand and discard the input key
    backend = JaxBackend()
    model = Model()
    model |= Relu()(input="input", output=IOKey(name="output"))
    model |= Sigmoid()(input="sidein")

    pm = compile(model, backend, shapes={"sidein": [1, 2]})

    assert {"input"} == pm.input_keys
    assert {"sidein", "output_0"} == pm.discarded_keys
    assert pm.get_shapes(model) == {
        "$_Sigmoid_1_output": [1, 2],
        "input": ["..."],
        "sidein": [1, 2],
        "output": ["..."],
    }


def test_discard_trainables_3():
    # Let the key hanging, compile should understand and discard the input key
    backend = JaxBackend()
    model = Model()
    model |= Relu()(input="input", output=IOKey(name="output"))
    model |= (sigmoid := Sigmoid())(input="sidein")
    model |= Buffer()(input=sigmoid.output)

    pm = compile(model, backend, shapes={"sidein": [1, 2]})

    assert {"input"} == pm.input_keys
    assert {"sidein", "output_0"} == pm.discarded_keys
    assert pm.get_shapes(model) == {
        "$_Sigmoid_1_output": [1, 2],
        "$_Buffer_2_output": [1, 2],
        "input": ["..."],
        "sidein": [1, 2],
        "output": ["..."],
    }


def test_discard_trainables_4():
    # Let the key hanging, compile should understand and discard the input key
    backend = JaxBackend()
    model = Model()
    s = Sigmoid()
    b = Buffer()
    model |= Relu()(input="input", output=IOKey(name="output"))
    model |= s(input="sidein")
    model |= b(input=s.output)
    model |= Buffer()(input=b.output, output=IOKey(name="sideout"))

    pm = compile(
        model,
        backend,
        discard_keys=set(["sideout"]),
        shapes={"sideout": [1, 2, 3]},
    )

    assert {"input"} == pm.input_keys
    assert {"sidein", "output_0", "sideout"} == pm.discarded_keys
    assert pm.get_shapes(model) == {
        "$_Sigmoid_1_output": [1, 2, 3],
        "$_Buffer_2_output": [1, 2, 3],
        "input": ["..."],
        "sidein": [1, 2, 3],
        "output": ["..."],
        "sideout": [1, 2, 3],
    }


def test_multi_write_1():
    model = Model()
    model |= Add()(left="left", right="right", output="output")

    with pytest.raises(Exception) as err_info:
        model |= Sigmoid()(input="input", output="output")

    assert (
        str(err_info.value)
        == "Given connections are both output connections. Multi-write error!"
    )


def test_multi_write_2():
    model = Model()
    model |= Add()(left="left", right="right", output="output")

    with pytest.raises(Exception) as err_info:
        model |= Sigmoid()(input="input", output="output")

    assert (
        str(err_info.value)
        == "Given connections are both output connections. Multi-write error!"
    )


def test_multi_write_3():
    model = Model()
    l_relu = Model()
    l_relu |= LeakyRelu()(slope=IOKey("slope", Tensor(0.85)))
    with pytest.raises(ValueError) as err_info:
        model += l_relu(slope=Tensor(0.75))

    assert str(err_info.value) == (
        "Value is set before as 0.85. A value can not be reset."
    )


def test_multi_write_4():
    model = Model()
    mean_model_1 = Mean(axis=3)
    mean_model_2 = Mean(axis=2)
    model |= mean_model_1(input="input1", output="output1")

    with pytest.raises(ValueError) as err_info:
        model |= mean_model_2(input="input2", output="output2", axis=mean_model_1.axis)

    assert str(err_info.value) == "Value is set before as 3. A value can not be reset."


def test_multi_write_6():
    model = Model()
    mean_model_1 = Mean(axis=3)
    mean_model_2 = Mean(axis=TBD)
    model |= mean_model_1(input="input1", output="output1")
    model |= mean_model_2(input="input2", output="output2", axis=mean_model_1.axis)

    assert mean_model_2.axis.metadata.value == 3


def test_multi_write_7():
    model = Model()
    add1 = Add()
    add2 = Add()
    model |= add1(left="left1", right="right1", output="output1")
    model |= add2(left="left2", right="right2", output="output2")

    out = IOKey(connections={model.output1, model.output2})  # type: ignore
    with pytest.raises(KeyError) as err_info:
        model |= Buffer()(input=out, output="output3")

    assert str(err_info.value) == (
        "'IOKey object can not have more than one output connection. "
        "Multi-write error!'"
    )


def test_multi_write_8():
    model = Model()
    add1 = Mean(axis=TBD)
    add2 = Mean(axis=3)
    model |= add1(
        input="input1", output=IOKey(name="output1"), axis=IOKey(name="axis1", value=3)
    )
    model |= add2(input="input2", output=IOKey(name="output2"), axis="axis1")

    assert add1.axis.metadata.value == 3


def test_leaky_relu_trainable_slope():
    backend = JaxBackend()
    model = Model()
    model += LeakyRelu()(input="input", output="output", slope="slope")
    model.set_types(slope=Tensor)
    model.set_differentiability(input=True, slope=True)

    pm = mithril.compile(model=model, backend=backend)
    params = {"input": backend.array([-2.0, 2.0]), "slope": backend.array(0.2)}

    output_gradients = {"output": backend.array([1.0, 1.0])}
    outputs, grads = pm.evaluate_all(params=params, output_gradients=output_gradients)

    ref_outputs = {"output": backend.array([-0.4, 2.0])}

    ref_grads = {"slope": backend.array(-2.0), "input": backend.array([0.2, 1.0])}

    assert_results_equal(outputs, ref_outputs)
    assert_results_equal(grads, ref_grads)


def test_numpy_type_promotion_1():
    # In Numpy types are promoted if same precision float and int are used
    # float16 + int16 -> float32

    backend = NumpyBackend(dtype=mithril.float16)

    model = Model()
    model |= Add()(left="left", right="right", output="out1")
    model |= Subtract()(left="left", right="right", output="out2")
    model |= Divide()(numerator="left", denominator="right", output="out3")
    model |= FloorDivide()(numerator="left", denominator="right", output="out4")
    model |= Power()(base="left", exponent="right", output="out5")
    model |= Multiply()(left="left", right="right", output="out6")
    model |= MatrixMultiply()(left="left", right="right", output="out7")
    model.set_cout("out7")

    pm = compile(
        model,
        backend=backend,
        jit=False,
        data_keys={"left", "right"},
        shapes={"left": [3, 3], "right": [3, 3]},
    )
    outputs = pm.evaluate(
        {},
        {
            "left": np.ones((3, 3), dtype=np.int16),
            "right": np.ones((3, 3), dtype=np.float16),
        },
    )

    for output in outputs.values():
        assert isinstance(output, np.ndarray)
        assert output.dtype == np.float16


def test_numpy_type_promotion_2():
    # In Numpy types are promoted if same precision float and int are used
    # float32 + int32 -> float64

    backend = NumpyBackend()

    model = Model()
    model |= Add()(left="left", right="right", output="out1")
    model |= Subtract()(left="left", right="right", output="out2")
    model |= Divide()(numerator="left", denominator="right", output="out3")
    model |= FloorDivide()(numerator="left", denominator="right", output="out4")
    model |= Power()(base="left", exponent="right", output="out5")
    model |= Multiply()(left="left", right="right", output="out6")
    model |= MatrixMultiply()(left="left", right="right", output="out7")
    model.set_cout("out7")

    pm = compile(
        model,
        backend=backend,
        jit=False,
        data_keys={"left", "right"},
        shapes={"left": [3, 3], "right": [3, 3]},
    )
    outputs = pm.evaluate(
        {},
        {
            "left": np.ones((3, 3), dtype=np.int32),
            "right": np.ones((3, 3), dtype=np.float32),
        },
    )

    for output in outputs.values():
        assert isinstance(output, np.ndarray)
        assert output.dtype == np.float32


def test_numpy_type_promotion_3():
    # In Numpy types are promoted if same precision float and int are used
    # float16 + int16 -> float32
    # static inference

    backend = NumpyBackend(dtype=mithril.float16)

    model = Model()
    model |= Add()(left="left", right="right", output="out1")
    model |= Subtract()(left="left", right="right", output="out2")
    model |= Divide()(numerator="left", denominator="right", output="out3")
    model |= FloorDivide()(numerator="left", denominator="right", output="out4")
    model |= Power()(base="left", exponent="right", output="out5")
    model |= Multiply()(left="left", right="right", output="out6")
    model |= MatrixMultiply()(left="left", right="right", output="out7")
    model.set_cout("out7")

    left = np.ones((3, 3), dtype=np.int16)
    right = np.ones((3, 3), dtype=np.float16)
    pm = compile(
        model,
        backend=backend,
        jit=False,
        constant_keys={"left": left, "right": right},
        inference=True,
    )

    outputs = pm.evaluate()

    for output in outputs.values():
        assert isinstance(output, np.ndarray)
        assert output.dtype == np.float16


def test_numpy_type_promotion_4():
    # In Numpy types are promoted if same precision float and int are used
    # float32 + int32 -> float64
    # static inference

    backend = NumpyBackend()

    model = Model()
    model |= Add()(left="left", right="right", output="out1")
    model |= Subtract()(left="left", right="right", output="out2")
    model |= Divide()(numerator="left", denominator="right", output="out3")
    model |= FloorDivide()(numerator="left", denominator="right", output="out4")
    model |= Power()(base="left", exponent="right", output="out5")
    model |= Multiply()(left="left", right="right", output="out6")
    model |= MatrixMultiply()(left="left", right="right", output="out7")
    model.set_cout("out7")

    left = np.ones((3, 3), dtype=np.int32)
    right = np.ones((3, 3), dtype=np.float32)
    pm = compile(
        model,
        backend=backend,
        jit=False,
        constant_keys={"left": left, "right": right},
        inference=True,
    )
    from typing import Any

    outputs: dict[str, np.ndarray[Any, Any]] = pm.evaluate()  # type: ignore

    for output in outputs.values():
        assert output.dtype == np.float32


def test_numpy_type_promotion_5():
    # In Numpy types are promoted if same precision float and int are used
    # float16 + int16 -> float32

    backend = NumpyBackend(dtype=mithril.float16)

    model = Model()
    model |= Add()(left="left", right="right", output="out1")
    model |= Subtract()(left="left", right="right", output="out2")
    model |= Divide()(numerator="left", denominator="right", output="out3")
    model |= FloorDivide()(numerator="left", denominator="right", output="out4")
    model |= Power()(base="left", exponent="right", output="out5")
    model |= Multiply()(left="left", right="right", output="out6")
    model |= MatrixMultiply()(left="left", right="right", output="out7")
    model.set_cout("out7")

    # mypy fails in below compilation as
    # it cannot infer exact type of
    # static keys. It is because values of
    # the dict include both TBD and np.ndarray
    # now mypy skipped as this api will be changed
    pm = compile(  # type: ignore
        model,
        backend=backend,
        jit=False,
        data_keys={"left"},
        constant_keys={"right": np.ones((3, 3), dtype=np.float16)},
        shapes={"left": [3, 3], "right": [3, 3]},
    )
    outputs = pm.evaluate({}, {"left": np.ones((3, 3), dtype=np.int16)})

    for output in outputs.values():
        assert isinstance(output, np.ndarray)
        assert output.dtype == np.float16


def test_add_loss_with_coef_jit():
    model = Model()
    model += Relu()(input="input", output=IOKey(name="output"))

    tm = TrainModel(model)
    tm.add_loss(SquaredError(), coef=Tensor(2), input="output", target="target")
    assert tm.jittable


def test_extend_with_wrong_values():
    with pytest.raises(KeyError) as error_info1:
        model = Model()
        model += Relu()(input="input", output=None)

    with pytest.raises(KeyError) as error_info2:
        model = Model()
        model += Relu()(input="input", output=...)

    with pytest.raises(KeyError) as error_info3:
        model = Model()
        model += Relu()(input="input", output=2)

    assert str(error_info1.value) == (
        "'output key is an output of the model, output values could not be set "
        "in extend.'"
    )
    assert str(error_info2.value) == (
        "'output key is an output of the model, output values could not be set "
        "in extend.'"
    )
    assert str(error_info3.value) == (
        "'output key is an output of the model, output values could not be set "
        "in extend.'"
    )


def test_cyclic_extend():
    with pytest.raises(Exception) as error_info1:
        model = Model()
        model += Relu()(input="input1", output="input1")

    with pytest.raises(Exception) as error_info2:
        model = Model()
        model += LogisticRegression()(input="input1", probs_output="input1")

    m1 = "There exists a cyclic subgraph between input1 key and ['input1'] key(s)!"
    assert str(error_info1.value.args[0]) == m1
    m = "There exists a cyclic subgraph between input1 key and ['$3', 'input1'] key(s)!"
    assert str(error_info2.value.args[0]) == m


def assert_repr_dict(data: dict[str, ShapeRepr], ref_shapes: dict):
    uni_cache: dict[UniadicRecord, str] = {}
    var_cache: dict[Variadic, str] = {}
    shapes = {
        key: value.get_shapes(uni_cache, var_cache) for key, value in data.items()
    }
    check_shapes_semantically(shapes, ref_shapes)


def test_create_shape_map_1():
    shapes: dict[str, list] = {
        "output": ["N", ("Var", ...)],
        "input": ["N", ("Var", ...)],
        "target": ["N", ("Var", ...)],
    }
    ref_shapes = {"output": ["N", "Var"], "input": ["N", "Var"], "target": ["N", "Var"]}
    assert_repr_dict(create_shape_map(shapes, ConstraintSolver()), ref_shapes)


def test_create_shape_map_2():
    shapes: dict[str, list] = {
        "output": [],
    }
    ref_shapes: dict[str, list] = {
        "output": [],
    }
    assert_repr_dict(create_shape_map(shapes, ConstraintSolver()), ref_shapes)


def test_create_shape_map_3():
    shapes: dict[str, list] = {
        "output": [2, ("Var", ...)],
        "input": [3, ("Var", ...)],
        "target": [4, ("Var", ...), 5],
    }
    ref_shapes = {"output": [2, "Var"], "input": [3, "Var"], "target": [4, "Var", 5]}
    assert_repr_dict(create_shape_map(shapes, ConstraintSolver()), ref_shapes)


def test_create_shape_map_4():
    shapes: dict[str, list] = {
        "output": [2, "Var1", None],
        "input": [3, "Var2"],
        "target": [None, "Var1", None, 3, None],
    }
    ref_shapes: dict[str, list] = {
        "output": [2, "Var1", "None1"],
        "input": [3, "Var2"],
        "target": ["None2", "Var1", "None3", 3, "None4"],
    }
    assert_repr_dict(create_shape_map(shapes, ConstraintSolver()), ref_shapes)


def test_create_shape_map_error_1():
    shapes: dict[str, list] = {
        "output": [2, "Var1", None],
        "input": [3, "Var2"],
        "target": [None, "Var1", 1.0],
    }
    with pytest.raises(TypeError) as err_info:
        create_shape_map(shapes, ConstraintSolver())
    assert str(err_info.value) == (
        "Given type (<class 'float'>) is not supported. Only int, str, or None "
        "types are accepted."
    )


def test_create_shape_map_error_2():
    shapes: dict[str, list] = {
        "output": [2, "Var1", None],
        "input": [3, "Var2"],
        "target": [None, "Var1", True],
    }
    with pytest.raises(TypeError) as err_info:
        create_shape_map(shapes, ConstraintSolver())
    assert str(err_info.value) == (
        "Given type (<class 'bool'>) is not supported. Only int, str, or None "
        "types are accepted."
    )


def test_constant_1():
    backend = NumpyBackend(dtype=mithril.float64)
    model = Model()
    model += Add()(
        left=Tensor([0, 0]), right=Tensor(Constant.EPSILON), output=IOKey("out")
    )
    pm = compile(model, backend, inference=True)

    expected = np.array([epsilon_table[64][Constant.EPSILON]] * 2, dtype=np.float64)
    out = pm.evaluate()["out"]
    assert isinstance(out, np.ndarray)
    np.testing.assert_almost_equal(out, expected, 20)


def test_constant_2():
    backend = NumpyBackend(dtype=mithril.float64)
    model = Model()
    model += Add()(
        left=Tensor([0, 0]),
        right=IOKey("right", Tensor(Constant.EPSILON)),
        output=IOKey("out"),
    )
    pm = compile(model, backend, inference=True)

    expected = np.array([epsilon_table[64][Constant.EPSILON]] * 2, dtype=np.float64)
    out = pm.evaluate()["out"]
    assert isinstance(out, np.ndarray)
    np.testing.assert_almost_equal(out, expected, 20)


def test_constant_3():
    backend = NumpyBackend(dtype=mithril.float32)
    model = Model()
    model += Add()(
        left=Tensor([0, 0]), right=Tensor(Constant.EPSILON), output=IOKey("out")
    )
    pm = compile(model, backend, inference=True)

    expected = np.array([epsilon_table[32][Constant.EPSILON]] * 2, dtype=np.float32)
    out = pm.evaluate()["out"]
    assert isinstance(out, np.ndarray)
    np.testing.assert_almost_equal(out, expected, 20)


def test_constant_4():
    backend = NumpyBackend(dtype=mithril.float32)
    model = Model()
    model += Add()(
        left=Tensor([0, 0]),
        right=IOKey("right", Tensor(Constant.EPSILON)),
        output=IOKey("out"),
    )
    pm = compile(model, backend, inference=True)

    expected = np.array([epsilon_table[32][Constant.EPSILON]] * 2, dtype=np.float32)
    out = pm.evaluate()["out"]
    assert isinstance(out, np.ndarray)
    np.testing.assert_almost_equal(out, expected, 20)


def test_constant_5():
    model = Model(enforce_jit=False)
    model |= Add()(
        left=Tensor([0, 0]),
        right=IOKey("right", Tensor(Constant.EPSILON)),
        output=IOKey("out"),
    )
    with pytest.raises(ValueError) as err:
        model |= Buffer()(input="input", output="right")

    assert str(err.value) == (
        "A valued connection of the extended model tries to "
        "write to an output connection of the extending model. "
        "Multi-write error!"
    )


def test_constant_6():
    model = Model(enforce_jit=False)
    model |= Add()(
        left=Tensor([0, 0]), right=IOKey("right", Tensor(3)), output=IOKey("out")
    )
    with pytest.raises(ValueError) as err:
        model |= Buffer()(input="input", output="right")
    assert str(err.value) == (
        "A valued connection of the extended model tries to "
        "write to an output connection of the extending model. "
        "Multi-write error!"
    )


def test_iadd_1():
    model = Model()
<<<<<<< HEAD
    model |= MatrixMultiply()(right="w1")
=======
    model += MatrixMultiply()(left="left", right="w1")
>>>>>>> 5b9d92c4
    model += MatrixMultiply()(right="w2")
    model += MatrixMultiply()(right="w3")
    model += MatrixMultiply()(right="w4")

    compiled_model = compile(model, JaxBackend())

    expected_connections: dict[str, list[str | set[str]]] = {
        "output_0": ["matrix_multiplication", {"left", "w1"}],
        "output_1": [
            "matrix_multiplication",
            {"output_0", "w2"},
        ],
        "output_2": [
            "matrix_multiplication",
            {"output_1", "w3"},
        ],
        "output": ["matrix_multiplication", {"output_2", "w4"}],
    }

    assert_connections(compiled_model, expected_connections)


def test_iadd_2():
    model = Model()
    model |= MatrixMultiply()(right="w1")
    model += Relu()
    model += Sigmoid()
    model |= MatrixMultiply()(left=model.cout, right="w4")

    compiled_model = compile(model, JaxBackend(), safe_names=False)

    expected_connections: dict[str, list[str | set[str]]] = {
        "output_0": ["matrix_multiplication", {"left", "w1"}],
        "output_1": ["relu", {"output_0"}],
        "output_2": ["sigmoid", {"output_1"}],
        "output": ["matrix_multiplication", {"output_2", "w4"}],
    }
    assert_connections(compiled_model, expected_connections)


def test_iadd_3():
    model = Model()
    model += MatrixMultiply()(right="w1")
    model += Relu()
    model |= (sigmoid := Sigmoid())
    model |= (mult := MatrixMultiply())(left=sigmoid.output, right="w4")
    model.set_cout(mult.output)

    compiled_model = compile(model, JaxBackend(), safe_names=False)

    expected_connections: dict[str, list[str | set[str]]] = {
        "output_2": ["sigmoid", {"input"}],
        "output": ["matrix_multiplication", {"output_2", "w4"}],
    }
    assert_connections(compiled_model, expected_connections)


def test_iadd_4():
    model_sub = Model()
    model_sub |= Sigmoid()(IOKey("in1"), IOKey("out1"))
    model_sub |= Sigmoid()(IOKey("in2"), IOKey("out2"))
    model_sub.set_cout("out2")
    model_sub.set_cin("in2")

    model_sub2 = deepcopy(model_sub)

    model = Model()
    model |= model_sub()
    model += model_sub2()

    compiled_model = compile(model, JaxBackend(), safe_names=False)

    expected_connections: dict[str, list[str | set[str]]] = {
        "out2_0": ["sigmoid", {"in2"}],
        "out2": ["sigmoid", {"out2_0"}],
    }
    assert_connections(compiled_model, expected_connections)


def test_iadd_5():
    model_sub = Model()
    model_sub += Sigmoid()(IOKey("in1"), IOKey("out1"))
    model_sub += Sigmoid()(output=IOKey("out2"))

    model_sub2 = deepcopy(model_sub)

    model = Model()
    model += model_sub
    model += model_sub2

    compiled_model = compile(model, JaxBackend(), safe_names=False)

    expected_connections: dict[str, list[str | set[str]]] = {
        "out1_0": ["sigmoid", {"in1"}],
        "out2_0": ["sigmoid", {"out1_0"}],
        "out1_1": ["sigmoid", {"out2_0"}],
        "out2": ["sigmoid", {"out1_1"}],
    }

    assert_connections(compiled_model, expected_connections)


def test_iadd_6():
    # If Canonical Output is not available raise

    modelsub = Model()
    modelsub |= Sigmoid()(input="in1", output=IOKey(name="out1"))
    modelsub |= Sigmoid()(input="in2", output=IOKey(name="out2"))
    modelsub.set_cout("out2")
    modelsub.set_cin("in2")

    modelsub2 = deepcopy(modelsub)

    model = Model()
    model |= modelsub(
        in1="in1", in2="in2", out1=IOKey(name="out1"), out2=IOKey(name="out2")
    )
    model |= modelsub2(in2="out2", out2="in1")

    with pytest.raises(KeyError) as err_info:
        model += Relu()

    assert str(err_info.value) == (
        "'Currently, there exists 0 canonical outputs, "
        "model should have exactly one canonical output!'"
    )


def test_iadd_7():
    model = Model()
    model |= MatrixMultiply()(right="w1")
    model += Relu()
    model |= (sigmoid := Sigmoid())
    model |= (mult := MatrixMultiply())(left=sigmoid.output, right="w4")
    model.set_cout(mult.output)

    compiled_model = compile(model, JaxBackend(), safe_names=False)

    expected_connections: dict[str, list[str | set[str]]] = {
        "output_2": ["sigmoid", {"input"}],
        "output": ["matrix_multiplication", {"output_2", "w4"}],
    }

    assert_connections(compiled_model, expected_connections)


def test_iadd_8():
    model = Model()
    model |= MatrixMultiply()(right="w1")
    model += Relu()
    model |= (sigmoid := Sigmoid())(input=IOKey("asd"))
    model |= (mult := MatrixMultiply())(left=sigmoid.output, right="w4")
    model.set_cout(mult.output)

    compiled_model = compile(model, JaxBackend())

    expected_connections: dict[str, list[str | set[str]]] = {
        "output_2": ["sigmoid", {"asd"}],
        "output": ["matrix_multiplication", {"output_2", "w4"}],
    }

    assert_connections(compiled_model, expected_connections)


def test_empty_str_err_1():
    model = Model()
    model += MatrixMultiply()(right="w1")
    model += Relu()
    with pytest.raises(KeyError) as err:
        model += Sigmoid()(output="")

    assert str(err.value) == "'Empty string is not a valid for output connections!'"


def test_generate_keys_duplicates():
    model = Model()
    model |= Add()(left="left", right="right", output=IOKey("output"))
    model |= Add()(left="left2", right="right2")
    model.set_cin("left2")

    model2 = Model()
    model2 += model()

    key_mappings = model2.generate_keys(include_internals=True)
    expected_key_mappings = {
        "$1": "$left",
        "$2": "$right",
        "$3": "$input",
        "$4": "$right2",
        "$5": "$_Model_0_output",
        "$6": "$_Model_0__output",
    }

    assert key_mappings == expected_key_mappings


def test_output_keys_canonical_output_1():
    model = Model()
    model |= Add()(left="left", right="right", output=IOKey("output"))
    model |= (add := Add())(left="left2", right="right2")
    model.set_cin("left2")
    model.set_cout(add.output)

    model2 = Model()
    model2 |= model()

    assert set(model2.output_keys) == set()


def test_output_keys_canonical_output_2():
    model = Model()
    model |= Add()(left="left", right="right", output=IOKey("output"))
    model |= (add := Add())(left="left2", right="right2")
    model.set_cin("left2")
    model.set_cout(add.output)

    model2 = Model()
    model2 |= model(output=IOKey("output"))

    assert set(model2.output_keys) == set(["output"])


def test_string_iokey_value_1():
    # This tes tests if string value given in init
    # is working properly

    # For this Purpose, dummy einsum primitive is introduced
    # since it has a string input

    # This test comprises four steps:
    # 1. Register Einsum Primitive
    # 2. Create a model that uses Einsum Primitive and compile it
    # 3. Evaluate the model
    # 4. Compare the results

    import torch

    backend = TorchBackend()

    # Define einsum primitive fn
    def einsum(input, equation):
        return torch.einsum(equation, input)

    # Define einsum primitive Model
    class ReduceEinsum(PrimitiveModel):
        # Small Einsum Model that is written for test purposes.
        # Now it only supports single input and single output

        def __init__(
            self, equation: str | ToBeDetermined, name: str | None = None
        ) -> None:
            if not isinstance(equation, ToBeDetermined):
                # Parse the equation
                input, output = equation.replace(" ", "").split("->")
                # Parse the shapes
                all_input_shapes = list(input)
                all_output_shapes = list(output)
                # Create IOKey shape = and Scalar Input, type = MyTensors
                # Note that equation is string
                tensor_input = BaseKey(shape=all_input_shapes, type=Tensor)
                tensor_output = BaseKey(shape=all_output_shapes, type=Tensor)
                scalar_equation = BaseKey(type=str, value=equation)

            else:
                # case where equation is TBD
                tensor_input = BaseKey(shape=[("Var1", ...)], type=Tensor)
                tensor_output = BaseKey(shape=[("Var2", ...)], type=Tensor)
                scalar_equation = BaseKey(type=str)

            kwargs: dict[str, BaseKey] = {
                "output": tensor_output,
                "input": tensor_input,
                "equation": scalar_equation,
            }

            super().__init__(formula_key="einsum", name=name, **kwargs)

        def __call__(  # type: ignore[override]
            self,
            input: ConnectionType = NOT_GIVEN,
            equation: ConnectionType = NOT_GIVEN,
            output: ConnectionType = NOT_GIVEN,
        ) -> ExtendInfo:
            return super().__call__(input=input, equation=equation, output=output)

    TorchBackend.register_primitive(einsum)

    # create the model and add einsum
    model = Model()

    # note that string input is given in __init__
    a = ReduceEinsum(equation=TBD)(
        input="input", equation=IOKey(value="ij->i"), output="output"
    )
    model += a

    # Compile the model and assert the results
    pm = mithril.compile(model=model, backend=backend)
    input = backend.ones((7, 6))
    data = {"input": input}
    outputs = pm.evaluate(data=data)
    ref_outputs = {"output": backend.ones(7) * 6}
    assert_results_equal(outputs, ref_outputs)


def test_string_iokey_value_2():
    # This tes tests if string value handling of
    # IOKey is working properly.

    # For this Purpose, Dumy Einsum Primitive is introduced
    # since it has a string input

    # This test comprises four steps:
    # 1. Register Einsum Primitive
    # 2. Create a model that uses Einsum Primitive and compile it
    # 3. Evaluate the model
    # 4. Compare the results

    import torch

    backend = TorchBackend()

    # Define einsum primitive fn
    def einsum(input, equation):
        return torch.einsum(equation, input)

    # Define einsum primitive Model
    class ReduceEinsum(PrimitiveModel):
        # Small Einsum Model that is written for test purposes.
        # Now it only supports single input and single output

        def __init__(
            self, equation: str | ToBeDetermined, name: str | None = None
        ) -> None:
            if not isinstance(equation, ToBeDetermined):
                # Parse the equation
                input, output = equation.replace(" ", "").split("->")
                # Parse the shapes
                all_input_shapes = list(input)
                all_output_shapes = list(output)
                # Create TensorType and Scalar Inputs
                # Note that equation is string
                tensor_input = BaseKey(shape=all_input_shapes, type=Tensor)
                tensor_output = BaseKey(shape=all_output_shapes, type=Tensor)
                scalar_equation = BaseKey(type=str, value=equation)

            else:
                # case where equation is TBD
                tensor_input = BaseKey(shape=[("Var1", ...)], type=Tensor)
                tensor_output = BaseKey(shape=[("Var2", ...)], type=Tensor)
                scalar_equation = BaseKey(type=str)

            kwargs: dict[str, BaseKey] = {
                "output": tensor_output,
                "input": tensor_input,
                "equation": scalar_equation,
            }

            super().__init__(formula_key="einsum", name=name, **kwargs)

        def __call__(  # type: ignore[override]
            self,
            input: ConnectionType = NOT_GIVEN,
            equation: ConnectionType = NOT_GIVEN,
            output: ConnectionType = NOT_GIVEN,
        ) -> ExtendInfo:
            return super().__call__(input=input, equation=equation, output=output)

    TorchBackend.register_primitive(einsum)

    # create the model and add einsum
    model = Model()

    # note that in __init__, equation is TBD and string is given as IOKey value
    a = ReduceEinsum(equation=TBD)(
        input="input", equation=IOKey(name="eq", value="ij->i"), output="output"
    )
    model += a

    # Compile the model and assert the results
    pm = mithril.compile(model=model, backend=backend, safe_names=False, jit=False)
    input = backend.ones((7, 6))
    data = {"input": input}
    outputs = pm.evaluate(data=data)
    ref_outputs = {"output": backend.ones(7) * 6}
    assert_results_equal(outputs, ref_outputs)


def test_empty_call_vs_direct_model_extending():
    model1 = Model()
    model1 += LeakyRelu()

    model2 = Model()
    model2 += LeakyRelu()()

    assert_models_equal(model1, model2)


def test_extending_operator():
    model1 = BufferOp()
    with pytest.raises(NotImplementedError) as err:
        model1.extend(BufferOp())

    assert str(err.value) == "Operators cannot be extended!"


def test_extending_operator_model():
    model1 = Buffer()
    with pytest.raises(RuntimeError) as err:
        model1 += Buffer()

    assert str(err.value) == "Primitive models cannot have submodels."<|MERGE_RESOLUTION|>--- conflicted
+++ resolved
@@ -371,15 +371,9 @@
     sigmoid2.set_shapes({"input": [5, 6, 8, 9, 10]})
     model3 |= sigmoid2(input="input2", output=IOKey(name="output2"))
 
-<<<<<<< HEAD
-    model |= model1(output2=IOKey(name="output"))
+    model |= model1(input2="in2", output2=IOKey(name="output"))
     model |= model2(input1=model1.output1, input2=model1.output2)  # type: ignore
-    model |= model3(output1=model1.input1, output2=model1.input2)  # type: ignore
-=======
-    model += model1(input2="in2", output2=IOKey(name="output"))
-    model += model2(input1=model1.output1, input2=model1.output2)  # type: ignore
     model |= model3(input2="in3", output1=model1.input1, output2=model1.input2)  # type: ignore
->>>>>>> 5b9d92c4
 
     comp_model = mithril.compile(model, backend=NumpyBackend(dtype=mithril.float64))
     assert comp_model.shapes["output"] == [5, 6, 8, 9, 10]
@@ -1154,15 +1148,9 @@
 def test_train_context_example():
     backend = NumpyBackend()
     model = Model()
-<<<<<<< HEAD
     model |= Linear(1)(input="input", output=IOKey(name="output"))
     model |= Linear(1)(input=model.cout, output=IOKey(name="output2"))
-    model.input.set_differentiable(True)  # type: ignore
-=======
-    model += Linear(1)(input="input", output=IOKey(name="output"))
-    model += Linear(1)(input=model.cout, output=IOKey(name="output2"))
     model.set_differentiability(input=True)
->>>>>>> 5b9d92c4
 
     context = TrainModel(model)
     context.add_loss(Buffer(), [Sum()], input="output2")
@@ -1423,25 +1411,14 @@
     l1.set_differentiability(input=True)
     l5.set_differentiability(input=True)
 
-<<<<<<< HEAD
     model |= l1(weight="weight_2")
-    model |= (lin1 := Linear(10))
-    model |= (lin2 := Linear(10))
-    model |= (lin3 := Linear(10))
-    model |= l5(output=IOKey(name="output1"))
-    lin1.input.set_differentiable(True)
-    lin2.input.set_differentiable(True)
-    lin3.input.set_differentiable(True)
-=======
-    model += l1(weight="weight_2")
-    model += (lin1 := Linear(10))(input="")
-    model += (lin2 := Linear(10))(input="")
-    model += (lin3 := Linear(10))(input="")
-    model += l5(input="", output=IOKey(name="output1"))
+    model |= (lin1 := Linear(10))(input="")
+    model |= (lin2 := Linear(10))(input="")
+    model |= (lin3 := Linear(10))(input="")
+    model |= l5(input="", output=IOKey(name="output1"))
     lin1.set_differentiability(input=True)
     lin2.set_differentiability(input=True)
     lin3.set_differentiability(input=True)
->>>>>>> 5b9d92c4
 
     l5.set_shapes({"input": [1, 1]})
     model.set_cout(l1.output)
@@ -1926,15 +1903,9 @@
 def test_regularization_4():
     # Test with single regularization and multiple model with multiple reduce operations
     model = Model()
-<<<<<<< HEAD
     model |= Multiply()(
-        left=IOKey("left", type=Tensor),
-        right=IOKey("w", type=Tensor),
-=======
-    model += Multiply()(
         left=IOKey("left", type=Tensor, differantiable=True),
         right=IOKey("w", type=Tensor, differantiable=True),
->>>>>>> 5b9d92c4
         output=IOKey(name="output"),
     )
     model |= Multiply()(left="left", right="w", output=IOKey(name="output2"))
@@ -1969,15 +1940,9 @@
 def test_regularization_5():
     # Test with single regularization and multiple model with multiple reduce operations
     model = Model()
-<<<<<<< HEAD
     model |= Multiply()(
-        left=IOKey("left", type=Tensor),
-        right=IOKey("w", type=Tensor),
-=======
-    model += Multiply()(
         left=IOKey("left", type=Tensor, differantiable=True),
         right=IOKey("w", type=Tensor, differantiable=True),
->>>>>>> 5b9d92c4
         output=IOKey(name="output"),
     )
     model |= Multiply()(
@@ -2711,9 +2676,8 @@
     div2 = Divide()
     mm2 = MatrixMultiply()
     mm3 = MatrixMultiply()
-<<<<<<< HEAD
-    model |= sig1(input="input1")
-    model |= sig2(input="input2")
+    model |= sig1(input=IOKey("input1", differantiable=True))
+    model |= sig2(input=IOKey("input2", differantiable=True))
     model |= log1(input=sig1.output)
     model |= log2(input=sig1.output)
     model |= mm1(left=log1.output, right=log2.output)
@@ -2722,18 +2686,6 @@
     model |= mm2(left=mm1.output, right=div1.output)
     model |= mm3(left=mm1.output, right=div2.output)
     model |= Add()(left=mm2.output, right=mm3.output, output="output")
-=======
-    model += sig1(input=IOKey("input1", differantiable=True))
-    model += sig2(input=IOKey("input2", differantiable=True))
-    model += log1(input=sig1.output)
-    model += log2(input=sig1.output)
-    model += mm1(left=log1.output, right=log2.output)
-    model += div1(numerator=Tensor(2), denominator=sig2.output)
-    model += div2(numerator=div1.numerator, denominator=sig2.output)
-    model += mm2(left=mm1.output, right=div1.output)
-    model += mm3(left=mm1.output, right=div2.output)
-    model += Add()(left=mm2.output, right=mm3.output, output="output")
->>>>>>> 5b9d92c4
 
     backend = NumpyBackend(dtype=mithril.float64)
     pm = compile(
@@ -3319,13 +3271,8 @@
 def test_add_loss_unknown_key():
     model = Model()
     l1 = Linear()
-<<<<<<< HEAD
-    model |= l1(input="input", weight="w0")
+    model |= l1(input=IOKey("input", differantiable=True), weight="w0")
     model |= Linear()(input=l1.output, weight="w1", output=IOKey(name="output"))
-=======
-    model += l1(input=IOKey("input", differantiable=True), weight="w0")
-    model += Linear()(input=l1.output, weight="w1", output=IOKey(name="output"))
->>>>>>> 5b9d92c4
 
     context = TrainModel(model)
 
@@ -3402,13 +3349,8 @@
 def test_add_regularization():
     model = Model()
     l1 = Linear(1)
-<<<<<<< HEAD
-    model |= l1(input="input", weight=Tensor([[2]]))
+    model |= l1(input="input", weight=Tensor([[2.0]]))
     model |= Linear()(input=l1.output, weight="w1", output=IOKey(name="output"))
-=======
-    model += l1(input="input", weight=Tensor([[2.0]]))
-    model += Linear()(input=l1.output, weight="w1", output=IOKey(name="output"))
->>>>>>> 5b9d92c4
 
     context = TrainModel(model)
 
@@ -4034,17 +3976,10 @@
     model = Model()
 
     model_2 = Model()
-<<<<<<< HEAD
     model_2 |= Tanh()(input="input1", output=IOKey(name="output1"))
     model_2 |= Sine()(input="input2", output=IOKey(name="output2"))
     model |= model_2(
-        input2="input",
-=======
-    model_2 += Tanh()(input="input1", output=IOKey(name="output1"))
-    model_2 += Sine()(input="input2", output=IOKey(name="output2"))
-    model += model_2(
         input2=IOKey("input", differantiable=True),
->>>>>>> 5b9d92c4
         output2=IOKey("output2"),
         input1="input1",
         output1=IOKey(name="output"),
@@ -4159,15 +4094,10 @@
 
     model |= (gelu5 := Gelu())()
 
-<<<<<<< HEAD
-    model |= model_1(input1="input", output1=gelu5.input)
+    model |= model_1(
+        input1=IOKey("input", differantiable=True), input2="", output1=gelu5.input
+    )
     model |= model_2(
-=======
-    model += model_1(
-        input1=IOKey("input", differantiable=True), input2="", output1=gelu5.input
-    )
-    model += model_2(
->>>>>>> 5b9d92c4
         input2=gelu5.output,
         output2=model_1.input2,  # type: ignore
         input1=model_1.output2,  # type: ignore
@@ -4310,24 +4240,16 @@
     gelu5 = Gelu()
 
     model_2 = Model()
-<<<<<<< HEAD
     model_2 |= Tanh()(input="input1", output=IOKey(name="output1"))
     model_2 |= Sine()(input="input2", output=IOKey(name="output2"))
-    model |= gelu5
-    model |= model_1(input1="input", slope=IOKey("slope"), output1=gelu5.input)
-    model |= model_2(
-=======
-    model_2 += Tanh()(input="input1", output=IOKey(name="output1"))
-    model_2 += Sine()(input="input2", output=IOKey(name="output2"))
-    model += gelu5(input="")
-    model += model_1(
+    model |= gelu5(input="")
+    model |= model_1(
         input1=IOKey("input", differantiable=True),
         slope=IOKey("slope"),
         input2="",
         output1=gelu5.input,
     )
-    model += model_2(
->>>>>>> 5b9d92c4
+    model |= model_2(
         input2=gelu5.output,
         output2=model_1.input2,  # type: ignore
         input1=model_1.output2,  # type: ignore
@@ -6623,11 +6545,7 @@
 
 def test_iadd_1():
     model = Model()
-<<<<<<< HEAD
-    model |= MatrixMultiply()(right="w1")
-=======
-    model += MatrixMultiply()(left="left", right="w1")
->>>>>>> 5b9d92c4
+    model |= MatrixMultiply()(left="left", right="w1")
     model += MatrixMultiply()(right="w2")
     model += MatrixMultiply()(right="w3")
     model += MatrixMultiply()(right="w4")
