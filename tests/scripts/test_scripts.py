--- conflicted
+++ resolved
@@ -4281,21 +4281,6 @@
     )
 
 
-def test_connect_error_3():
-    model = Model()
-    model += Relu()(input="input2", output=IOKey(name="output"))
-    model += Relu()(input="input1", output=IOKey(name="output2"))
-    model += Relu()(output=IOKey(name="output3"))
-    model += Relu()(output=IOKey(name="output4"))
-
-    with pytest.raises(Exception) as error_info:
-        model += Relu()(
-            input=Connect("input1", key=IOKey(name="my_input", expose=False))
-        )
-
-    assert str(error_info.value) == "Input keys are always exposed!"
-
-
 def test_connect_error_5():
     model_2 = Model()
     model_2 += Tanh()(input="input1", output=IOKey(name="output1"))
@@ -6592,27 +6577,10 @@
     with pytest.raises(ValueError) as err_info:
         model += mean_model_2(input="input2", output="output2", axis=mean_model_1.axis)
 
-<<<<<<< HEAD
-    assert str(err_info.value) == "Multi-write detected for a valued input connection!"
-
-
-@pytest.mark.skip(reason="This test is not valid anymore!")
-def test_multi_write_5():
-    model = Model()
-    mean_model_1 = Mean(axis=TBD)
-    mean_model_2 = Mean(axis=3)
-    model += mean_model_1(input="input1", output="output1")
-
-    with pytest.raises(ValueError) as err_info:
-        model += mean_model_2(input="input2", output="output2", axis=mean_model_1.axis)
-
-    assert str(err_info.value) == "Multi-write detected for a valued input connection!"
-=======
     assert (
         str(err_info.value)
         == "Value is set before as 2. A scalar value can not be reset."
     )
->>>>>>> 4ebda010
 
 
 def test_multi_write_6():
