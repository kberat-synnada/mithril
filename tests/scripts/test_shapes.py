--- conflicted
+++ resolved
@@ -606,14 +606,8 @@
     model |= (l2 := Linear(dimension=10))(
         weight="weight1", output=IOKey(name="output2")
     )
-<<<<<<< HEAD
     model.merge_connections(l1.input, l2.input)
-    model += Linear(dimension=71)(input="input", weight="weight2", output=l1.input)
-=======
-    model |= Linear(dimension=71)(
-        input="input", weight="weight2", output=IOKey(connections={l1.input, l2.input})
-    )
->>>>>>> f45c18f4
+    model |= Linear(dimension=71)(input="input", weight="weight2", output=l1.input)
     shapes = {"input": [4, 256]}
     logical_ref: Mapping[str, list | None] = {
         "$_Linear_0_output": [["(V1, ...)", "u1", 71], ["u2", "(V2, ...)", 71]],
@@ -2293,11 +2287,7 @@
     m3 = Model()
     m3 |= m2(right=IOKey(name="right"))
     m3 |= Add()(
-<<<<<<< HEAD
         left=IOKey(name="left", expose=True),  # type: ignore
-=======
-        left=IOKey(name="left", connections={m1.left}, expose=True),  # type: ignore
->>>>>>> f45c18f4
         right=m2.output,  # type: ignore
         output=IOKey(name="output"),
     )  # type: ignore
@@ -7450,13 +7440,8 @@
     shapes: dict[str, list] = {"input": ["a", ("Var1", ...)]}
     buff_model.set_shapes(**shapes)
     model += test_model
-<<<<<<< HEAD
     model.merge_connections(test_model.input2, buff_model.input)  # type: ignore
-    model += Buffer()(input=buff_model.input, output=IOKey(name="output"))
-=======
-    con = IOKey(connections={test_model.input2, buff_model.input})  # type: ignore
-    model |= Buffer()(input=con, output=IOKey(name="output"))
->>>>>>> f45c18f4
+    model |= Buffer()(input=buff_model.input, output=IOKey(name="output"))
     all_nodes = get_all_nodes(model)
 
     data = buff_model.input.metadata
@@ -9652,16 +9637,10 @@
     relu3.set_shapes(input=[5, 7])
 
     model = Model()
-<<<<<<< HEAD
-    model += relu1(input="")
-    model += relu2(input="")
-    model.merge_connections(relu1.input, relu2.input)
-    model += relu3(input="input", output=relu1.input)
-=======
     model |= relu1
     model |= relu2
-    model |= relu3(input="input", output=IOKey(connections={relu1.input, relu2.input}))
->>>>>>> f45c18f4
+    model.merge_connections(relu1.input, relu2.input)
+    model |= relu3(input="input", output=relu1.input)
 
     assert model.shapes["input"] == [5, 7]
 
