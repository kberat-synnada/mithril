# Copyright 2022 Synnada, Inc.
#
# Licensed under the Apache License, Version 2.0 (the "License");
# you may not use this file except in compliance with the License.
# You may obtain a copy of the License at
#
#     http://www.apache.org/licenses/LICENSE-2.0
#
# Unless required by applicable law or agreed to in writing, software
# distributed under the License is distributed on an "AS IS" BASIS,
# WITHOUT WARRANTIES OR CONDITIONS OF ANY KIND, either express or implied.
# See the License for the specific language governing permissions and
# limitations under the License.

from collections.abc import Mapping, Sequence
from copy import deepcopy
from itertools import combinations, product
from types import EllipsisType, NoneType

import numpy as np
import pytest

import mithril
import mithril.framework
from mithril import NumpyBackend, TorchBackend, compile
from mithril.framework.common import (
    AND,
    DNF,
    NOT_GIVEN,
    BaseKey,
    Connection,
    ConnectionType,
    Equivalences,
    IOKey,
    PossibleValues,
    ShapeNode,
    ShapeRepr,
    Tensor,
    ToBeDetermined,
    Uniadic,
    UniadicRecord,
    Updates,
    Variadic,
)
from mithril.framework.constraints import reverse_constraints
from mithril.models import (
    AUC,
    MLP,
    TBD,
    Absolute,
    Accuracy,
    Activation,
    Add,
    AUCCore,
    BaseModel,
    BinaryCrossEntropy,
    BroadcastTo,
    Buffer,
    Cast,
    Cholesky,
    Concat,
    ConstraintSolver,
    Convolution1D,
    Convolution2D,
    Cosine,
    CrossEntropy,
    CustomPrimitiveModel,
    Divide,
    Eigvalsh,
    Exponential,
    ExtendInfo,
    Flatten,
    Gelu,
    GPRAlpha,
    GPRVOuter,
    IsNan,
    Layer,
    LeakyRelu,
    Linear,
    Log,
    LogicalNot,
    MatrixMultiply,
    MaxPool1D,
    MaxPool2D,
    Mean,
    Minus,
    Model,
    Multiply,
    NanToNum,
    NormModifier,
    Pad,
    PermuteTensor,
    PositionalEncoding,
    PrimitiveModel,
    PrimitiveUnion,
    Relu,
    Reshape,
    ScaledDotProduct,
    Shape,
    Sigmoid,
    Sign,
    Sine,
    Size,
    Softmax,
    Softplus,
    Sqrt,
    Square,
    SquaredError,
    Squeeze,
    StableReciprocal,
    Sum,
    SwapAxes,
    Tanh,
    ToList,
    ToTuple,
    TrainModel,
    Transpose,
    Trapezoid,
    TsnePJoint,
    Unique,
    ZerosLike,
    primitives,
)

from .test_utils import (
    check_shapes_semantically,
    check_single_shape_semantically,
    get_all_nodes,
    get_all_reprs,
    get_all_symbols,
)


def assert_shapes(
    model: BaseModel,
    logical_ref: Mapping[str, Sequence[Sequence[int | str] | int | str] | None],
    physical_ref: Mapping[str, Sequence[Sequence[int | str] | int | str] | None]
    | None = None,
    *,
    shapes: Mapping[str | Connection, Sequence[int | None]]
    | Mapping[str, Sequence[int | None]]
    | Mapping[Connection, Sequence[int | None]]
    | None = None,
    static_inputs: dict[str | Connection, np.ndarray]
    | dict[str, np.ndarray]
    | dict[Connection, np.ndarray]
    | None = None,
    inference: bool = False,
    check_all_shapes=True,
):
    # All different nodes should have different shapes
    assert_all_nodes_unique(model)

    # All different shaperepr objects should have different shapes
    assert_all_reprs_unique(model)

    # all uniadics with same integer value should be the same objects
    assert_all_integer_uniadics_unique(model)

    if physical_ref is not None:
        comp_model = mithril.compile(
            model=model,
            backend=NumpyBackend(),
            shapes=shapes,
            constant_keys=static_inputs,
            safe_shapes=True,
            inference=inference,
            safe_names=False,
        )

    m_shapes = model.shapes if not check_all_shapes else model.get_shapes(verbose=True)
    assert isinstance(m_shapes, dict)
    m_shapes.pop("final_cost", None)
    check_shapes_semantically(m_shapes, logical_ref)  # type: ignore
    if physical_ref is None:
        return
    # If shapes are given in shapes, simply set model's shapes using it.
    # Otherwise get corresponding shapes from static_inputs
    if shapes is not None:
        assert isinstance(shapes, dict)
        model.set_shapes(shapes)
    if static_inputs is not None:
        model.set_shapes({key: value.shape for key, value in static_inputs.items()})
    comp_shapes = {
        key: value
        for key, value in comp_model.shapes.items()
        if "_cache" not in key and key != "final_cost"
    }
    check_shapes_semantically(comp_shapes, physical_ref)  # type: ignore


def repr_sort(repr):
    return len(repr.prefix)


def get_deterministic_shape(node: ShapeNode):
    uni: dict[UniadicRecord, str] = {}
    var: dict[Variadic, str] = {}
    if len(reprs := node.reprs) != 1:
        sorted_reprs = sorted(reprs, key=repr_sort, reverse=True)
        return [repr.get_shapes(uni, var) for repr in sorted_reprs]
    else:
        return node.get_shapes(uni, var)


# def get_all_nodes(model: BaseModel):
#     return {con.metadata.data.shape for con in model.conns.all.values()}


def assert_all_nodes_unique(model: BaseModel):
    """Asserts if all nodes in a given model is unique.
    Extract all unique nodes found in a model, After all unique nodes
    are extracted, compare each node two by two. It is expected that all shapes found in
    all unique nodes are also unique. If not, Raises assertion error
    """
    all_nodes = get_all_nodes(model)

    uni_cache: dict[UniadicRecord | Variadic, str] = {}
    var_cache: dict[UniadicRecord | Variadic, str] = {}

    for node1, node2 in combinations(all_nodes, 2):
        node1_shapes = node1.get_shapes(uni_cache, var_cache, verbose=True)
        node2_shapes = node2.get_shapes(uni_cache, var_cache, verbose=True)

        if len(node1.reprs) == 1:
            node1_shapes = [node1_shapes]

        if len(node2.reprs) == 1:
            node2_shapes = [node2_shapes]

        for shape_1, shape_2 in product(node1_shapes, node2_shapes):
            assert shape_1 != shape_2


def assert_all_reprs_unique(model: BaseModel):
    """Asserts if all ShapeRepr objects in a given model is unique.
    Extract all unique ShapeReprs found in a model, After all unique ShapeReprs
    are extracted, compare each ShapeRepr. It is expected that shape of
    each different ShapeRepr object is unique. If not, Raises assertion error
    """
    all_reprs = get_all_reprs(model)

    uni_cache: dict[UniadicRecord, str] = {}
    var_cache: dict[Variadic, str] = {}

    for repr1, repr2 in combinations(all_reprs, 2):
        repr1_shapes = repr1.get_shapes(uni_cache, var_cache)
        repr2_shapes = repr2.get_shapes(uni_cache, var_cache)

        if repr1_shapes:
            assert repr1_shapes != repr2_shapes


def assert_all_integer_uniadics_unique(model: BaseModel):
    """Checks if all integer uniadics have the same uniadic record
    Extracting all symbols in the given model, checks if all uniadics
    with the same integers have same uniadic records. Raises assertion
    error otherwise.
    """

    all_symbols = get_all_symbols(model)
    integer_symbol_dict: dict[int, UniadicRecord | None] = {}
    for symbol in all_symbols:
        if isinstance(symbol, Uniadic) and (val := symbol.value) is not None:
            record = integer_symbol_dict.get(val)
            if record is not None:
                assert symbol.metadata is record
            else:
                integer_symbol_dict[val] = record


def assert_match_shapes(
    repr1: ShapeRepr, repr2: ShapeRepr, repr1_ref_shapes: list, repr2_ref_shapes: list
):
    uni_cache: dict[UniadicRecord, str] = {}
    var_cache: dict[Variadic, str] = {}

    repr1.match(repr2)

    ref_shapes = {"repr1": repr1_ref_shapes, "repr2": repr2_ref_shapes}

    shapes = {
        "repr1": repr1.node.get_shapes(
            verbose=True, u_keys=uni_cache, v_keys=var_cache
        ),
        "repr2": repr2.node.get_shapes(
            verbose=True, u_keys=uni_cache, v_keys=var_cache
        ),
    }

    check_shapes_semantically(ref_shapes, shapes)


def test_shapes_1():
    # TODO: What is the purpose of this test?
    model = Model()
    model += (add1 := Add())(left="left", right="right")
    model += Add()(left=add1.output, right=add1.output, output=IOKey(name="output"))
    model.set_shapes({"left": [3, 4, 5, 1], "right": [1, 7]})
    logical_ref = {
        "$_Add_0_output": [3, 4, 5, 7],
        "left": [3, 4, 5, 1],
        "right": [1, 7],
        "output": [3, 4, 5, 7],
    }
    physical_ref = {
        "output_0": [3, 4, 5, 7],
        "left": [3, 4, 5, 1],
        "right": [1, 7],
        "output": [3, 4, 5, 7],
    }
    assert_shapes(model, logical_ref, physical_ref)


def test_shapes_2():
    model = Model()
    model += Convolution2D(kernel_size=3, out_channels=64, padding=1)(input="input")
    model += Convolution2D(kernel_size=3, out_channels=64, padding=1)
    model += Convolution2D(kernel_size=3, out_channels=64, padding=1)
    model += Convolution2D(kernel_size=3, out_channels=64, padding=1)
    model += Convolution2D(kernel_size=3, out_channels=64, padding=1)(
        input=model.canonical_output, output=IOKey(name="output")
    )

    shapes = {"input": [8, 3, 64, 64]}
    logical_ref: Mapping[str, list | None] = {
        "input": ["u1", "u2", "u3", "u4"],
        "$weight_0": [64, "u2", 3, 3],
        "$bias_0": [1, 64, 1, 1],
        "$_Convolution2D_0_output": ["u1", 64, "u5", "u6"],
        "$weight_1": [64, 64, 3, 3],
        "$bias_1": [1, 64, 1, 1],
        "$_Convolution2D_1_output": ["u1", 64, "u7", "u8"],
        "$weight_2": [64, 64, 3, 3],
        "$bias_2": [1, 64, 1, 1],
        "$_Convolution2D_2_output": ["u1", 64, "u9", "u10"],
        "$weight_3": [64, 64, 3, 3],
        "$bias_3": [1, 64, 1, 1],
        "$_Convolution2D_3_output": ["u1", 64, "u11", "u12"],
        "$weight_4": [64, 64, 3, 3],
        "$bias_4": [1, 64, 1, 1],
        "output": ["u1", 64, "u13", "u14"],
        "$_Convolution2D_0_padding": None,
        "$_Convolution2D_0_start": None,
        "$_Convolution2D_0_stop": None,
        "$_Convolution2D_0_step": None,
        "$_Convolution2D_0_stride": None,
        "$_Convolution2D_0_dilation": None,
        "$_Convolution2D_1_padding": None,
        "$_Convolution2D_1_start": None,
        "$_Convolution2D_1_stop": None,
        "$_Convolution2D_1_step": None,
        "$_Convolution2D_1_stride": None,
        "$_Convolution2D_1_dilation": None,
        "$_Convolution2D_2_padding": None,
        "$_Convolution2D_2_start": None,
        "$_Convolution2D_2_stop": None,
        "$_Convolution2D_2_step": None,
        "$_Convolution2D_2_stride": None,
        "$_Convolution2D_2_dilation": None,
        "$_Convolution2D_3_padding": None,
        "$_Convolution2D_3_start": None,
        "$_Convolution2D_3_stop": None,
        "$_Convolution2D_3_step": None,
        "$_Convolution2D_3_stride": None,
        "$_Convolution2D_3_dilation": None,
        "$_Convolution2D_4_padding": None,
        "$_Convolution2D_4_start": None,
        "$_Convolution2D_4_stop": None,
        "$_Convolution2D_4_step": None,
        "$_Convolution2D_4_stride": None,
        "$_Convolution2D_4_dilation": None,
    }
    physical_ref = {
        "output_7": [8, 64, 64, 64],
        "output_15": [8, 64, 64, 64],
        "output_23": [8, 64, 64, 64],
        "output_31": [8, 64, 64, 64],
        "weight_0": [64, 3, 3, 3],
        "input": [8, 3, 64, 64],
        "bias_0": [1, 64, 1, 1],
        "weight_1": [64, 64, 3, 3],
        "bias_1": [1, 64, 1, 1],
        "weight_2": [64, 64, 3, 3],
        "bias_2": [1, 64, 1, 1],
        "weight_3": [64, 64, 3, 3],
        "bias_3": [1, 64, 1, 1],
        "weight_4": [64, 64, 3, 3],
        "bias_4": [1, 64, 1, 1],
        "output": [8, 64, 64, 64],
        "stride_0": None,
        "output_4": None,
    }
    assert_shapes(model, logical_ref, physical_ref, shapes=shapes)


@pytest.mark.skip("Compiled model shapes may have missing keys. Investigate'")
def test_shapes_conv__():
    # TODO: Investigate why only stride exists in compiled
    # model shapes.
    from mithril import JaxBackend

    model = Model()
    model += Convolution2D(kernel_size=3, out_channels=64)(input="input")
    comp_model = mithril.compile(model, JaxBackend(), jit=False)
    assert comp_model.shapes


def test_shapes_3():
    submodel = Model()
    submodel += Convolution2D(kernel_size=3, out_channels=64, padding=1)
    submodel += Convolution2D(kernel_size=3, out_channels=64, padding=0)
    submodel += Convolution2D(kernel_size=3, out_channels=64, padding=3, stride=2)

    model = Model()
    model += Convolution2D(kernel_size=3, out_channels=64, padding=1)(
        input="input"
    )  # 62x62, #33x33
    model += submodel  # 31x31, 18x18
    model += deepcopy(model)  # 16x16, 10x10
    model += deepcopy(model)  # 8x8, 6x6
    model += Convolution2D(kernel_size=3, out_channels=64, padding=1)(
        input=model.canonical_output, output=IOKey(name="output")
    )

    shapes = {"input": [8, 3, 64, 64]}
    logical_ref: Mapping[str, list | None] = {
        "$_Convolution2D_0_output": ["u1", 64, "u2", "u3"],
        "$_Model_1_output": ["u1", 64, "u4", "u5"],
        "$_Model_2_output": ["u1", 64, "u6", "u7"],
        "$_Model_3_output": ["u1", 64, "u8", "u9"],
        "$weight_0": [64, "u10", 3, 3],
        "input": ["u1", "u10", "u11", "u12"],
        "$bias_0": [1, 64, 1, 1],
        "$weight_1": [64, 64, 3, 3],
        "$bias_1": [1, 64, 1, 1],
        "$weight_2": [64, 64, 3, 3],
        "$bias_2": [1, 64, 1, 1],
        "$weight_3": [64, 64, 3, 3],
        "$bias_3": [1, 64, 1, 1],
        "$weight_4": [64, 64, 3, 3],
        "$bias_4": [1, 64, 1, 1],
        "$weight_5": [64, 64, 3, 3],
        "$bias_5": [1, 64, 1, 1],
        "$weight_6": [64, 64, 3, 3],
        "$bias_6": [1, 64, 1, 1],
        "$weight_7": [64, 64, 3, 3],
        "$bias_7": [1, 64, 1, 1],
        "$weight_8": [64, 64, 3, 3],
        "$bias_8": [1, 64, 1, 1],
        "$weight_9": [64, 64, 3, 3],
        "$bias_9": [1, 64, 1, 1],
        "$weight_10": [64, 64, 3, 3],
        "$bias_10": [1, 64, 1, 1],
        "$weight_11": [64, 64, 3, 3],
        "$bias_11": [1, 64, 1, 1],
        "$weight_12": [64, 64, 3, 3],
        "$bias_12": [1, 64, 1, 1],
        "$weight_13": [64, 64, 3, 3],
        "$bias_13": [1, 64, 1, 1],
        "$weight_14": [64, 64, 3, 3],
        "$bias_14": [1, 64, 1, 1],
        "$weight_15": [64, 64, 3, 3],
        "$bias_15": [1, 64, 1, 1],
        "$weight_16": [64, 64, 3, 3],
        "$bias_16": [1, 64, 1, 1],
        "output": ["u1", 64, "u13", "u14"],
        "$_Convolution2D_0_padding": None,
        "$_Convolution2D_0_start": None,
        "$_Convolution2D_0_stop": None,
        "$_Convolution2D_0_step": None,
        "$_Convolution2D_0_stride": None,
        "$_Convolution2D_0_dilation": None,
        "$_Convolution2D_4_padding": None,
        "$_Convolution2D_4_start": None,
        "$_Convolution2D_4_stop": None,
        "$_Convolution2D_4_step": None,
        "$_Convolution2D_4_stride": None,
        "$_Convolution2D_4_dilation": None,
    }

    physical_ref = {
        "weight_0": [64, 3, 3, 3],
        "start_0": None,
        "stop_0": None,
        "step_0": None,
        "output_1": None,
        "stride_0": None,
        "output_4": None,
        "input": [8, 3, 64, 64],
        "bias_0": [1, 64, 1, 1],
        "output_7": [8, 64, 64, 64],
        "weight_1": [64, 64, 3, 3],
        "output_8": None,
        "output_10": None,
        "bias_1": [1, 64, 1, 1],
        "output_15": [8, 64, 64, 64],
        "weight_2": [64, 64, 3, 3],
        "padding_2": None,
        "output_19": None,
        "output_21": None,
        "bias_2": [1, 64, 1, 1],
        "output_23": [8, 64, 62, 62],
        "weight_3": [64, 64, 3, 3],
        "padding_3": None,
        "output_27": None,
        "stride_3": None,
        "output_28": None,
        "output_29": None,
        "bias_3": [1, 64, 1, 1],
        "output_31": [8, 64, 33, 33],
        "weight_4": [64, 64, 3, 3],
        "bias_4": [1, 64, 1, 1],
        "output_39": [8, 64, 33, 33],
        "weight_5": [64, 64, 3, 3],
        "bias_5": [1, 64, 1, 1],
        "output_47": [8, 64, 33, 33],
        "weight_6": [64, 64, 3, 3],
        "bias_6": [1, 64, 1, 1],
        "output_55": [8, 64, 31, 31],
        "weight_7": [64, 64, 3, 3],
        "bias_7": [1, 64, 1, 1],
        "output_63": [8, 64, 18, 18],
        "weight_8": [64, 64, 3, 3],
        "bias_8": [1, 64, 1, 1],
        "output_71": [8, 64, 18, 18],
        "weight_9": [64, 64, 3, 3],
        "bias_9": [1, 64, 1, 1],
        "output_79": [8, 64, 18, 18],
        "weight_10": [64, 64, 3, 3],
        "bias_10": [1, 64, 1, 1],
        "output_87": [8, 64, 16, 16],
        "weight_11": [64, 64, 3, 3],
        "bias_11": [1, 64, 1, 1],
        "output_95": [8, 64, 10, 10],
        "weight_12": [64, 64, 3, 3],
        "bias_12": [1, 64, 1, 1],
        "output_103": [8, 64, 10, 10],
        "weight_13": [64, 64, 3, 3],
        "bias_13": [1, 64, 1, 1],
        "output_111": [8, 64, 10, 10],
        "weight_14": [64, 64, 3, 3],
        "bias_14": [1, 64, 1, 1],
        "output_119": [8, 64, 8, 8],
        "weight_15": [64, 64, 3, 3],
        "bias_15": [1, 64, 1, 1],
        "output_127": [8, 64, 6, 6],
        "weight_16": [64, 64, 3, 3],
        "bias_16": [1, 64, 1, 1],
        "output": [8, 64, 6, 6],
    }
    assert_shapes(model, logical_ref, physical_ref, shapes=shapes)


def test_shapes_4():
    # Extend to input
    model = Model()
    model += (l1 := Linear(dimension=10))(weight="weight", output=IOKey(name="output"))
    model += (l2 := Linear(dimension=10))(
        input="", weight="weight1", output=IOKey(name="output2")
    )
    model += Linear(dimension=71)(
        input="input", weight="weight2", output=IOKey(connections={l1.input, l2.input})
    )
    shapes = {"input": [4, 256]}
    logical_ref: Mapping[str, list | None] = {
        "$_Linear_0_output": [["(V1, ...)", "u1", 71], ["u2", "(V2, ...)", 71]],
        "weight": [10, 71],
        "$bias_1": [10],
        "weight1": [10, 71],
        "$bias_2": [10],
        "weight2": [71, "u3"],
        "input": [["(V1, ...)", "u1", "u3"], ["u2", "(V2, ...)", "u3"]],
        "$bias_0": [71],
        "output": [["(V1, ...)", "u1", 10], ["u2", "(V2, ...)", 10]],
        "output2": [["(V1, ...)", "u1", 10], ["u2", "(V2, ...)", 10]],
        "$_Linear_1_axes": None,
        "$_Linear_2_axes": None,
        "$_Linear_0_axes": None,
    }
    physical_ref = {
        "weight": [10, 71],
        "axes_0": None,
        "output_0": [71, 10],
        "weight1": [10, 71],
        "axes_1": None,
        "output_1": [71, 10],
        "weight2": [71, 256],
        "axes_2": None,
        "output_2": [256, 71],
        "input": [4, 256],
        "output_3": [4, 71],
        "bias_2": [71],
        "output_4": [4, 71],
        "output_5": [4, 10],
        "bias_0": [10],
        "output": [4, 10],
        "output_6": [4, 10],
        "bias_1": [10],
        "output2": [4, 10],
    }
    assert_shapes(
        model, logical_ref, physical_ref, shapes=shapes, check_all_shapes=True
    )


def test_linear_1_set_shapes():
    model = Linear()
    model.set_shapes({"input": [100, 4]})
    shapes = {"target": [100, 1]}
    ctx = TrainModel(model)
    loss_model = SquaredError()
    loss_model.set_shapes(loss_model.safe_shapes)
    ctx.add_loss(
        loss_model=loss_model, reduce_steps=[Mean()], input="output", target="target"
    )
    logical_ref: Mapping[str, list | None] = {
        "$_SquaredError_1_output": [100, "u1"],
        "$_Mean_2_output": [],
        "weight": ["u1", 4],
        "input": [100, 4],
        "bias": ["u1"],
        "target": [100, "u1"],
        "output": [100, "u1"],
        "axes": None,
        "$_Mean_2_axis": None,
        "$_Mean_2_keepdim": None,
    }
    physical_ref = {
        "weight": [1, 4],
        "axes": None,
        "output_0": [4, 1],
        "input": [100, 4],
        "output_1": [100, 1],
        "bias": [1],
        "output": [100, 1],
        "target": [100, 1],
        "output_2": [100, 1],
        "axis": None,
        "keepdim": None,
        "output_3": [],
    }
    assert_shapes(ctx, logical_ref, physical_ref, shapes=shapes)


def test_linear_1_static_shapes():
    model = Linear()
    shapes = {"input": [100, 4], "target": [100, 1]}
    ctx = TrainModel(model)
    loss_model = SquaredError()
    loss_model.set_shapes(loss_model.safe_shapes)
    ctx.add_loss(
        loss_model=loss_model, reduce_steps=[Mean()], input="output", target="target"
    )
    logical_ref: Mapping[str, list | None] = {
        "$_SquaredError_1_output": [
            ["(V1, ...)", "u1", "u2"],
            ["u3", "(V2, ...)", "u2"],
        ],
        "$_Mean_2_output": [],
        "weight": ["u2", "u4"],
        "input": [["(V1, ...)", "u1", "u4"], ["u3", "(V2, ...)", "u4"]],
        "bias": ["u2"],
        "target": [["(V1, ...)", "u1", "u2"], ["u3", "(V2, ...)", "u2"]],
        "output": [["(V1, ...)", "u1", "u2"], ["u3", "(V2, ...)", "u2"]],
        "axes": None,
        "$_Mean_2_axis": None,
        "$_Mean_2_keepdim": None,
    }
    physical_ref = {
        "weight": [1, 4],
        "axes": None,
        "output_0": [4, 1],
        "input": [100, 4],
        "output_1": [100, 1],
        "bias": [1],
        "output": [100, 1],
        "target": [100, 1],
        "output_2": [100, 1],
        "axis": None,
        "keepdim": None,
        "output_3": [],
    }
    assert_shapes(ctx, logical_ref, physical_ref, shapes=shapes, check_all_shapes=True)


# '$_MatrixMultiply_0_output': ['(V1, ...)', 'u1', 'u2'],
# 'input': [['(V1, ...)', 'u1', 'u3'], ['u4', '(V2, ...)', 'u3']],
# 'w': ['u3', 'u2'],
# 'b': ['u2'],
# 'output': [['(V1, ...)', 'u1', 'u2'], ['u4', '(V2, ...)', 'u2']]


def test_linear_1_static_inputs():
    model = Linear()
    static_inputs = {
        "input": np.random.randn(100, 4),
        "target": np.random.randn(100, 1),
    }
    ctx = TrainModel(model)
    loss_model = SquaredError()
    loss_model.set_shapes(loss_model.safe_shapes)
    ctx.add_loss(
        loss_model=loss_model, reduce_steps=[Mean()], input="output", target="target"
    )
    # ctx.set_shapes(input = [100, 4], target = [100, 1])
    logical_ref: Mapping[str, list | None] = {
        "$_SquaredError_1_output": [
            ["(V1, ...)", "u1", "u2"],
            ["u3", "(V2, ...)", "u2"],
        ],
        "$_Mean_2_output": [],
        "weight": ["u2", "u4"],
        "input": [["(V1, ...)", "u1", "u4"], ["u3", "(V2, ...)", "u4"]],
        "bias": ["u2"],
        "target": [["(V1, ...)", "u1", "u2"], ["u3", "(V2, ...)", "u2"]],
        "output": [["(V1, ...)", "u1", "u2"], ["u3", "(V2, ...)", "u2"]],
        "axes": None,
        "$_Mean_2_axis": None,
        "$_Mean_2_keepdim": None,
    }
    physical_ref = {
        "weight": [1, 4],
        "axes": None,
        "output_0": [4, 1],
        "input": [100, 4],
        "output_1": [100, 1],
        "bias": [1],
        "output": [100, 1],
        "target": [100, 1],
        "output_2": [100, 1],
        "axis": None,
        "keepdim": None,
        "output_3": [],
    }
    assert_shapes(
        ctx,
        logical_ref,
        physical_ref,
        static_inputs=static_inputs,
        check_all_shapes=True,
    )


def test_simple_composite_1_set_shapes():
    model = Model()
    mult = Multiply()
    mult.set_shapes({"right": [2, 2]})
    model += mult(
        left=IOKey(value=Tensor([[2.0]]), name="left"),
        right="input2",
        output=IOKey(name="output"),
    )
    logical_ref = {
        "input2": [2, 2],
        "output": [2, 2],
        "left": [1, 1],
        # 'Multiply_0_left': [1, 1]
    }
    physical_ref = {
        "left": [1, 1],
        "input2": [2, 2],
        "output": [2, 2],
    }

    assert_shapes(model, logical_ref, physical_ref)


def test_simple_composite_1_extend_inputs():
    model = Model()
    mult = Multiply()
    right_input = Tensor(np.random.randn(2, 2).tolist())
    model += mult(
        left=IOKey(value=Tensor([[2.0]]), name="left"),
        right=IOKey(value=right_input, name="right"),
        output=IOKey(name="output"),
    )

    logical_ref = {
        "right": [2, 2],
        "output": [2, 2],
        "left": [1, 1],
    }
    physical_ref = {
        "left": [1, 1],
        "right": [2, 2],
        "output": [2, 2],
    }

    assert_shapes(model, logical_ref, physical_ref, inference=True)


def test_simple_composite_1_set_shapes_2():
    model = Model()
    mult = Multiply()
    model += mult(
        left=IOKey(value=Tensor([[2.0]]), name="left"),
        right="input2",
        output=IOKey(name="output"),
    )
    mult.set_shapes({"right": [2, 2]})

    logical_ref = {
        "input2": [2, 2],
        "output": [2, 2],
        "left": [1, 1],
    }
    physical_ref = {
        "left": [1, 1],
        "input2": [2, 2],
        "output": [2, 2],
    }

    assert_shapes(model, logical_ref, physical_ref)


def test_simple_composite_1_static_shapes():
    model = Model()
    model += Multiply()(
        left=IOKey(value=Tensor(0.5), name="left"),
        right=IOKey("input2", type=Tensor),
        output=IOKey(name="output"),
    )
    shapes = {"input2": [2, 2]}

    logical_ref = {
        "input2": ["(V1, ...)"],
        "output": ["(V1, ...)"],
        "left": [],
    }
    physical_ref = {"left": [], "input2": [2, 2], "output": [2, 2]}

    assert_shapes(model, logical_ref, physical_ref, shapes=shapes)


def test_simple_composite_1_static_inputs():
    model = Model()
    model += Add()(
        left=IOKey(value=Tensor(0.5), name="left"),
        right=IOKey("input2", type=Tensor),
        output=IOKey(name="output"),
    )
    static_inputs = {"input2": np.random.randn(2, 2)}
    logical_ref = {
        "input2": ["(V1, ...)"],
        "output": ["(V1, ...)"],
        "left": [],
    }
    physical_ref = {"left": [], "input2": [2, 2], "output": [2, 2]}

    assert_shapes(
        model, logical_ref, physical_ref, static_inputs=static_inputs, inference=True
    )


def test_simple_composite_2_set_shapes():
    model = Model()
    mult = Multiply()
    mult.set_shapes({"right": [2, 2]})
    model += mult(left=IOKey(value=Tensor(2.0), name="left"), right="in1")
    model += Divide()(
        numerator=IOKey(value=Tensor(2.0), name="numerator"),
        denominator=mult.output,
        output=IOKey(name="output"),
    )

    logical_ref = {
        "left": [],
        "in1": [2, 2],
        "numerator": [],
        "$_Multiply_0_output": [2, 2],
        "output": [2, 2],
    }
    physical_ref = {
        "left": [],
        "in1": [2, 2],
        "output_0": [2, 2],
        "numerator": [],
        "output": [2, 2],
    }

    assert_shapes(model, logical_ref, physical_ref)


def test_simple_composite_2_set_shapes_2():
    model = Model()
    mult = Multiply()
    model += mult(left=IOKey(value=Tensor(2.0), name="left"), right="in1")
    model += Divide()(
        numerator=IOKey(value=Tensor(2.0), name="numerator"),
        denominator=mult.output,
        output=IOKey(name="output"),
    )
    mult.set_shapes({"right": [2, 2]})

    logical_ref = {
        "left": [],
        "in1": [2, 2],
        "numerator": [],
        "$_Multiply_0_output": [2, 2],
        "output": [2, 2],
    }
    physical_ref = {
        "left": [],
        "in1": [2, 2],
        "output_0": [2, 2],
        "output": [2, 2],
        "numerator": [],
    }

    assert_shapes(model, logical_ref, physical_ref)


def test_simple_composite_2_extend_inputs():
    model = Model()
    mult = Multiply()
    Multiply_0_right = Tensor(np.random.randn(2, 2).tolist())
    model += mult(
        left=IOKey(value=Tensor(2.0), name="left"),
        right=IOKey(value=Multiply_0_right, name="in1"),
    )
    model += Divide()(
        numerator=IOKey(value=Tensor(2.0), name="numerator"),
        denominator=mult.output,
        output=IOKey(name="output"),
    )
    mult.set_shapes({"right": [2, 2]})

    logical_ref = {
        "left": [],
        "in1": [2, 2],
        "numerator": [],
        "$_Multiply_0_output": [2, 2],
        "output": [2, 2],
    }
    physical_ref = {
        "left": [],
        "in1": [2, 2],
        "output_0": [2, 2],
        "output": [2, 2],
        "numerator": [],
    }

    assert_shapes(model, logical_ref, physical_ref, inference=True)


def test_simple_composite_2_static_shapes():
    model = Model()
    mult = Multiply()
    model += mult(
        left=IOKey(value=Tensor(2.0), name="left"), right=IOKey("in1", type=Tensor)
    )
    model += Divide()(
        numerator=IOKey(value=Tensor(2.0), name="numerator"),
        denominator=mult.output,
        output=IOKey(name="output"),
    )
    shapes = {"in1": [2, 2]}

    logical_ref = {
        "left": [],
        "in1": ["(V1, ...)"],
        "numerator": [],
        "$_Multiply_0_output": ["(V1, ...)"],
        "output": ["(V1, ...)"],
    }
    physical_ref = {
        "left": [],
        "in1": [2, 2],
        "output_0": [2, 2],
        "output": [2, 2],
        "numerator": [],
    }

    assert_shapes(model, logical_ref, physical_ref, shapes=shapes)


def test_simple_composite_2_static_inputs():
    model = Model()
    mult = Multiply()
    model += mult(
        left=IOKey(value=Tensor(2.0), name="left"), right=IOKey("in1", type=Tensor)
    )
    model += Divide()(
        numerator=IOKey(value=Tensor(2.0), name="numerator"),
        denominator=mult.output,
        output=IOKey(name="output"),
    )
    static_inputs = {"in1": np.random.randn(2, 2)}

    logical_ref = {
        "left": [],
        "in1": ["(V1, ...)"],
        "numerator": [],
        "$_Multiply_0_output": ["(V1, ...)"],
        "output": ["(V1, ...)"],
    }
    physical_ref = {
        "left": [],
        "in1": [2, 2],
        "output_0": [2, 2],
        "output": [2, 2],
        "numerator": [],
    }

    assert_shapes(
        model, logical_ref, physical_ref, static_inputs=static_inputs, inference=True
    )


def test_composite_1_set_shapes_1():
    composite = Model()
    m1 = Multiply()
    m1.set_shapes({"left": [1, 1, 1, 1, 1, 1, 1, 37, 43], "right": [134, 47, 1, 1, 1]})
    composite += m1(left="input1", right="input2")
    composite += (m2 := Multiply())(left="input2", right=m1.output)
    composite += Add()(left=m2.output, right=m2.output, output=IOKey(name="output"))
    logical_ref = {
        "input1": [1, 1, 1, 1, 1, 1, 1, 37, 43],
        "input2": [134, 47, 1, 1, 1],
        "$_Multiply_0_output": [1, 1, 1, 1, 134, 47, 1, 37, 43],
        "$_Multiply_1_output": [1, 1, 1, 1, 134, 47, 1, 37, 43],
        "output": [1, 1, 1, 1, 134, 47, 1, 37, 43],
    }
    physical_ref = {
        "input1": [1, 1, 1, 1, 1, 1, 1, 37, 43],
        "input2": [134, 47, 1, 1, 1],
        "output_0": [1, 1, 1, 1, 134, 47, 1, 37, 43],
        "output_1": [1, 1, 1, 1, 134, 47, 1, 37, 43],
        "output": [1, 1, 1, 1, 134, 47, 1, 37, 43],
    }

    assert_shapes(composite, logical_ref, physical_ref)


def test_composite_1_set_shapes_1_2():
    composite = Model()
    m1 = Multiply()
    composite += m1(left="input1", right="input2")
    composite += (m2 := Multiply())(left="input2", right=m1.output)
    composite += Add()(left=m2.output, right=m2.output, output=IOKey(name="output"))
    m1.set_shapes({"left": [1, 1, 1, 1, 1, 1, 1, 37, 43], "right": [134, 47, 1, 1, 1]})
    logical_ref = {
        "input1": [1, 1, 1, 1, 1, 1, 1, 37, 43],
        "input2": [134, 47, 1, 1, 1],
        "$_Multiply_0_output": [1, 1, 1, 1, 134, 47, 1, 37, 43],
        "$_Multiply_1_output": [1, 1, 1, 1, 134, 47, 1, 37, 43],
        "output": [1, 1, 1, 1, 134, 47, 1, 37, 43],
    }
    physical_ref = {
        "input1": [1, 1, 1, 1, 1, 1, 1, 37, 43],
        "input2": [134, 47, 1, 1, 1],
        "output_0": [1, 1, 1, 1, 134, 47, 1, 37, 43],
        "output_1": [1, 1, 1, 1, 134, 47, 1, 37, 43],
        "output": [1, 1, 1, 1, 134, 47, 1, 37, 43],
    }

    assert_shapes(composite, logical_ref, physical_ref)


def test_composite_1_set_shapes_2():
    composite = Model()
    m1 = Multiply()
    m1.set_shapes({"left": [1, 1, 1, 1, 1, 1, 1, 37, 43]})
    composite += m1(left="input1", right="input2")
    m2 = Multiply()
    m2.set_shapes({"left": [134, 47, 1, 1, 1]})
    composite += m2(left="input2", right=m1.output)
    composite += Add()(left=m2.output, right=m2.output, output=IOKey(name="output"))
    logical_ref = {
        "input1": [1, 1, 1, 1, 1, 1, 1, 37, 43],
        "input2": [134, 47, 1, 1, 1],
        "$_Multiply_0_output": [1, 1, 1, 1, 134, 47, 1, 37, 43],
        "$_Multiply_1_output": [1, 1, 1, 1, 134, 47, 1, 37, 43],
        "output": [1, 1, 1, 1, 134, 47, 1, 37, 43],
    }
    physical_ref = {
        "input1": [1, 1, 1, 1, 1, 1, 1, 37, 43],
        "input2": [134, 47, 1, 1, 1],
        "output_0": [1, 1, 1, 1, 134, 47, 1, 37, 43],
        "output_1": [1, 1, 1, 1, 134, 47, 1, 37, 43],
        "output": [1, 1, 1, 1, 134, 47, 1, 37, 43],
    }

    assert_shapes(composite, logical_ref, physical_ref)


def test_composite_1_set_shapes_2_2():
    composite = Model()
    m1 = Multiply()
    composite += m1(left="input1", right="input2")
    m2 = Multiply()
    composite += m2(left="input2", right=m1.output)
    composite += Add()(left=m2.output, right=m2.output, output=IOKey(name="output"))
    m1.set_shapes({"left": [1, 1, 1, 1, 1, 1, 1, 37, 43]})
    m2.set_shapes({"left": [134, 47, 1, 1, 1]})
    logical_ref = {
        "input1": [1, 1, 1, 1, 1, 1, 1, 37, 43],
        "input2": [134, 47, 1, 1, 1],
        "$_Multiply_0_output": [1, 1, 1, 1, 134, 47, 1, 37, 43],
        "$_Multiply_1_output": [1, 1, 1, 1, 134, 47, 1, 37, 43],
        "output": [1, 1, 1, 1, 134, 47, 1, 37, 43],
    }
    physical_ref = {
        "input1": [1, 1, 1, 1, 1, 1, 1, 37, 43],
        "input2": [134, 47, 1, 1, 1],
        "output_0": [1, 1, 1, 1, 134, 47, 1, 37, 43],
        "output_1": [1, 1, 1, 1, 134, 47, 1, 37, 43],
        "output": [1, 1, 1, 1, 134, 47, 1, 37, 43],
    }

    assert_shapes(composite, logical_ref, physical_ref)


@pytest.mark.skip(reason="Known Bugs")
def test_composite_1_set_shapes_3():
    """This test requires backtracking in order to infer all source of
    unknown values comes from input2. Since we solve constraints
    locally for now, it is impossible to infer final values.
    """
    composite = Model()
    m1 = Multiply()
    m1.set_shapes({"left": [1, 1, 1, 1, 1, 1, 1, 37, 43]})
    composite += m1(left="input1", right="input2")
    composite += (m2 := Multiply())(left="input2", right=m1.output)
    add = Add()
    add.set_shapes({"output": [1, 1, 1, 1, 134, 47, 1, 37, 43]})
    composite += add(left=m2.output, right=m2.output, output=IOKey(name="output"))
    logical_ref: dict[str, list] = {
        "input1": [1, 1, 1, 1, 1, 1, 1, 37, 43],
        # "input2": [134, 47, 1, 1, 1],
        "input2": ["(V1, ...)", 134, 47, 1, "u1", "u2"],
        "$_Multiply_0_output": [1, 1, 1, 1, 134, 47, 1, 37, 43],
        "$_Multiply_1_output": [1, 1, 1, 1, 134, 47, 1, 37, 43],
        "output": [1, 1, 1, 1, 134, 47, 1, 37, 43],
    }
    physical_ref = {
        "input1": [1, 1, 1, 1, 1, 1, 1, 37, 43],
        "input2": [134, 47, 1, 1, 1],
        "_Multiply_0_output": [1, 1, 1, 1, 134, 47, 1, 37, 43],
        "_Multiply_1_output": [1, 1, 1, 1, 134, 47, 1, 37, 43],
        "output": [1, 1, 1, 1, 134, 47, 1, 37, 43],
    }
    assert_shapes(composite, logical_ref, physical_ref)


@pytest.mark.skip(reason="Extraction from possibilities is not implemented yet.")
def test_extraction_from_possibilities():
    m1 = Multiply()
    m1.set_shapes(
        {
            "left": [1, 1, 1, 1, 1, 1, 1, 37, 43],
            "output": [1, 1, 1, 1, 134, 47, 1, 37, 43],
        }
    )
    logical_ref: Mapping[str, list | None] = {
        "left": [1, 1, 1, 1, 1, 1, 1, 37, 43],
        "right": ["(V1, ...)", 134, 47, 1, "u1", "u2"],
        "output": [1, 1, 1, 1, 134, 47, 1, 37, 43],
    }
    assert_shapes(m1, logical_ref)


@pytest.mark.skip(reason="Known Bugs")
def test_composite_1_set_shapes_3_2():
    """This test requires backtracking in order to infer all source of
    unknown values comes from input2. Since we solve constraints
    locally for now, it is impossible to infer final values.
    """
    composite = Model()
    m1 = Multiply()
    composite += m1(left="input1", right="input2")
    composite += (m2 := Multiply())(left="input2", right=m1.output)
    add = Add()
    composite += add(left=m2.output, right=m2.output, output=IOKey(name="output"))
    add.set_shapes({"output": [1, 1, 1, 1, 134, 47, 1, 37, 43]})
    m1.set_shapes({"left": [1, 1, 1, 1, 1, 1, 1, 37, 43]})
    logical_ref = {
        "input1": [1, 1, 1, 1, 1, 1, 1, 37, 43],
        "input2": [134, 47, 1, 1, 1],
        "$_Multiply_0_output": [1, 1, 1, 1, 134, 47, 1, 37, 43],
        "$_Multiply_1_output": [1, 1, 1, 1, 134, 47, 1, 37, 43],
        "output": [1, 1, 1, 1, 134, 47, 1, 37, 43],
    }
    physical_ref = {
        "input1": [1, 1, 1, 1, 1, 1, 1, 37, 43],
        "input2": [134, 47, 1, 1, 1],
        "_Multiply_0_output": [1, 1, 1, 1, 134, 47, 1, 37, 43],
        "_Multiply_1_output": [1, 1, 1, 1, 134, 47, 1, 37, 43],
        "output": [1, 1, 1, 1, 134, 47, 1, 37, 43],
    }
    assert_shapes(composite, logical_ref, physical_ref)


@pytest.mark.skip(reason="Known Bugs")
def test_composite_1_set_shapes_4():
    """This test requires backtracking in order to infer all source of
    unknown values comes from input2. Since we solve constraints
    locally for now, it is impossible to infer final values.
    """
    composite = Model()
    m1 = Multiply()
    m1.set_shapes(
        {
            "left": [1, 1, 1, 1, 1, 1, 1, 37, 43],
            "output": [1, 1, 1, 1, 134, 47, 1, 37, 43],
        }
    )
    composite += m1(left="input1", right="input2")
    composite += (m2 := Multiply())(left="input2", right=m1.output)
    composite += Add()(left=m2.output, right=m2.output, output=IOKey(name="output"))
    logical_ref = {
        "input1": [1, 1, 1, 1, 1, 1, 1, 37, 43],
        "input2": [134, 47, 1, 1, 1],
        "$_Multiply_0_output": [1, 1, 1, 1, 134, 47, 1, 37, 43],
        "$_Multiply_1_output": [1, 1, 1, 1, 134, 47, 1, 37, 43],
        "output": [1, 1, 1, 1, 134, 47, 1, 37, 43],
    }
    physical_ref = {
        "input1": [1, 1, 1, 1, 1, 1, 1, 37, 43],
        "input2": [134, 47, 1, 1, 1],
        "_Multiply_0_output": [1, 1, 1, 1, 134, 47, 1, 37, 43],
        "_Multiply_1_output": [1, 1, 1, 1, 134, 47, 1, 37, 43],
        "output": [1, 1, 1, 1, 134, 47, 1, 37, 43],
    }
    assert_shapes(composite, logical_ref, physical_ref)


@pytest.mark.skip(reason="Known Bugs")
def test_composite_1_set_shapes_4_2():
    """This test requires backtracking in order to infer all source of
    unknown values comes from input2. Since we solve constraints
    locally for now, it is impossible to infer final values.
    """
    composite = Model()
    m1 = Multiply()
    composite += m1(left="input1", right="input2")
    composite += (m2 := Multiply())(left="input2", right=m1.output)
    composite += Add()(left=m2.output, right=m2.output, output=IOKey(name="output"))
    m1.set_shapes(
        {
            "left": [1, 1, 1, 1, 1, 1, 1, 37, 43],
            "output": [1, 1, 1, 1, 134, 47, 1, 37, 43],
        }
    )
    logical_ref = {
        "input1": [1, 1, 1, 1, 1, 1, 1, 37, 43],
        "input2": [134, 47, 1, 1, 1],
        "$_Multiply_0_output": [1, 1, 1, 1, 134, 47, 1, 37, 43],
        "$_Multiply_1_output": [1, 1, 1, 1, 134, 47, 1, 37, 43],
        "output": [1, 1, 1, 1, 134, 47, 1, 37, 43],
    }
    physical_ref = {
        "input1": [1, 1, 1, 1, 1, 1, 1, 37, 43],
        "input2": [134, 47, 1, 1, 1],
        "_Multiply_0_output": [1, 1, 1, 1, 134, 47, 1, 37, 43],
        "_Multiply_1_output": [1, 1, 1, 1, 134, 47, 1, 37, 43],
        "output": [1, 1, 1, 1, 134, 47, 1, 37, 43],
    }
    assert_shapes(composite, logical_ref, physical_ref)


def test_composite_1_set_shapes_5():
    model = Model()
    m1 = Multiply()
    m1.set_types(left=Tensor, right=Tensor)
    m1.set_shapes({"right": [134, 47, 1, 1, 1]})
    model += m1(left="input1", right="input2")
    model += (m2 := Multiply())(left="input2", right=m1.output)
    add = Add()
    add.set_shapes({"output": [1, 1, 1, 1, 134, 47, 1, 37, 43]})
    model += add(left=m2.output, right=m2.output, output=IOKey(name="output"))
    logical_ref: Mapping[str, list | None] = {
        "input1": [1, 1, 1, 1, "u1", "u2", 1, 37, 43],
        "input2": [134, 47, 1, 1, 1],
        "$_Multiply_0_output": [1, 1, 1, 1, 134, 47, 1, 37, 43],
        "$_Multiply_1_output": [1, 1, 1, 1, 134, 47, 1, 37, 43],
        "output": [1, 1, 1, 1, 134, 47, 1, 37, 43],
    }
    physical_ref: Mapping[str, list | None] = {
        "input1": [1, 1, 1, 1, None, None, 1, 37, 43],
        "input2": [134, 47, 1, 1, 1],
        "output_0": [1, 1, 1, 1, 134, 47, 1, 37, 43],
        "output_1": [1, 1, 1, 1, 134, 47, 1, 37, 43],
        "output": [1, 1, 1, 1, 134, 47, 1, 37, 43],
    }
    assert_shapes(model, logical_ref, physical_ref)


def test_composite_1_set_shapes_5_dfs():
    composite = Model()
    add = Add()
    add.set_shapes({"output": [1, 1, 1, 1, 134, 47, 1, 37, 43]})
    composite += add(left="input1", right="input1", output=IOKey(name="output"))
    assert_all_nodes_unique(composite)
    ...


def test_composite_1_set_shapes_6_dfs():
    composite = Model()
    add = Add()
    composite += add(left="input1", right="input1", output=IOKey(name="output"))
    composite.set_shapes({"output": [1, 1, 1, 1, 134, 47, 1, 37, 43]})
    assert_all_nodes_unique(composite)


def test_composite_1_set_shapes_7_dfs():
    composite = Model()
    add = Add()
    composite += add(left="input1", right="input2", output=IOKey(name="output"))
    composite.set_shapes({"output": [1, 2, 3, 4, 5]})


def test_composite_1_set_shapes_5_2():
    composite = Model()
    m1 = Multiply()
    m1.set_types(left=Tensor, right=Tensor)
    composite += m1(left="input1", right="input2")
    composite += (m2 := Multiply())(left="input2", right=m1.output)
    add = Add()
    composite += add(left=m2.output, right=m2.output, output=IOKey(name="output"))
    m1.set_shapes({"right": [134, 47, 1, 1, 1]})
    add.set_shapes({"output": [1, 1, 1, 1, 134, 47, 1, 37, 43]})
    logical_ref: Mapping[str, list | None] = {
        "input1": [1, 1, 1, 1, "u1", "u2", 1, 37, 43],
        "input2": [134, 47, 1, 1, 1],
        "$_Multiply_0_output": [1, 1, 1, 1, 134, 47, 1, 37, 43],
        "$_Multiply_1_output": [1, 1, 1, 1, 134, 47, 1, 37, 43],
        "output": [1, 1, 1, 1, 134, 47, 1, 37, 43],
    }
    physical_ref: Mapping[str, list | None] = {
        "input1": [1, 1, 1, 1, None, None, 1, 37, 43],
        "input2": [134, 47, 1, 1, 1],
        "output_0": [1, 1, 1, 1, 134, 47, 1, 37, 43],
        "output_1": [1, 1, 1, 1, 134, 47, 1, 37, 43],
        "output": [1, 1, 1, 1, 134, 47, 1, 37, 43],
    }
    assert_shapes(composite, logical_ref, physical_ref)


def get_composite_1():
    # Create common composite_1 model for corresponding tests.
    composite_1 = Model()
    composite_1 += (m1 := Multiply())(
        left=IOKey("input1", type=Tensor), right=IOKey("input2", type=Tensor)
    )
    composite_1 += (m2 := Multiply())(left="input2", right=m1.output)
    composite_1 += Add()(left=m2.output, right=m2.output, output=IOKey(name="output"))
    return composite_1


def test_composite_1_static_shapes_1():
    model = deepcopy(get_composite_1())
    shapes = {"input1": [1, 1, 1, 1, 1, 1, 1, 37, 43], "input2": [134, 47, 1, 1, 1]}
    logical_ref = {
        "input1": ["(V1, ...)"],
        "input2": ["(V2, ...)"],
        "$_Multiply_0_output": ["(V3, ...)"],
        "$_Multiply_1_output": ["(V4, ...)"],
        "output": ["(V4, ...)"],
    }
    physical_ref = {
        "input1": [1, 1, 1, 1, 1, 1, 1, 37, 43],
        "input2": [134, 47, 1, 1, 1],
        "output_0": [1, 1, 1, 1, 134, 47, 1, 37, 43],
        "output_1": [1, 1, 1, 1, 134, 47, 1, 37, 43],
        "output": [1, 1, 1, 1, 134, 47, 1, 37, 43],
    }

    assert_shapes(model, logical_ref, physical_ref, shapes=shapes)


def test_composite_1_extend_inputs_1():
    composite = Model()
    m1 = Multiply()
    Multiply_0_left = Tensor(np.random.randn(1, 1, 1, 1, 1, 1, 1, 37, 43).tolist())
    Multiply_0_right = Tensor(np.random.randn(134, 47, 1, 1, 1).tolist())
    composite += m1(
        left=IOKey(value=Multiply_0_left, name="left"),
        right=IOKey(value=Multiply_0_right, name="right"),
    )
    composite += (m2 := Multiply())(left=m1.right, right=m1.output)
    composite += Add()(left=m2.output, right=m2.output, output=IOKey(name="output"))
    key_mappings = composite.generate_keys()

    m1_out_metadata = composite.conns.get_con_by_metadata(m1.output.metadata)
    assert m1_out_metadata is not None
    m1_out_key = key_mappings[m1_out_metadata.key]

    m2_out_metadata = composite.conns.get_con_by_metadata(m2.output.metadata)
    assert m2_out_metadata is not None
    m2_out_key = key_mappings[m2_out_metadata.key]

    logical_ref = {
        "left": [1, 1, 1, 1, 1, 1, 1, 37, 43],
        "right": [134, 47, 1, 1, 1],
        m1_out_key: [1, 1, 1, 1, 134, 47, 1, 37, 43],
        m2_out_key: [1, 1, 1, 1, 134, 47, 1, 37, 43],
        "output": [1, 1, 1, 1, 134, 47, 1, 37, 43],
    }
    physical_ref = {
        "left": [1, 1, 1, 1, 1, 1, 1, 37, 43],
        "right": [134, 47, 1, 1, 1],
        "output_0": [1, 1, 1, 1, 134, 47, 1, 37, 43],
        "output_1": [1, 1, 1, 1, 134, 47, 1, 37, 43],
        "output": [1, 1, 1, 1, 134, 47, 1, 37, 43],
    }
    assert_shapes(composite, logical_ref, physical_ref, inference=True)


@pytest.mark.skip(reason="Known Bugs")
def test_composite_1_static_shapes_2():
    """This test requires backtracking in order to infer all source of
    unknown values comes from input2. Since we solve constraints
    locally for now, it is impossible to infer final values.
    """
    model = deepcopy(get_composite_1())
    shapes = {
        "input1": [1, 1, 1, 1, 1, 1, 1, 37, 43],
        "output": [1, 1, 1, 1, 134, 47, 1, 37, 43],
    }
    logical_ref = {
        "input1": ["(V1, ...)"],
        "input2": ["(V2, ...)"],
        "$_Multiply_0_output": ["(V3, ...)"],
        "$_Multiply_1_output": ["(V4, ...)"],
        "output": ["(V4, ...)"],
    }
    physical_ref: dict[str, list | None] = {
        "input1": [1, 1, 1, 1, 1, 1, 1, 37, 43],
        "input2": ["...", 134, 47, 1, None, None],
        "_Multiply_0_output": [1, 1, 1, 1, 134, 47, 1, 37, 43],
        "_Multiply_1_output": [1, 1, 1, 1, 134, 47, 1, 37, 43],
        "output": [1, 1, 1, 1, 134, 47, 1, 37, 43],
    }
    assert_shapes(model, logical_ref, physical_ref, shapes=shapes)


def test_composite_1_static_shapes_3():
    model = deepcopy(get_composite_1())
    shapes = {"input2": [134, 47, 1, 1, 1], "output": [1, 1, 1, 1, 134, 47, 1, 37, 43]}
    logical_ref = {
        "input1": ["(V1, ...)"],
        "input2": ["(V2, ...)"],
        "$_Multiply_0_output": ["(V3, ...)"],
        "$_Multiply_1_output": ["(V4, ...)"],
        "output": ["(V4, ...)"],
    }
    physical_ref: Mapping[str, list | None] = {
        "input1": [1, 1, 1, 1, None, None, 1, 37, 43],
        "input2": [134, 47, 1, 1, 1],
        "output_0": [1, 1, 1, 1, 134, 47, 1, 37, 43],
        "output_1": [1, 1, 1, 1, 134, 47, 1, 37, 43],
        "output": [1, 1, 1, 1, 134, 47, 1, 37, 43],
    }
    assert_shapes(model, logical_ref, physical_ref, shapes=shapes)


def test_composite_1_static_inputs_1():
    model = deepcopy(get_composite_1())
    static_inputs = {
        "input1": np.random.randn(1, 1, 1, 1, 1, 1, 1, 37, 43),
        "input2": np.random.randn(134, 47, 1, 1, 1),
    }
    logical_ref = {
        "input1": ["(V1, ...)"],
        "input2": ["(V2, ...)"],
        "$_Multiply_0_output": ["(V3, ...)"],
        "$_Multiply_1_output": ["(V4, ...)"],
        "output": ["(V4, ...)"],
    }
    physical_ref = {
        "input1": [1, 1, 1, 1, 1, 1, 1, 37, 43],
        "input2": [134, 47, 1, 1, 1],
        "output_0": [1, 1, 1, 1, 134, 47, 1, 37, 43],
        "output_1": [1, 1, 1, 1, 134, 47, 1, 37, 43],
        "output": [1, 1, 1, 1, 134, 47, 1, 37, 43],
    }

    assert_shapes(
        model, logical_ref, physical_ref, static_inputs=static_inputs, inference=True
    )


@pytest.mark.skip(reason="Known Bugs")
def test_composite_1_static_inputs_2():
    """This test requires backtracking in order to infer all source of
    unknown values comes from input2. Since we solve constraints
    locally for now, it is impossible to infer final values.
    """
    model = deepcopy(get_composite_1())
    static_inputs = {"input1": np.random.randn(1, 1, 1, 1, 1, 1, 1, 37, 43)}
    shapes = {"output": [1, 1, 1, 1, 134, 47, 1, 37, 43]}
    logical_ref = {
        "input1": ["(V1, ...)"],
        "input2": ["(V2, ...)"],
        "$_Multiply_0_output": ["(V3, ...)"],
        "$_Multiply_1_output": ["(V4, ...)"],
        "output": ["(V4, ...)"],
    }
    physical_ref: Mapping[str, list | None] = {
        "input1": [1, 1, 1, 1, 1, 1, 1, 37, 43],
        "input2": ["...", 134, 47, 1, None, None],
        "_Multiply_0_output": [1, 1, 1, 1, 134, 47, 1, 37, 43],
        "_Multiply_1_output": [1, 1, 1, 1, 134, 47, 1, 37, 43],
        "output": [1, 1, 1, 1, 134, 47, 1, 37, 43],
    }
    assert_shapes(
        model, logical_ref, physical_ref, shapes=shapes, static_inputs=static_inputs
    )


@pytest.mark.skip(reason="Known Bugs")
def test_composite_1_static_inputs_3():
    """This test requires backtracking in order to infer all source of
    unknown values comes from input2. Since we solve constraints
    locally for now, it is impossible to infer final values.
    """
    model = deepcopy(get_composite_1())
    static_inputs = {"input2": np.random.randn(134, 47, 1, 1, 1)}
    shapes = {"output": [1, 1, 1, 1, 134, 47, 1, 37, 43]}
    logical_ref = {
        "input1": ["(V1, ...)"],
        "input2": ["(V2, ...)"],
        "$_Multiply_0_output": ["(V3, ...)"],
        "$_Multiply_1_output": ["(V4, ...)"],
        "output": ["(V4, ...)"],
    }
    physical_ref: Mapping[str, list | None] = {
        "input1": [1, 1, 1, 1, None, None, 1, 37, 43],
        "input2": [134, 47, 1, 1, 1],
        "_Multiply_0_output": [1, 1, 1, 1, 134, 47, 1, 37, 43],
        "_Multiply_1_output": [1, 1, 1, 1, 134, 47, 1, 37, 43],
        "output": [1, 1, 1, 1, 134, 47, 1, 37, 43],
    }
    assert_shapes(
        model, logical_ref, physical_ref, shapes=shapes, static_inputs=static_inputs
    )


def test_composite_2_set_shapes_1():
    composite = Model()
    m1 = Model()
    m2 = Model()
    m3 = Model()

    mult1 = Multiply()
    mult1.set_shapes({"left": [4, 5, 7, 1, 1], "right": [1, 1, 7, 3, 4]})
    m1 += mult1(left="input1", right="input2")
    m1 += (mult2 := Multiply())(left="input2", right=mult1.output)
    m1 += Add()(left=mult2.output, right=mult2.output, output=IOKey(name="output"))

    m2 += (mult3 := Multiply())(left="input1", right="input2")
    m2 += (mult4 := Multiply())(left="input2", right=mult3.output)
    m2 += Add()(left=mult4.output, right=mult4.output, output=IOKey(name="output"))

    m3 += (add1 := Add())(left="input1", right="input2")
    m3 += (mult5 := Multiply())(left="input2", right=add1.output)
    m3 += Add()(left=mult5.output, right=mult5.output, output=IOKey(name="output"))

    composite += m1(input1="input1", input2="input2")
    composite += m2(input1=m1.output, input2="input2")  # type: ignore
    composite += m3(input1=m2.output, input2=m2.output, output=IOKey(name="output"))  # type: ignore

    logical_ref = {
        "input1": [4, 5, 7, 1, 1],
        "input2": [1, 1, 7, 3, 4],
        "$_Model_0_output": [4, 5, 7, 3, 4],
        "$_Model_1_output": [4, 5, 7, 3, 4],
        "output": [4, 5, 7, 3, 4],
    }
    physical_ref = {
        "input1": [4, 5, 7, 1, 1],
        "input2": [1, 1, 7, 3, 4],
        "output_0": [4, 5, 7, 3, 4],
        "output_1": [4, 5, 7, 3, 4],
        "output_2": [4, 5, 7, 3, 4],
        "output_3": [4, 5, 7, 3, 4],
        "output_4": [4, 5, 7, 3, 4],
        "output_5": [4, 5, 7, 3, 4],
        "output_6": [4, 5, 7, 3, 4],
        "output_7": [4, 5, 7, 3, 4],
        "output": [4, 5, 7, 3, 4],
    }
    assert_shapes(composite, logical_ref, physical_ref)


def test_composite_2_set_shapes_2():
    composite = Model()
    m1 = Model()
    m2 = Model()
    m3 = Model()

    mult1 = Multiply()
    mult1.set_shapes({"left": [4, 5, 7, 1, 1]})
    m1 += mult1(left="input1", right="input2")
    m1 += (mult2 := Multiply())(left="input2", right=mult1.output)
    m1 += Add()(left=mult2.output, right=mult2.output, output=IOKey(name="output"))

    mult3 = Multiply()
    mult3.set_shapes({"right": [1, 1, 7, 3, 4]})
    m2 += mult3(left="input1", right="input2")
    m2 += (mult4 := Multiply())(left="input2", right=mult3.output)
    m2 += Add()(left=mult4.output, right=mult4.output, output=IOKey(name="output"))

    m3 += (add1 := Add())(left="input1", right="input2")
    m3 += (mult5 := Multiply())(left="input2", right=add1.output)
    m3 += Add()(left=mult5.output, right=mult5.output, output=IOKey(name="output"))

    composite += m1(input1="input1", input2="input2")
    composite += m2(input1=m1.output, input2="input2")  # type: ignore
    composite += m3(input1=m2.output, input2=m2.output, output=IOKey(name="output"))  # type: ignore

    logical_ref = {
        "input1": [4, 5, 7, 1, 1],
        "input2": [1, 1, 7, 3, 4],
        "$_Model_0_output": [4, 5, 7, 3, 4],
        "$_Model_1_output": [4, 5, 7, 3, 4],
        "output": [4, 5, 7, 3, 4],
    }
    physical_ref = {
        "input1": [4, 5, 7, 1, 1],
        "input2": [1, 1, 7, 3, 4],
        "output_0": [4, 5, 7, 3, 4],
        "output_1": [4, 5, 7, 3, 4],
        "output_2": [4, 5, 7, 3, 4],
        "output_3": [4, 5, 7, 3, 4],
        "output_4": [4, 5, 7, 3, 4],
        "output_5": [4, 5, 7, 3, 4],
        "output_6": [4, 5, 7, 3, 4],
        "output_7": [4, 5, 7, 3, 4],
        "output": [4, 5, 7, 3, 4],
    }
    assert_shapes(composite, logical_ref, physical_ref)


def test_composite_2_set_shapes_3():
    """This test requires backtracking in order to infer all source of
    unknown values comes from input2. Since we solve constraints
    locally for now, it is impossible to infer final values.
    """
    composite = Model()
    m1 = Model()
    m2 = Model()
    m3 = Model()

    mult1 = Multiply()
    mult1.set_types(left=Tensor, right=Tensor)
    mult1.set_shapes({"left": [4, 5, 7, 1, 1]})
    m1 += mult1(left="input1", right="input2")
    m1 += (mult2 := Multiply())(left="input2", right=mult1.output)
    m1 += Add()(left=mult2.output, right=mult2.output, output=IOKey(name="output"))

    mult3 = Multiply()
    mult3.set_types(left=Tensor, right=Tensor)
    mult3.set_shapes({"left": [4, 5, 7, 3, 4]})
    m2 += mult3(left="input1", right="input2")
    m2 += (mult4 := Multiply())(left="input2", right=mult3.output)
    m2 += Add()(left=mult4.output, right=mult4.output, output=IOKey(name="output"))

    m3 += (add1 := Add())(
        left=IOKey("input1", type=Tensor), right=IOKey("input2", type=Tensor)
    )
    m3 += (mult5 := Multiply())(left="input2", right=add1.output)
    m3 += Add()(left=mult5.output, right=mult5.output, output=IOKey(name="output"))

    composite += m1(input1="input1", input2="input2")
    composite += m2(input1=m1.output, input2="input2")  # type: ignore
    composite += m3(input1=m2.output, input2=m2.output, output=IOKey(name="output"))  # type: ignore

    logical_ref: Mapping[str, list | None] = {
        "input1": [4, 5, 7, 1, 1],
        "input2": ["(V1, ...)", 3, 4],
        "$_Model_0_output": [4, 5, 7, 3, 4],
        "$_Model_1_output": [4, 5, 7, 3, 4],
        "output": [4, 5, 7, 3, 4],
    }
    physical_ref: Mapping[str, list | None] = {
        "input1": [4, 5, 7, 1, 1],
        "input2": ["...", 3, 4],
        "output_0": [4, 5, 7, 3, 4],
        "output_1": [4, 5, 7, 3, 4],
        "output_2": [4, 5, 7, 3, 4],
        "output_3": [4, 5, 7, 3, 4],
        "output_4": [4, 5, 7, 3, 4],
        "output_5": [4, 5, 7, 3, 4],
        "output_6": [4, 5, 7, 3, 4],
        "output_7": [4, 5, 7, 3, 4],
        "output": [4, 5, 7, 3, 4],
    }
    assert_shapes(composite, logical_ref, physical_ref)


def test_composite_2_set_shapes_3_1():
    """This test requires backtracking in order to infer all source of
    unknown values comes from input2. Since we solve constraints
    locally for now, it is impossible to infer final values.
    """
    composite = Model()
    m1 = Model()
    m2 = Model()

    mult1 = Multiply()
    mult1.set_types(left=Tensor, right=Tensor)
    mult1.set_shapes({"left": [4, 5, 7, 1, 1]})
    m1 += mult1(left="input1", right="input2")
    m1 += Multiply()(left="input2", right=mult1.output, output=IOKey(name="output"))

    mult3 = Multiply()
    mult3.set_types(left=Tensor, right=Tensor)
    mult3.set_shapes({"left": [4, 5, 7, 3, 4]})
    m2 += mult3(left="input1", right="input2")
    m2 += Multiply()(left="input2", right=mult3.output, output=IOKey(name="output"))

    composite += m1(input1="input1", input2="input2")
    composite += m2(input1=m1.output, input2="input2", output=IOKey(name="output"))  # type: ignore

    logical_ref: Mapping[str, list | None] = {
        "input1": [4, 5, 7, 1, 1],
        "input2": ["(V1, ...)", 3, 4],
        "$_Model_0_output": [4, 5, 7, 3, 4],
        "output": [4, 5, 7, 3, 4],
    }
    physical_ref: Mapping[str, list | None] = {
        "input1": [4, 5, 7, 1, 1],
        "input2": ["...", 3, 4],
        "output_0": [4, 5, 7, 3, 4],
        "output_1": [4, 5, 7, 3, 4],
        "output_2": [4, 5, 7, 3, 4],
        "output": [4, 5, 7, 3, 4],
    }

    assert_shapes(composite, logical_ref, physical_ref)


def test_composite_2_set_shapes_3_2():
    """This test requires backtracking in order to infer all source of
    unknown values comes from input2. Since we solve constraints
    locally for now, it is impossible to infer final values.
    """
    for _ in range(20):
        composite = Model()
        m1 = Model()

        mult1 = Multiply()
        mult1.set_types(left=Tensor, right=Tensor)
        mult1.set_shapes({"left": [4, 5, 7, 1, 1]})
        m1 += mult1(left="input1", right="input2")
        m1 += Multiply()(left="input2", right=mult1.output, output=IOKey(name="output"))

        mult3 = Multiply()
        mult3.set_types(left=Tensor)
        mult3.set_shapes({"left": [4, 5, 7, 3, 4]})

        composite += m1(input1="input1", input2="input2")
        composite += mult3(left=m1.output, right="input2", output=IOKey(name="output"))  # type: ignore

    logical_ref: Mapping[str, list | None] = {
        "input1": [4, 5, 7, 1, 1],
        "input2": ["(V1, ...)", 3, 4],
        "$_Model_0_output": [4, 5, 7, 3, 4],
        "output": [4, 5, 7, 3, 4],
    }
    physical_ref: Mapping[str, list | None] = {
        "input1": [4, 5, 7, 1, 1],
        "input2": ["...", 3, 4],
        "output_0": [4, 5, 7, 3, 4],
        "output_1": [4, 5, 7, 3, 4],
        "output": [4, 5, 7, 3, 4],
    }

    assert_shapes(composite, logical_ref, physical_ref)


def get_composite_2():
    # Create common composite_2 model for corresponding tests.
    composite_2 = Model()
    m1 = Model()
    m2 = Model()
    m3 = Model()
    mult1 = Multiply()
    mult1.set_types(left=Tensor, right=Tensor)
    m1 += mult1(left="input1", right="input2")
    m1 += (mult2 := Multiply())(left="input2", right=mult1.output)
    m1 += Add()(left=mult2.output, right=mult2.output, output=IOKey(name="output"))
    mult3 = Multiply()
    mult3.set_types(left=Tensor, right=Tensor)
    m2 += mult3(left="input1", right="input2")
    m2 += (mult4 := Multiply())(left="input2", right=mult3.output)
    m2 += Add()(left=mult4.output, right=mult4.output, output=IOKey(name="output"))
    m3 += (add1 := Add())(left="input1", right="input2")
    m3 += (mult5 := Multiply())(left="input2", right=add1.output)
    m3 += Add()(left=mult5.output, right=mult5.output, output=IOKey(name="output"))
    composite_2 += m1(input1="input1", input2="input2")
    composite_2 += m2(input1=m1.output, input2="input2")  # type: ignore
    composite_2 += m3(input1=m2.output, input2=m2.output, output=IOKey(name="output"))  # type: ignore
    return composite_2


def test_composite_2_static_shapes_1():
    model = deepcopy(get_composite_2())
    shapes = {"input1": [4, 5, 7, 1, 1], "input2": [1, 1, 7, 3, 4]}
    logical_ref = {
        "input1": ["(V1, ...)"],
        "input2": ["(V2, ...)"],
        "$_Model_0_output": ["(V3, ...)"],
        "$_Model_1_output": ["(V4, ...)"],
        "output": ["(V4, ...)"],
    }
    physical_ref = {
        "input1": [4, 5, 7, 1, 1],
        "input2": [1, 1, 7, 3, 4],
        "output_0": [4, 5, 7, 3, 4],
        "output_1": [4, 5, 7, 3, 4],
        "output_2": [4, 5, 7, 3, 4],
        "output_3": [4, 5, 7, 3, 4],
        "output_4": [4, 5, 7, 3, 4],
        "output_5": [4, 5, 7, 3, 4],
        "output_6": [4, 5, 7, 3, 4],
        "output_7": [4, 5, 7, 3, 4],
        "output": [4, 5, 7, 3, 4],
    }
    assert_shapes(model, logical_ref, physical_ref, shapes=shapes)


@pytest.mark.skip(reason="Known Bugs")
def test_composite_2_static_shapes_2():
    model = deepcopy(get_composite_2())
    shapes = {"input1": [4, 5, 7, 1, 1], "output": [4, 5, 7, 3, 4]}
    logical_ref = {
        "input1": ["(V1, ...)"],
        "input2": ["(V2, ...)"],
        "$_Model_0_output": ["(V3, ...)"],
        "$_Model_1_output": ["(V4, ...)"],
        "output": ["(V4, ...)"],
    }
    physical_ref: Mapping[str, list | None] = {
        "input1": [4, 5, 7, 1, 1],
        "input2": ["...", 3, 4],
        "_Model_0_output": [4, 5, 7, 3, 4],
        "_Model_1_output": [4, 5, 7, 3, 4],
        "output": [4, 5, 7, 3, 4],
    }
    assert_shapes(model, logical_ref, physical_ref, shapes=shapes)


def test_variadic_contradiction():
    ce = CrossEntropy()
    shapes: dict[str, list] = {
        "output": [8, ("V1", ...)],
        "input": [8, 4, ("V1", ...), 64, 128],
    }
    with pytest.raises(ValueError):
        ce.set_shapes(shapes)


def test_cross_entropy_shapes_1():
    model = Model()
    ce = CrossEntropy()
    ce.set_shapes({"input": [8, 10], "target": [8]})
    model += ce(
        input="input", target="target", categorical=True, output=IOKey(name="output")
    )
    logical_ref = {
        "input": [8, 10],
        "target": [8],
        "$categorical": None,
        "$cutoff": [],
        "$robust": None,
        "output": [8],
        "$_CrossEntropy_0_weights": None,
    }
    physical_ref = {
        "input": [8, 10],
        "target": [8],
        "weights": None,
        "categorical": None,
        "cutoff": [],
        "robust": None,
        "output": [8],
    }

    assert_shapes(model, logical_ref, physical_ref)


def test_cross_entropy_shapes_2():
    model = Model()
    ce = CrossEntropy()
    ce.set_shapes({"input": [8, 10]})
    model += ce(
        input="input", target="target", categorical=False, output=IOKey(name="output")
    )

    logical_ref = {
        "input": [8, 10],
        "target": [8, 10],
        "$categorical": None,
        "$cutoff": [],
        "$robust": None,
        "output": [8],
        "$_CrossEntropy_0_weights": None,
    }
    physical_ref = {
        "input": [8, 10],
        "target": [8, 10],
        "weights": None,
        "categorical": None,
        "cutoff": [],
        "robust": None,
        "output": [8],
    }

    assert_shapes(model, logical_ref, physical_ref)


def test_cross_entropy_shapes_3():
    model = Model()
    ce = CrossEntropy()
    ce.set_shapes({"input": [8, 16, 32, 64], "target": [8, 32, 64]})
    model += ce(
        input="input", target="target", categorical=True, output=IOKey(name="output")
    )
    logical_ref = {
        "input": [8, 16, 32, 64],
        "target": [8, 32, 64],
        "$categorical": None,
        "$cutoff": [],
        "$robust": None,
        "output": [8, 32, 64],
        "$_CrossEntropy_0_weights": None,
    }
    physical_ref = {
        "input": [8, 16, 32, 64],
        "target": [8, 32, 64],
        "weights": None,
        "categorical": None,
        "cutoff": [],
        "robust": None,
        "output": [8, 32, 64],
    }

    assert_shapes(model, logical_ref, physical_ref)


def test_cross_entropy_shapes_5():
    model = Model()
    ce = CrossEntropy()
    shapes: dict[str, list] = {"input": [8, 16, ("V1", ...), 64], "target": [8, 32, 64]}
    ce.set_shapes(shapes)
    model += ce(
        input="input", target="target", categorical=True, output=IOKey(name="output")
    )
    logical_ref = {
        "input": [8, 16, 32, 64],
        "target": [8, 32, 64],
        "$categorical": None,
        "$cutoff": [],
        "$robust": None,
        "output": [8, 32, 64],
        "$_CrossEntropy_0_weights": None,
    }
    physical_ref = {
        "input": [8, 16, 32, 64],
        "target": [8, 32, 64],
        "weights": None,
        "categorical": None,
        "cutoff": [],
        "robust": None,
        "output": [8, 32, 64],
    }

    assert_shapes(model, logical_ref, physical_ref)


def test_cross_entropy_shapes_6():
    model = Model()
    ce = CrossEntropy()
    shapes: dict[str, list] = {"input": [8, 16, ("V1", ...), 64], "output": [8, 32, 64]}
    ce.set_shapes(shapes)
    model += ce(
        input="input", target="target", categorical=True, output=IOKey(name="output")
    )
    logical_ref = {
        "input": [8, 16, 32, 64],
        "target": [8, 32, 64],
        "$categorical": None,
        "$cutoff": [],
        "$robust": None,
        "output": [8, 32, 64],
        "$_CrossEntropy_0_weights": None,
    }
    physical_ref = {
        "input": [8, 16, 32, 64],
        "target": [8, 32, 64],
        "weights": None,
        "categorical": None,
        "cutoff": [],
        "robust": None,
        "output": [8, 32, 64],
    }

    assert_shapes(model, logical_ref, physical_ref)


def test_cross_entropy_shapes_7():
    model = Model()
    shapes: dict[str, list] = {"input": [("V1", ...), 64], "target": [8, 16, 32, 64]}
    ce = CrossEntropy()
    ce.set_shapes(shapes)
    model += ce(
        input="input", target="target", categorical=True, output=IOKey(name="output")
    )

    logical_ref: Mapping = {
        "input": [8, "u1", 16, 32, 64],
        "target": [8, 16, 32, 64],
        "$categorical": None,
        "$cutoff": [],
        "$robust": None,
        "output": [8, 16, 32, 64],
        "$_CrossEntropy_0_weights": None,
    }
    physical_ref: Mapping = {
        "input": [8, None, 16, 32, 64],
        "target": [8, 16, 32, 64],
        "weights": None,
        "categorical": None,
        "cutoff": [],
        "robust": None,
        "output": [8, 16, 32, 64],
    }

    assert_shapes(model, logical_ref, physical_ref)


def test_cross_entropy_shapes_8():
    model = Model()
    shapes: dict[str, list] = {"input": [("V1", ...), 64], "target": [8, 16, 32, 64]}
    ce = CrossEntropy()
    ce.set_shapes(shapes)
    model += ce(
        input="input", target="target", categorical=False, output=IOKey(name="output")
    )

    logical_ref = {
        "input": [8, 16, 32, 64],
        "target": [8, 16, 32, 64],
        "$categorical": None,
        "$cutoff": [],
        "$robust": None,
        "output": [8, 32, 64],
        "$_CrossEntropy_0_weights": None,
    }
    physical_ref = {
        "input": [8, 16, 32, 64],
        "target": [8, 16, 32, 64],
        "weights": None,
        "categorical": None,
        "cutoff": [],
        "robust": None,
        "output": [8, 32, 64],
    }

    assert_shapes(model, logical_ref, physical_ref)


def test_cross_entropy_shapes_9():
    model = Model()
    shapes: dict[str, list] = {"input": [8, 16, ("V1", ...), 64]}
    ce = CrossEntropy()
    ce.set_shapes(shapes)
    model += ce(
        input="input", target="target", categorical=True, output=IOKey(name="output")
    )
    logical_ref: Mapping = {
        "input": [8, 16, "(V1, ...)", 64],
        "target": [8, "(V1, ...)", 64],
        "$categorical": None,
        "$cutoff": [],
        "$robust": None,
        "output": [8, "(V1, ...)", 64],
        "$_CrossEntropy_0_weights": None,
    }
    physical_ref: Mapping = {
        "input": [8, 16, "...", 64],
        "target": [8, "...", 64],
        "weights": None,
        "categorical": None,
        "cutoff": [],
        "robust": None,
        "output": [8, "...", 64],
    }

    assert_shapes(model, logical_ref, physical_ref)


def test_cross_entropy_shapes_10():
    model = Model()
    shapes: dict[str, list] = {"input": [8, 16, ("V1", ...), 64, 128]}
    ce = CrossEntropy()
    ce.set_shapes(shapes)
    model += ce(input="input", target="target", output=IOKey(name="output"))

    logical_ref: Mapping = {
        "input": [8, 16, "(V1, ...)", 64, 128],
        "target": [8, "(V1, ...)", 64, 128],
        "$categorical": None,
        "$cutoff": [],
        "$robust": None,
        "output": [8, "(V1, ...)", 64, 128],
        "$_CrossEntropy_0_weights": None,
    }
    physical_ref: Mapping = {
        "input": [8, 16, "...", 64, 128],
        "target": [8, "...", 64, 128],
        "weights": None,
        "categorical": None,
        "cutoff": [],
        "robust": None,
        "output": [8, "...", 64, 128],
    }

    assert_shapes(model, logical_ref, physical_ref)


def test_cross_entropy_shapes_11():
    model = Model()
    shapes: dict[str, list] = {
        "output": [8, ("V1", ...)],
        "input": [8, 4, ("V2", ...), 64, 128],
    }
    ce = CrossEntropy()
    ce.set_shapes(shapes)
    model += ce(input="input", target="target", output=IOKey(name="output"))

    logical_ref: Mapping = {
        "input": [8, 4, "(V1, ...)", 64, 128],
        "target": [8, "(V1, ...)", 64, 128],
        "$categorical": None,
        "$cutoff": [],
        "$robust": None,
        "output": [8, "(V1, ...)", 64, 128],
        "$_CrossEntropy_0_weights": None,
    }
    physical_ref: Mapping = {
        "input": [8, 4, "...", 64, 128],
        "target": [8, "...", 64, 128],
        "weights": None,
        "categorical": None,
        "cutoff": [],
        "robust": None,
        "output": [8, "...", 64, 128],
    }

    assert_shapes(model, logical_ref, physical_ref)


def test_composite_2_static_inputs_1():
    model = deepcopy(get_composite_2())
    logical_ref = {
        "input1": ["(V1, ...)"],
        "input2": ["(V2, ...)"],
        "$_Model_0_output": ["(V3, ...)"],
        "$_Model_1_output": ["(V4, ...)"],
        "output": ["(V4, ...)"],
    }
    physical_ref = {
        "input1": [4, 5, 7, 1, 1],
        "input2": [1, 1, 7, 3, 4],
        "output_0": [4, 5, 7, 3, 4],
        "output_1": [4, 5, 7, 3, 4],
        "output_2": [4, 5, 7, 3, 4],
        "output_3": [4, 5, 7, 3, 4],
        "output_4": [4, 5, 7, 3, 4],
        "output_5": [4, 5, 7, 3, 4],
        "output_6": [4, 5, 7, 3, 4],
        "output_7": [4, 5, 7, 3, 4],
        "output": [4, 5, 7, 3, 4],
    }

    inputs = {
        "input1": np.random.randn(4, 5, 7, 1, 1),
        "input2": np.random.randn(1, 1, 7, 3, 4),
    }
    assert_shapes(
        model, logical_ref, physical_ref, static_inputs=inputs, inference=True
    )


@pytest.mark.skip(reason="Known Bugs")
def test_composite_2_static_inputs_2():
    model = deepcopy(get_composite_2())
    logical_ref = {
        "input1": ["(V1, ...)"],
        "input2": ["(V2, ...)"],
        "Model_0_output": ["(V3, ...)"],
        "Model_1_output": ["(V4, ...)"],
        "output": ["(V5, ...)"],
    }
    physical_ref: dict[str, list] = {
        "input1": [4, 5, 7, 1, 1],
        "input2": ["...", 3, 4],
        "Model_0_output": [4, 5, 7, 3, 4],
        "Model_1_output": [4, 5, 7, 3, 4],
        "output": [4, 5, 7, 3, 4],
    }
    inputs = {
        "input1": np.random.randn(4, 5, 7, 1, 1),
        "output": np.random.randn(4, 5, 7, 3, 4),
    }
    assert_shapes(model, logical_ref, physical_ref, static_inputs=inputs)


def get_composite_3():
    composite_3 = Model()
    m1 = Model()
    m1 += Add()(
        left=IOKey("input1", type=Tensor),
        right=IOKey("input2", type=Tensor),
        output=IOKey(name="output"),
    )
    m2 = Model()
    m2 += m1(input1="input1", input2="input2")
    m2 += Add()(left="input1", right=m1.output, output=IOKey(name="output"))  # type: ignore
    m3 = Model()
    m3 += m2(input1="input1", input2="input2")
    m3 += Add()(left="input1", right=m2.output, output=IOKey(name="output"))  # type: ignore
    m4 = Model()
    m4 += m3(input1="input1", input2="input2")
    m4 += Add()(left="input1", right=m3.output, output=IOKey(name="output"))  # type: ignore
    composite_3 += m4(input1="input1", input2="input2")
    composite_3 += Add()(left="input1", right=m4.output, output=IOKey(name="output"))  # type: ignore
    return composite_3


def test_composite_3_set_shapes_1():
    composite_3 = Model()
    m1 = Model()
    add1 = Add()
    add1.set_shapes({"left": [3, 4, 5, 6, 1], "right": [1, 1, 1, 1, 7]})
    m1 += add1(left="input1", right="input2", output=IOKey(name="output"))
    m2 = Model()
    m2 += m1(input1="input1", input2="input2")
    m2 += Add()(left="input1", right=m1.output, output=IOKey(name="output"))  # type: ignore
    m3 = Model()
    m3 += m2(input1="input1", input2="input2")
    m3 += Add()(left="input1", right=m2.output, output=IOKey(name="output"))  # type: ignore
    m4 = Model()
    m4 += m3(input1="input1", input2="input2")
    m4 += Add()(left="input1", right=m3.output, output=IOKey(name="output"))  # type: ignore
    composite_3 += m4(input1="input1", input2="input2")
    composite_3 += Add()(left="input1", right=m4.output, output=IOKey(name="output"))  # type: ignore
    logical_ref = {
        "input1": [3, 4, 5, 6, 1],
        "input2": [1, 1, 1, 1, 7],
        "$_Model_0_output": [3, 4, 5, 6, 7],
        "output": [3, 4, 5, 6, 7],
    }
    physical_ref = {
        "input1": [3, 4, 5, 6, 1],
        "input2": [1, 1, 1, 1, 7],
        "output_0": [3, 4, 5, 6, 7],
        "output_1": [3, 4, 5, 6, 7],
        "output_2": [3, 4, 5, 6, 7],
        "output_3": [3, 4, 5, 6, 7],
        "output": [3, 4, 5, 6, 7],
    }

    assert_shapes(composite_3, logical_ref, physical_ref)


def test_composite_3_extend_shapes_1():
    composite_3 = Model()
    m1 = Model()
    add1 = Add()
    add_1_left = Tensor(np.random.randn(3, 4, 5, 6, 1).tolist())
    add_1_right = Tensor(np.random.randn(1, 1, 1, 1, 7).tolist())
    m1 += add1(
        left=IOKey(value=add_1_left, name="left"),
        right=IOKey(value=add_1_right, name="right"),
        output=IOKey(name="output"),
    )
    m2 = Model()
    m2 += m1(left=IOKey(name="left"), right=IOKey(name="right"))
    m2 += Add()(left=m1.left, right=m1.output, output=IOKey(name="output"))  # type: ignore
    m3 = Model()
    m3 += m2(right=IOKey(name="right"))
    m3 += Add()(
        left=IOKey(name="left", connections={m1.left}, expose=True),  # type: ignore
        right=m2.output,  # type: ignore
        output=IOKey(name="output"),
    )  # type: ignore
    m4 = Model()
    m4 += m3(left=IOKey(name="left"), right=IOKey(name="right"))
    m4 += (add4 := Add())(left=m1.left, right=m3.output, output=IOKey(name="output"))  # type: ignore
    composite_3 += m4()
    composite_3 += (add5 := Add())(
        left=m1.left,  # type: ignore
        right=m4.output,  # type: ignore
        output=IOKey(name="output"),
    )

    key_mappings = composite_3.generate_keys()

    composite_3_left_metadata = composite_3.conns.get_con_by_metadata(m1.left.metadata)  # type: ignore
    assert composite_3_left_metadata is not None
    composite_3_left_key = key_mappings[composite_3_left_metadata.key]

    composite_3_right_metadata = composite_3.conns.get_con_by_metadata(
        m1.right.metadata  # type: ignore
    )
    assert composite_3_right_metadata is not None
    composite_3_right_key = key_mappings[composite_3_right_metadata.key]

    add5_left_metadata = composite_3.conns.get_con_by_metadata(add5.left.metadata)
    assert add5_left_metadata is not None
    add5_left_key = key_mappings[add5_left_metadata.key]

    m4_out_metadata = composite_3.conns.get_con_by_metadata(add4.output.metadata)
    assert m4_out_metadata is not None
    m4_out_key = key_mappings[m4_out_metadata.key]

    logical_ref = {
        composite_3_left_key: [3, 4, 5, 6, 1],
        composite_3_right_key: [1, 1, 1, 1, 7],
        add5_left_key: [3, 4, 5, 6, 1],
        m4_out_key: [3, 4, 5, 6, 7],
        "output": [3, 4, 5, 6, 7],
    }
    physical_ref = {
        "left": [3, 4, 5, 6, 1],
        "right": [1, 1, 1, 1, 7],
        "output_0": [3, 4, 5, 6, 7],
        "output_1": [3, 4, 5, 6, 7],
        "output_2": [3, 4, 5, 6, 7],
        "output_3": [3, 4, 5, 6, 7],
        "output": [3, 4, 5, 6, 7],
    }

    assert_shapes(composite_3, logical_ref, physical_ref, inference=True)


def test_composite_3_set_shapes_1_2():
    composite_3 = Model()
    m1 = Model()
    add1 = Add()
    m1 += add1(left="input1", right="input2", output=IOKey(name="output"))
    m2 = Model()
    m2 += m1(input1="input1", input2="input2")
    m2 += Add()(left="input1", right=m1.output, output=IOKey(name="output"))  # type: ignore
    m3 = Model()
    m3 += m2(input1="input1", input2="input2")
    m3 += Add()(left="input1", right=m2.output, output=IOKey(name="output"))  # type: ignore
    m4 = Model()
    m4 += m3(input1="input1", input2="input2")
    m4 += Add()(left="input1", right=m3.output, output=IOKey(name="output"))  # type: ignore
    composite_3 += m4(input1="input1", input2="input2")
    composite_3 += Add()(left="input1", right=m4.output, output=IOKey(name="output"))  # type: ignore
    add1.set_shapes({"left": [3, 4, 5, 6, 1], "right": [1, 1, 1, 1, 7]})
    logical_ref = {
        "input1": [3, 4, 5, 6, 1],
        "input2": [1, 1, 1, 1, 7],
        "$_Model_0_output": [3, 4, 5, 6, 7],
        "output": [3, 4, 5, 6, 7],
    }
    physical_ref = {
        "input1": [3, 4, 5, 6, 1],
        "input2": [1, 1, 1, 1, 7],
        "output_0": [3, 4, 5, 6, 7],
        "output_1": [3, 4, 5, 6, 7],
        "output_2": [3, 4, 5, 6, 7],
        "output_3": [3, 4, 5, 6, 7],
        "output": [3, 4, 5, 6, 7],
    }

    assert_shapes(composite_3, logical_ref, physical_ref)


def test_composite_3_set_shapes_2_2():
    composite_3 = Model()
    m1 = Model()
    add1 = Add()
    m1 += add1(left="input1", right="input2", output=IOKey(name="output"))
    m2 = Model()
    m2 += m1(input1="input1", input2="input2")
    m2 += Add()(left="input1", right=m1.output, output=IOKey(name="output"))  # type: ignore
    m3 = Model()
    m3 += m2(input1="input1", input2="input2")
    add3 = Add()
    m3 += add3(left="input1", right=m2.output, output=IOKey(name="output"))  # type: ignore
    m4 = Model()
    m4 += m3(input1="input1", input2="input2")
    m4 += Add()(left="input1", right=m3.output, output=IOKey(name="output"))  # type: ignore
    composite_3 += m4(input1="input1", input2="input2")
    add1.set_shapes({"right": [1, 1, 1, 1, 7]})
    composite_3 += Add()(left="input1", right=m4.output, output=IOKey(name="output"))  # type: ignore
    add3.set_shapes({"left": [3, 4, 5, 6, 1]})

    logical_ref = {
        "input1": [3, 4, 5, 6, 1],
        "input2": [1, 1, 1, 1, 7],
        "$_Model_0_output": [3, 4, 5, 6, 7],
        "output": [3, 4, 5, 6, 7],
    }
    physical_ref = {
        "input1": [3, 4, 5, 6, 1],
        "input2": [1, 1, 1, 1, 7],
        "output_0": [3, 4, 5, 6, 7],
        "output_1": [3, 4, 5, 6, 7],
        "output_2": [3, 4, 5, 6, 7],
        "output_3": [3, 4, 5, 6, 7],
        "output": [3, 4, 5, 6, 7],
    }

    assert_shapes(composite_3, logical_ref, physical_ref)


def test_composite_3_set_shapes_2_3():
    composite_3 = Model()
    m1 = Model()
    add1 = Add()
    m1 += add1(left="input1", right="input2", output=IOKey(name="output"))
    m2 = Model()
    m2 += m1(input1="input1", input2="input2")
    m2 += Add()(left="input1", right=m1.output, output=IOKey(name="output"))  # type: ignore
    m3 = Model()
    m3 += m2(input1="input1", input2="input2")
    add3 = Add()
    m3 += add3(left="input1", right=m2.output, output=IOKey(name="output"))  # type: ignore
    m4 = Model()
    m4 += m3(input1="input1", input2="input2")
    m4 += Add()(left="input1", right=m3.output, output=IOKey(name="output"))  # type: ignore
    composite_3 += m4(input1="input1", input2="input2")
    add3.set_shapes({"left": [3, 4, 5, 6, 1]})
    composite_3 += Add()(left="input1", right=m4.output, output=IOKey(name="output"))  # type: ignore
    add1.set_shapes({"right": [1, 1, 1, 1, 7]})

    logical_ref = {
        "input1": [3, 4, 5, 6, 1],
        "input2": [1, 1, 1, 1, 7],
        "$_Model_0_output": [3, 4, 5, 6, 7],
        "output": [3, 4, 5, 6, 7],
    }
    physical_ref = {
        "input1": [3, 4, 5, 6, 1],
        "input2": [1, 1, 1, 1, 7],
        "output_0": [3, 4, 5, 6, 7],
        "output_1": [3, 4, 5, 6, 7],
        "output_2": [3, 4, 5, 6, 7],
        "output_3": [3, 4, 5, 6, 7],
        "output": [3, 4, 5, 6, 7],
    }

    assert_shapes(composite_3, logical_ref, physical_ref)


def test_composite_3_set_shapes_2():
    composite_3 = Model()
    m1 = Model()
    add1 = Add()
    add1.set_shapes({"right": [1, 1, 1, 1, 7]})
    m1 += add1(left="input1", right="input2", output=IOKey(name="output"))
    m2 = Model()
    m2 += m1(input1="input1", input2="input2")
    m2 += Add()(left="input1", right=m1.output, output=IOKey(name="output"))  # type: ignore
    m3 = Model()
    m3 += m2(input1="input1", input2="input2")
    add3 = Add()
    add3.set_shapes({"left": [3, 4, 5, 6, 1]})
    m3 += add3(left="input1", right=m2.output, output=IOKey(name="output"))  # type: ignore
    m4 = Model()
    m4 += m3(input1="input1", input2="input2")
    m4 += Add()(left="input1", right=m3.output, output=IOKey(name="output"))  # type: ignore
    composite_3 += m4(input1="input1", input2="input2")
    composite_3 += Add()(left="input1", right=m4.output, output=IOKey(name="output"))  # type: ignore

    logical_ref = {
        "input1": [3, 4, 5, 6, 1],
        "input2": [1, 1, 1, 1, 7],
        "$_Model_0_output": [3, 4, 5, 6, 7],
        "output": [3, 4, 5, 6, 7],
    }

    physical_ref = {
        "input1": [3, 4, 5, 6, 1],
        "input2": [1, 1, 1, 1, 7],
        "output_0": [3, 4, 5, 6, 7],
        "output_1": [3, 4, 5, 6, 7],
        "output_2": [3, 4, 5, 6, 7],
        "output_3": [3, 4, 5, 6, 7],
        "output": [3, 4, 5, 6, 7],
    }
    assert_shapes(composite_3, logical_ref, physical_ref)


def test_composite_3_static_shapes_1():
    model = deepcopy(get_composite_3())
    logical_ref = {
        "input1": ["(V1, ...)"],
        "input2": ["(V2, ...)"],
        "$_Model_0_output": ["(V3, ...)"],
        "output": ["(V4, ...)"],
    }
    physical_ref = {
        "input1": [3, 4, 5, 6, 1],
        "input2": [1, 1, 1, 1, 7],
        "output_0": [3, 4, 5, 6, 7],
        "output_1": [3, 4, 5, 6, 7],
        "output_2": [3, 4, 5, 6, 7],
        "output_3": [3, 4, 5, 6, 7],
        "output": [3, 4, 5, 6, 7],
    }
    shapes = {"input1": [3, 4, 5, 6, 1], "input2": [1, 1, 1, 1, 7]}
    assert_shapes(model, logical_ref, physical_ref, shapes=shapes)


# @pytest.mark.skip("Known Bug")
def test_composite_3_static_shapes_2():
    model = deepcopy(get_composite_3())
    logical_ref = {
        "input1": ["(V1, ...)"],
        "input2": ["(V2, ...)"],
        "$_Model_0_output": ["(V3, ...)"],
        "output": ["(V4, ...)"],
    }
    physical_ref: dict[str, list] = {
        "input1": [3, 4, 5, 6, 1],
        "input2": ["...", 7],
        "output_0": [3, 4, 5, 6, 7],
        "output_1": [3, 4, 5, 6, 7],
        "output_2": [3, 4, 5, 6, 7],
        "output_3": [3, 4, 5, 6, 7],
        "output": [3, 4, 5, 6, 7],
    }
    shapes = {"input1": [3, 4, 5, 6, 1], "output": [3, 4, 5, 6, 7]}
    assert_shapes(model, logical_ref, physical_ref, shapes=shapes)


def test_composite_3_static_inputs_2():
    model = deepcopy(get_composite_3())
    logical_ref = {
        "input1": ["(V1, ...)"],
        "input2": ["(V2, ...)"],
        "$_Model_0_output": ["(V3, ...)"],
        "output": ["(V4, ...)"],
    }
    physical_ref = {
        "input1": [3, 4, 5, 6, 1],
        "input2": [1, 1, 1, 1, 7],
        "output_0": [3, 4, 5, 6, 7],
        "output_1": [3, 4, 5, 6, 7],
        "output_2": [3, 4, 5, 6, 7],
        "output_3": [3, 4, 5, 6, 7],
        "output": [3, 4, 5, 6, 7],
    }
    inputs = {
        "input1": np.random.randn(3, 4, 5, 6, 1),
        "input2": np.random.randn(1, 1, 1, 1, 7),
    }
    assert_shapes(
        model, logical_ref, physical_ref, static_inputs=inputs, inference=True
    )


def test_mlp_1_static_shapes():
    model = MLP(activations=[Softplus(), Buffer(), Buffer()], dimensions=[5, 10, 1])
    ctx = TrainModel(model)
    loss_model = SquaredError()
    loss_model.set_shapes(loss_model.safe_shapes)
    ctx.add_loss(loss_model, input=model.output, target="target", reduce_steps=[Mean()])
    static_input_shapes = {"input": [100, 4], "target": [100, 1]}
    logical_ref: dict[str, list | None] = {
        "$_SquaredError_1_output": [["(V1, ...)", "u1", 1], ["u2", "(V2, ...)", 1]],
        "$_Mean_2_output": [],
        "weight0": [5, "u3"],
        "input": [["(V1, ...)", "u1", "u3"], ["u2", "(V2, ...)", "u3"]],
        "bias0": [5],
        "weight1": [10, 5],
        "bias1": [10],
        "weight2": [1, 10],
        "bias2": [1],
        "target": [["(V1, ...)", "u1", 1], ["u2", "(V2, ...)", 1]],
        "output": [["(V1, ...)", "u1", 1], ["u2", "(V2, ...)", 1]],
        "$_Mean_2_axis": None,
        "$_Mean_2_keepdim": None,
    }

    physical_ref = {
        "weight0": [5, 4],
        "axes_0": None,
        "output_0": [4, 5],
        "input": [100, 4],
        "output_1": [100, 5],
        "bias0": [5],
        "output_2": [100, 5],
        "output_3": [100, 5],
        "weight1": [10, 5],
        "axes_1": None,
        "output_4": [5, 10],
        "output_5": [100, 10],
        "bias1": [10],
        "output_6": [100, 10],
        "weight2": [1, 10],
        "axes_2": None,
        "output_8": [10, 1],
        "output_9": [100, 1],
        "bias2": [1],
        "output_10": [100, 1],
        "output": [100, 1],
        "target": [100, 1],
        "output_11": [100, 1],
        "axis": None,
        "keepdim": None,
        "output_12": [],
    }
    assert_shapes(
        ctx,
        logical_ref,
        physical_ref,
        shapes=static_input_shapes,
        check_all_shapes=True,
    )


def test_mlp_1_set_shapes():
    model = MLP(activations=[Softplus(), Buffer(), Buffer()], dimensions=[5, 10, 1])
    ctx = TrainModel(model)
    loss_model = SquaredError()
    loss_model.set_shapes(loss_model.safe_shapes)
    ctx.add_loss(loss_model, input=model.output, target="target", reduce_steps=[Mean()])
    ctx.set_shapes({"input": [100, 4], "target": [100, 1]})

    logical_ref = {
        "$_SquaredError_1_output": [100, 1],
        "$_Mean_2_output": [],
        "weight0": [5, 4],
        "input": [100, 4],
        "bias0": [5],
        "weight1": [10, 5],
        "bias1": [10],
        "weight2": [1, 10],
        "bias2": [1],
        "target": [100, 1],
        "output": [100, 1],
        "$_Mean_2_axis": None,
        "$_Mean_2_keepdim": None,
    }
    physical_ref = {
        "weight0": [5, 4],
        "axes_0": None,
        "output_0": [4, 5],
        "input": [100, 4],
        "output_1": [100, 5],
        "bias0": [5],
        "output_2": [100, 5],
        "output_3": [100, 5],
        "weight1": [10, 5],
        "axes_1": None,
        "output_4": [5, 10],
        "output_5": [100, 10],
        "bias1": [10],
        "output_6": [100, 10],
        "weight2": [1, 10],
        "axes_2": None,
        "output_8": [10, 1],
        "output_9": [100, 1],
        "bias2": [1],
        "output_10": [100, 1],
        "output": [100, 1],
        "target": [100, 1],
        "output_11": [100, 1],
        "axis": None,
        "keepdim": None,
        "output_12": [],
    }
    assert_shapes(ctx, logical_ref, physical_ref)


def test_mlp_1_static_inputs():
    model = MLP(activations=[Softplus(), Buffer(), Buffer()], dimensions=[5, 10, 1])
    ctx = TrainModel(model)
    loss_model = SquaredError()
    loss_model.set_shapes(loss_model.safe_shapes)

    ctx.add_loss(loss_model, input=model.output, target="target", reduce_steps=[Mean()])
    static_inputs = {
        "input": np.random.randn(100, 4),
        "target": np.random.randn(100, 1),
    }
    logical_ref: dict[str, list | None] = {
        "$_SquaredError_1_output": [["(V1, ...)", "u1", 1], ["u2", "(V2, ...)", 1]],
        "$_Mean_2_output": [],
        "weight0": [5, "u3"],
        "input": [["(V1, ...)", "u1", "u3"], ["u2", "(V2, ...)", "u3"]],
        "bias0": [5],
        "weight1": [10, 5],
        "bias1": [10],
        "weight2": [1, 10],
        "bias2": [1],
        "target": [["(V1, ...)", "u1", 1], ["u2", "(V2, ...)", 1]],
        "output": [["(V1, ...)", "u1", 1], ["u2", "(V2, ...)", 1]],
        "$_Mean_2_axis": None,
        "$_Mean_2_keepdim": None,
    }

    physical_ref = {
        "weight0": [5, 4],
        "axes_0": None,
        "output_0": [4, 5],
        "input": [100, 4],
        "output_1": [100, 5],
        "bias0": [5],
        "output_2": [100, 5],
        "output_3": [100, 5],
        "weight1": [10, 5],
        "axes_1": None,
        "output_4": [5, 10],
        "output_5": [100, 10],
        "bias1": [10],
        "output_6": [100, 10],
        "weight2": [1, 10],
        "axes_2": None,
        "output_8": [10, 1],
        "output_9": [100, 1],
        "bias2": [1],
        "output_10": [100, 1],
        "output": [100, 1],
        "target": [100, 1],
        "output_11": [100, 1],
        "axis": None,
        "keepdim": None,
        "output_12": [],
    }
    assert_shapes(
        ctx,
        logical_ref,
        physical_ref,
        static_inputs=static_inputs,
        check_all_shapes=True,
    )


def test_mlp_reshape_model():
    mlp = Model()
    mlp += (_mlp := MLP([Softplus(), Softplus(), Softplus()], [100, 50, None]))
    _mlp.set_shapes({"input": [100, 200]})
    mlp += Reshape(shape=(100, 74, 1))
    logical_ref = {
        "$_MLP_0_output": [100, 74],
        "$_Reshape_1_output": [100, 74, 1],
        "$weight0": [100, 200],
        "$input": [100, 200],
        "$bias0": [100],
        "$weight1": [50, 100],
        "$bias1": [50],
        "$weight2": [74, 50],
        "$bias2": [74],
        "$_Reshape_1_shape": None,
    }

    physical_ref = {
        "weight0": [100, 200],
        "axes_0": None,
        "output_0": [200, 100],
        "input": [100, 200],
        "output_1": [100, 100],
        "bias0": [100],
        "output_2": [100, 100],
        "output_3": [100, 100],
        "weight1": [50, 100],
        "axes_1": None,
        "output_4": [100, 50],
        "output_5": [100, 50],
        "bias1": [50],
        "output_6": [100, 50],
        "output_7": [100, 50],
        "weight2": [74, 50],
        "axes_2": None,
        "output_8": [50, 74],
        "output_9": [100, 74],
        "bias2": [74],
        "output_10": [100, 74],
        "output_11": [100, 74],
        "_shape": None,
        "output": [100, 74, 1],
    }
    assert_shapes(
        mlp, logical_ref, physical_ref, static_inputs={}, check_all_shapes=True
    )


def test_flatten_1():
    model = Flatten(start_dim=1, end_dim=-1)
    static_shapes = {"input": [10, 5, 20, 30]}

    logical_ref = {
        "output": ["u1", "u2"],
        "input": ["u1", "u3", "(V1, ...)"],
        "start_dim": None,
        "end_dim": None,
    }
    physical_ref: dict[str, list | None] = {
        "input": [10, 5, 20, 30],
        "output": [10, 3000],
        "start_dim": None,
        "end_dim": None,
    }
    assert_shapes(model, logical_ref, physical_ref, shapes=static_shapes)


def test_flatten_2():
    model = Flatten(start_dim=1, end_dim=-1)
    static_shapes = {"input": [None, 5, 20, 30]}

    logical_ref = {
        "output": ["u1", "u2"],
        "input": ["u1", "u3", "(V1, ...)"],
        "start_dim": None,
        "end_dim": None,
    }
    physical_ref: dict[str, list | None] = {
        "input": [None, 5, 20, 30],
        "output": [None, 3000],
        "start_dim": None,
        "end_dim": None,
    }
    assert_shapes(model, logical_ref, physical_ref, shapes=static_shapes)


def test_flatten_3():
    model = Flatten(start_dim=1, end_dim=-1)
    static_shapes = {"input": [8, None, 20, 30]}

    logical_ref = {
        "output": ["u1", "u2"],
        "input": ["u1", "u3", "(V1, ...)"],
        "start_dim": None,
        "end_dim": None,
    }
    physical_ref: dict[str, list | None] = {
        "input": [8, None, 20, 30],
        "output": [8, None],
        "start_dim": None,
        "end_dim": None,
    }
    assert_shapes(model, logical_ref, physical_ref, shapes=static_shapes)


def test_flatten_4():
    model = Flatten(start_dim=1, end_dim=-1)
    static_shapes = {"input": [8, 3, None, None]}

    logical_ref = {
        "output": ["u1", "u2"],
        "input": ["u1", "u3", "(V1, ...)"],
        "start_dim": None,
        "end_dim": None,
    }
    physical_ref: dict[str, list | None] = {
        "input": [8, 3, None, None],
        "output": [8, None],
        "start_dim": None,
        "end_dim": None,
    }
    assert_shapes(model, logical_ref, physical_ref, shapes=static_shapes)


def test_flatten_5():
    model = Flatten(start_dim=3, end_dim=-1)
    static_shapes = {"input": [8, 3, 2, 4, 5]}

    logical_ref = {
        "output": ["u1", "u2", "u3", "u4"],
        "input": ["u1", "u2", "u3", "u5", "(V1, ...)"],
        "start_dim": None,
        "end_dim": None,
    }
    physical_ref = {
        "input": [8, 3, 2, 4, 5],
        "output": [8, 3, 2, 20],
        "start_dim": None,
        "end_dim": None,
    }
    assert_shapes(model, logical_ref, physical_ref, shapes=static_shapes)


def test_flatten_6():
    model = Flatten(start_dim=3, end_dim=-1)
    static_shapes = {"input": [8, 3, None, 4, 5]}

    logical_ref = {
        "output": ["u1", "u2", "u3", "u4"],
        "input": ["u1", "u2", "u3", "u5", "(V1, ...)"],
        "start_dim": None,
        "end_dim": None,
    }
    physical_ref: dict[str, list | None] = {
        "output": [8, 3, None, 20],
        "input": [8, 3, None, 4, 5],
        "start_dim": None,
        "end_dim": None,
    }
    assert_shapes(model, logical_ref, physical_ref, shapes=static_shapes)


def test_flatten_7():
    model = Flatten()
    static_shapes = {"input": [8, 3, 2]}

    logical_ref = {
        "output": ["u1"],
        "input": ["u2", "(V1, ...)"],
        "start_dim": None,
        "end_dim": None,
    }
    physical_ref = {
        "input": [8, 3, 2],
        "output": [48],
        "start_dim": None,
        "end_dim": None,
    }
    assert_shapes(model, logical_ref, physical_ref, shapes=static_shapes)


def test_shape_1():
    """
    This is test is for testing overlap algorthm of the shapes, In this test, two
    buffer models are connected serially, shape of first model is set to
    [("V1", ...), "a", "b"] as seen in the test. And shape of second model is set
    to ["c", "d", ("V1", ...)], When these models connected serially, it is expected
    that shapes will set to ["u1", "u2", ("Var1", ...), "u3", "u4] with overlap
    limit = 2. When shape of model's input set to [5, 6, 7]. It is expected to overlap
    amount become 1. This means that shapes collapse 1 amount and therefore "u2" and
    "u3" point to same representations. This test should work without any errors.
    """
    model = Model()
    buff1 = Buffer()
    buff2 = Buffer()
    shapes_1: dict[str, list] = {"input": [("V1", ...), "a", "b"]}
    shapes_2: dict[str, list] = {"input": ["c", "d", ("V1", ...)]}
    buff1.set_shapes(shapes_1)
    buff2.set_shapes(shapes_2)
    model += buff1(input="input")
    model += buff2(input=buff1.output, output=IOKey(name="output"))
    model.set_shapes({"input": [5, 6, 7]})
    logical_ref = {
        "input": [5, 6, 7],
        "$_Buffer_0_output": [5, 6, 7],
        "output": [5, 6, 7],
    }
    physical_ref = {"input": [5, 6, 7], "output": [5, 6, 7]}
    assert_shapes(model, logical_ref, physical_ref)


class Model1(PrimitiveModel):
    input: Connection
    output: Connection

    def __init__(self) -> None:
        super().__init__(
            formula_key="relu",
            input=BaseKey(shape=[("Var1", ...)], type=Tensor),
            output=BaseKey(shape=[("Var1", ...), "u1", "u2"], type=Tensor),
        )

    def __call__(  # type: ignore[override]
        self, input: ConnectionType = NOT_GIVEN, output: ConnectionType = NOT_GIVEN
    ):
        return ExtendInfo(self, {"input": input, "output": output})


class Model2(PrimitiveModel):
    input: Connection
    output: Connection

    def __init__(self) -> None:
        super().__init__(
            formula_key="relu",
            input=BaseKey(shape=[("Var1", ...), "u1"], type=Tensor),
            output=BaseKey(shape=["u1", ("Var1", ...)], type=Tensor),
        )

    def __call__(  # type: ignore[override]
        self, input: ConnectionType = NOT_GIVEN, output: ConnectionType = NOT_GIVEN
    ):
        return ExtendInfo(self, {"input": input, "output": output})


class Model3(PrimitiveModel):
    input1: Connection
    input2: Connection
    output: Connection
    axis: Connection

    def __init__(self) -> None:
        super().__init__(
            formula_key="concat",
            input1=BaseKey(shape=["u1", "u2", "u3"], type=Tensor),
            input2=BaseKey(shape=["u3", "u2", "u1"], type=Tensor),
            output=BaseKey(shape=["u1", ("Var1", ...), "u3"], type=Tensor),
            axis=BaseKey(type=int),
        )

    def __call__(  # type: ignore[override]
        self,
        input1: ConnectionType = NOT_GIVEN,
        input2: ConnectionType = NOT_GIVEN,
        output: ConnectionType = NOT_GIVEN,
    ):
        return ExtendInfo(self, {"input1": input1, "output": output, "input2": input2})


class Model4(PrimitiveModel):
    input: Connection
    output: Connection

    def __init__(self) -> None:
        super().__init__(
            formula_key="relu",
            input=BaseKey(shape=[("Var1", ...)], type=Tensor),
            output=BaseKey(shape=[("Var1", ...), 1], type=Tensor),
        )

    def __call__(  # type: ignore[override]
        self, input: ConnectionType = NOT_GIVEN, output: ConnectionType = NOT_GIVEN
    ):
        return ExtendInfo(self, {"input": input, "output": output})


class Model5(PrimitiveModel):
    input: Connection
    output: Connection
    axis: Connection

    def __init__(self, axis=None) -> None:
        super().__init__(
            formula_key="relu",
            input=BaseKey(shape=[("Var1", ...)], type=Tensor),
            output=BaseKey(shape=[("Var2", ...)], type=Tensor),
            axis=BaseKey(type=NoneType | list[int], value=axis),
        )

    def __call__(  # type: ignore[override]
        self,
        input: ConnectionType = NOT_GIVEN,
        output: ConnectionType = NOT_GIVEN,
        axis: ConnectionType = NOT_GIVEN,
    ):
        return ExtendInfo(self, {"input": input, "output": output, "axis": axis})


class Model6(PrimitiveModel):
    input: Connection
    output: Connection

    def __init__(self) -> None:
        super().__init__(
            formula_key="relu",
            input=BaseKey(shape=["u1", ("Var1", ...)], type=Tensor),
            output=BaseKey(shape=[("Var1", ...), "u1"], type=Tensor),
        )

    def __call__(  # type: ignore[override]
        self, input: ConnectionType = NOT_GIVEN, output: ConnectionType = NOT_GIVEN
    ):
        return ExtendInfo(self, {"input": input, "output": output})


class Model7(PrimitiveModel):
    input: Connection
    output: Connection

    def __init__(self) -> None:
        super().__init__(
            formula_key="relu",
            input=BaseKey(shape=["u1", ("Var1", ...)], type=Tensor),
            output=BaseKey(shape=["u1", ("Var1", ...)], type=Tensor),
        )

    def __call__(  # type: ignore[override]
        self, input: ConnectionType = NOT_GIVEN, output: ConnectionType = NOT_GIVEN
    ):
        return ExtendInfo(self, {"input": input, "output": output})


class Model8(PrimitiveModel):
    input: Connection
    output: Connection

    def __init__(self) -> None:
        super().__init__(
            formula_key="relu",
            input=BaseKey(shape=[("Var1", ...), "u1"], type=Tensor),
            output=BaseKey(shape=[("Var1", ...), "u1"], type=Tensor),
        )

    def __call__(  # type: ignore[override]
        self, input: ConnectionType = NOT_GIVEN, output: ConnectionType = NOT_GIVEN
    ):
        return ExtendInfo(self, {"input": input, "output": output})


class Model9(PrimitiveModel):
    input: Connection
    output: Connection

    def __init__(self) -> None:
        super().__init__(
            formula_key="buffer",
            input=BaseKey(shape=["u1", ("Var1", ...)], type=Tensor),
            output=BaseKey(shape=["u2", "u1", ("Var1", ...)], type=Tensor),
        )

    def __call__(  # type: ignore[override]
        self, input: ConnectionType = NOT_GIVEN, output: ConnectionType = NOT_GIVEN
    ):
        return ExtendInfo(self, {"input": input, "output": output})


def test_shape_2():
    """
    For this test, a dummy primitive model (Model1) is created, it takes one variadic
    as input and returns same variadic with two newly added uniadics. When three of
    these models are connected serially, it is expected that the # of uniadics will
    increase by two in every output.
    """
    model = Model()
    model1 = Model1()
    shapes: dict[str, list] = {
        "input": [("Var1", ...)],
        "output": [("Var1", ...), "u1", "u2"],
    }
    model1.set_shapes(shapes)
    model2 = deepcopy(model1)
    model3 = deepcopy(model2)
    model += model1(input="input")
    model += model2(input=model1.output)
    model += model3(input=model2.output, output=IOKey(name="output"))
    logical_ref = {
        "input": ["(V1, ...)"],
        "$_Model1_0_output": ["(V1, ...)", "u1", "u2"],
        "$_Model1_1_output": ["(V1, ...)", "u1", "u2", "u3", "u4"],
        "output": ["(V1, ...)", "u1", "u2", "u3", "u4", "u5", "u6"],
    }
    physical_ref: dict[str, list | None] = {
        "input": ["..."],
        "output_0": ["...", None, None],
        "output_1": ["...", None, None, None, None],
        "output": ["...", None, None, None, None, None, None],
    }
    assert_shapes(model, logical_ref, physical_ref)


def test_shape_3():
    """
    This test is for testing of higher dimension cyclic models. Examiming the model
    in higher dimension, it looks like a cyclic extension occurred. However, even
    though there is a cyclic extension in higher dimension, if inner model structure
    of all all models examined carefully, it can be seen that this model does not
    violate "acyclic" assumption. In lower level, there are just three buffers model
    connected serially, in that setting, if one of the connections' shape is set,
    it is expected to all shapes is set to that shape.
    """
    model = Model()
    two_buff_model = Model()
    two_buff_model += Buffer()(input="input1", output=IOKey(name="output1"))
    two_buff_model += Buffer()(input="input2", output=IOKey(name="output2"))
    model += two_buff_model(input1="input1", output2=IOKey(name="output2"))
    buff1 = Buffer()
    model += buff1(input=two_buff_model.output1, output=two_buff_model.input2)  # type: ignore
    model.generate_keys()
    buff1.set_shapes({"input": [3, 4, 5, 6]})
    logical_ref = {
        "input1": [3, 4, 5, 6],
        "$_Buffer_0_output": [3, 4, 5, 6],
        "$_Model_1_output1": [3, 4, 5, 6],
        "output2": [3, 4, 5, 6],
    }
    physical_ref = {
        "input1": [3, 4, 5, 6],
        "output2": [3, 4, 5, 6],
    }
    assert_shapes(model, logical_ref, physical_ref)


def test_shape_4():
    """
    For this test, a dummy Primitive model of Model2 is introduced (see all dummy
    models above test_shape_2). What Model2 does is basically a circular shift.
    Takes [("Var1", ...), "u1"] as input and gives ["u1", ("Var1", ...)] as output.
    Three of these models are connected serially. This test is for testing whether
    shape algorithm determines its symbolic shapes correctly.
    """

    model = Model()
    model1 = Model2()
    model2 = deepcopy(model1)
    model3 = deepcopy(model2)
    model += model1(input="input")
    model += model2(input=model1.output)
    model += model3(input=model2.output, output=IOKey(name="output"))

    logical_ref: dict[str, list | None] = {
        "input": ["(V1, ...)", "u1"],
        "$_Model2_0_output": [["u1", "(V1, ...)"], ["(V2, ...)", "u2"]],
        "$_Model2_1_output": [["u2", "(V2, ...)"], ["(V3, ...)", "u3"]],
        "output": ["u3", "(V3, ...)"],
    }
    physical_ref: dict[str, list | None] = {
        "input": ["...", None],
        "output_0": [None, "..."],
        "output_1": [None, "..."],
        "output": [None, "..."],
    }
    assert_shapes(model, logical_ref, physical_ref)


def test_shape_5():
    """
    This test uses same dummy model as test_shape_4. This test uses two Model2 models.
    At first, both of inputs of these models' shapes set to [5, 10]. If these models
    are to be connected serially, an error should be raised. Becuase output of first
    model's shape should be [10, 5] due to IO shape relation. And we are trying to
    connect [5, 10] shape connection with [10, 5] shape connection. Value mismatch.
    """
    model = Model()
    model1 = Model2()
    model1.set_shapes({"input": [5, 10]})
    model2 = deepcopy(model1)
    model += model1(input="input")

    # TODO: Assert test and change Exception
    with pytest.raises(Exception):  # noqa
        model += model2(input=model1.output)


def test_shape_6():
    """
    This test has the same setting with test_shape_4. Three cascaded Model2 models.
    input of the first model is set to [3, 4, 5, 6, 7, 8]. Shape of output of these
    models should circular shift by 1 at every output of these cascaded models.
    """
    model = Model()
    model1 = Model2()
    model2 = deepcopy(model1)
    model3 = deepcopy(model2)
    model += model1(input="input")
    model += model2(input=model1.output)
    model += model3(input=model2.output, output=IOKey(name="output"))
    model.set_shapes({"input": [3, 4, 5, 6, 7, 8]})
    logical_ref = {
        "input": [3, 4, 5, 6, 7, 8],
        "$_Model2_0_output": [8, 3, 4, 5, 6, 7],
        "$_Model2_1_output": [7, 8, 3, 4, 5, 6],
        "output": [6, 7, 8, 3, 4, 5],
    }
    physical_ref = {
        "input": [3, 4, 5, 6, 7, 8],
        "output_0": [8, 3, 4, 5, 6, 7],
        "output_1": [7, 8, 3, 4, 5, 6],
        "output": [6, 7, 8, 3, 4, 5],
    }
    assert_shapes(model, logical_ref, physical_ref)


# @pytest.mark.skip("Known bug")
def test_shape_7():
    """
    This test is also uses same setting with test_shape_4. Three cascaded Model2
    models. This test is similar to test_shape_6. Different from test_shape_6,
    shape input of the first model is set to [3, 4]. Therefore, When circular
    shifting by 1, algorithm should also take overlap amount into account.
    """
    model = Model()
    model1 = Model2()
    model2 = deepcopy(model1)
    model3 = deepcopy(model2)
    model += model1(input="input")
    model += model2(input=model1.output)
    model += model3(input=model2.output, output=IOKey(name="output"))
    model.set_shapes({"input": [3, 4]})
    logical_ref = {
        "input": [3, 4],
        "$_Model2_0_output": [4, 3],
        "$_Model2_1_output": [3, 4],
        "output": [4, 3],
    }
    physical_ref = {
        "input": [3, 4],
        "output_0": [4, 3],
        "output_1": [3, 4],
        "output": [4, 3],
    }
    assert_shapes(model, logical_ref, physical_ref)


def test_shape_8():
    """
    This test is similar to test_shape_7, only difference is set_shape() function
    is called before model is builded.
    """
    model = Model()
    model1 = Model2()
    model2 = deepcopy(model1)
    model3 = deepcopy(model2)
    model1.set_shapes({"input": [3, 4]})
    model += model1(input="input")
    model += model2(input=model1.output)
    model += model3(input=model2.output, output=IOKey(name="output"))
    logical_ref = {
        "input": [3, 4],
        "$_Model2_0_output": [4, 3],
        "$_Model2_1_output": [3, 4],
        "output": [4, 3],
    }
    physical_ref = {
        "input": [3, 4],
        "output_0": [4, 3],
        "output_1": [3, 4],
        "output": [4, 3],
    }
    assert_shapes(model, logical_ref, physical_ref)


def test_shape_9():
    """
    For this test, Model3 is created (see all created models above test_shape_2).
    New Model3 has a complex input - output shape relation. This test includes
    three cascaded Model3 models. This test is written for testing whether shape
    algorithm can solve models with complex IO realtions.
    """
    model = Model()
    model_1 = Model3()
    model_2 = Model3()
    model_3 = Model3()
    model += model_1(input1="input")
    model += model_2(input1=model_1.output)
    model += model_3(input1=model_2.output, output=IOKey(name="output"))
    logical_ref = {
        "input": ["u1", "u2", "u3"],
        "$input2_0": ["u3", "u2", "u1"],
        "$_Model3_0_output": ["u1", "u4", "u3"],
        "$axis_0": None,
        "$axis_1": None,
        "$axis_2": None,
        "$input2_1": ["u3", "u4", "u1"],
        "$_Model3_1_output": ["u1", "u5", "u3"],
        "$input2_2": ["u3", "u5", "u1"],
        "output": ["u1", "(V1, ...)", "u3"],
    }
    physical_ref: dict[str, list | None] = {
        "input": [None, None, None],
        "input2_0": [None, None, None],
        "axis_0": None,
        "output_0": [None, None, None],
        "input2_1": [None, None, None],
        "axis_1": None,
        "output_1": [None, None, None],
        "input2_2": [None, None, None],
        "axis_2": None,
        "output": [None, "...", None],
    }
    assert_shapes(model, logical_ref, physical_ref)


# @pytest.mark.skip("Known bug")
def test_shape_10():
    """
    This test is same with test_shape_7. Only difference is shape of the input is set
    to [4] instead of [3, 4]
    """
    model = Model()
    model1 = Model2()
    model2 = deepcopy(model1)
    model3 = deepcopy(model2)
    model += model1(input="input")
    model += model2(input=model1.output)
    model += model3(input=model2.output, output=IOKey(name="output"))
    model.set_shapes({"input": [4]})
    logical_ref = {
        "input": [4],
        "$_Model2_0_output": [4],
        "$_Model2_1_output": [4],
        "output": [4],
    }
    physical_ref = {"input": [4], "output_0": [4], "output_1": [4], "output": [4]}
    assert_shapes(model, logical_ref, physical_ref)


def test_shape_11():
    """
    This test is also tests Variadic overlap amonut collapse alorigthm, At first
    step of this test, two buffer model of respective shapes ["u1", "u2",
    ("Var1", ...)], and [("Var1", ...), "u1", "u2"]) connected serially. Therefore,
    shapes of these buffer model is expected to ["u1", "u2", (Var1, ...), "u3", "u4"]
    with max_overlap_amount = 2. at the second part, a mean model with axis = -1 is
    connected so that final symbolic shape will become ["u1", "u2", (Var1, ...), "u3"]
    with max_overlap_amount = 2. In final step, Dummy primitive model Model4 is
    connected to output of the mean model (see all models above test_shape_2).
    what does  Model4 do is basically adding new axis to the last shape. When this
    model is connected to the output of the reduce model, New symbolic shape will be
    ["u1", "u2", (Var1, ...), "u3", 1] with max_overlap_limit = 2. However when input
    of the first buffer model initialized with [3, 4], overlap amount will become 2 and
    therefore alogrithm will try to match "u2", whose value is set to 4, with 1. Hence,
    it will give a value mismatch error. However, this test should not give any error
    as there is nothing wrong in user-wise
    """

    model = Model()
    buff1 = Buffer()
    buff2 = Buffer()
    reduce_model = Mean(axis=-1)
    newaxis_model = Model4()
    shapes_1: dict[str, list] = {"input": ["u1", "u2", ("Var1", ...)]}
    shapes_2: dict[str, list] = {"input": [("Var1", ...), "u1", "u2"]}
    buff1.set_shapes(shapes_1)
    buff2.set_shapes(shapes_2)
    model += buff1(input="input")
    model += buff2(input=buff1.output)
    model += reduce_model(input=buff2.output)
    model += newaxis_model(input=reduce_model.output, output=IOKey(name="output"))
    model.set_shapes({"input": [3, 4]})
    logical_ref = {
        "input": [3, 4],
        "$_Buffer_0_output": [3, 4],
        "$_Buffer_1_output": [3, 4],
        "$_Mean_2_axis": None,
        "$_Mean_2_keepdim": None,
        "$_Mean_2_output": [3],
        "output": [3, 1],
    }
    physical_ref = {
        "input": [3, 4],
        "axis": None,
        "keepdim": None,
        "output_2": [3],
        "output": [3, 1],
    }
    assert_shapes(model, logical_ref, physical_ref)


def test_shape_12():
    model = Model()
    model += (add1 := Add())
    add2 = Add()
    shapes: dict[str, list] = {"left": ["a", "b", "c"], "right": [1, 1, 1]}
    add2.set_shapes(shapes)
    add1.set_shapes({"left": [1, 2, 9], "right": [1, 2, 1]})
    model += add2(left=add1.left)

    logical_ref = {
        "$input": [1, 2, 9],
        "$_Add_0_output": [1, 2, 9],
        "$_Add_1_output": [1, 2, 9],
        "$right_0": [1, 2, 1],
        "$right_1": [1, 1, 1],
    }
    check_shapes_semantically(model.get_shapes(verbose=True), logical_ref)


def test_broadcast_to():
    model = Model()
    bcast_to = BroadcastTo(shape=(3, 4, 5))
    model += bcast_to(input="input", output=IOKey(name="output"))
    with pytest.raises(ValueError) as err_info:
        model.set_shapes({"input": [7, 8, 9]})
    assert str(err_info.value) == "Shape mismatch in broadcast_to model"


def test_broadcast_to_2():
    model = Model()
    bcast_to = BroadcastTo(shape=TBD)
    model += bcast_to(input="input", output=IOKey(name="output"), shape=(3, 4, 5))
    model.set_shapes({"input": [3, 4, 5]})
    logical_ref = {"input": [3, 4, 5], "$shape": None, "output": [3, 4, 5]}
    physical_ref = {"input": [3, 4, 5], "shape": None, "output": [3, 4, 5]}
    comp_model = mithril.compile(model=model, backend=TorchBackend())
    check_shapes_semantically(model.get_shapes(verbose=True), logical_ref)
    check_shapes_semantically(comp_model.get_shapes(verbose=True), physical_ref)


def test_broadcast_to_4():
    model = Model()
    bcast_to = BroadcastTo(shape=TBD)
    model += bcast_to(input="input", output=IOKey(name="output"), shape=(3, 4, 5))
    with pytest.raises(ValueError) as err_info:
        model.set_shapes({"input": [1, 1, 3, 4, 5]})
    assert str(err_info.value) == "Cannot broadcast to lower dimension"


def test_broadcast_to_5():
    model = Model()
    bcast_to = BroadcastTo(shape=TBD)
    model += bcast_to(input="input", output=IOKey(name="output"), shape=(1, 1, 3, 4, 5))
    with pytest.raises(ValueError) as err_info:
        model.set_shapes({"input": [5, 4, 5]})
    assert str(err_info.value) == "Shape mismatch in broadcast_to model"


def test_transpose_1():
    model = Model()
    buff1 = Buffer()
    transpose_model = Transpose()
    transpose_model.set_shapes({"input": ["u1", "u2", "u3"]})
    model += buff1(input="input1", output=IOKey(name="my_input"))
    model += transpose_model(input="my_input", output=IOKey(name="output"))
    model.set_shapes({"input1": [3, 4, 5]})
    logical_ref = {
        "input1": [3, 4, 5],
        "$_Transpose_1_axes": None,
        "my_input": [3, 4, 5],
        "output": [5, 4, 3],
    }
    physical_ref = {
        "input1": [3, 4, 5],
        "my_input": [3, 4, 5],
        "axes": None,
        "output": [5, 4, 3],
    }
    assert_shapes(model, logical_ref, physical_ref)


def test_logical_constraint_1():
    model = Model()
    t_model_1 = Model5()
    t_model_2 = Model5()
    t_model_3 = Model5()
    t_model_4 = Model5()
    t_model_5 = Model5()
    model += t_model_1(input="input", axis="axis")
    model += t_model_2
    model += t_model_3
    model += t_model_4
    model += t_model_5(input=t_model_4.output, output=IOKey(name="output"))
    model.set_constraint(fn=reverse_constraints, keys=["input", "output", "axis"])
    model.set_shapes({"input": [1, 2, 3, 4, 5, 6]})
    assert model.get_shapes(verbose=True)["input"] == [1, 2, 3, 4, 5, 6]
    assert model.get_shapes(verbose=True)["output"] == [6, 5, 4, 3, 2, 1]


def test_logical_constraint_2():
    model = Model()
    add_1 = Add()
    add_1.set_types(left=Tensor, right=Tensor)
    add_2 = Add()
    add_3 = Add()
    t_model = Transpose()
    model += add_1(left="in1", right="in2")
    model += add_2(left=add_1.output, right=IOKey("in3", type=Tensor))
    model += add_3(
        left=add_2.output,
        right=IOKey("in4", type=Tensor),
        output=IOKey(name="output"),
    )
    model += t_model(input="in1", output=IOKey(name="output1"), axes="axes")
    model.set_constraint(fn=reverse_constraints, keys=["in1", "in2", "axes"])
    model.set_constraint(fn=reverse_constraints, keys=["in2", "in3", "axes"])
    model.set_constraint(fn=reverse_constraints, keys=["in3", "in4", "axes"])
    model.set_shapes({"in1": [6, 6, 1, 1, 1, 1]})
    logical_ref = {
        "in1": [6, 6, 1, 1, 1, 1],
        "in2": [1, 1, 1, 1, 6, 6],
        "in3": [6, 6, 1, 1, 1, 1],
        "in4": [1, 1, 1, 1, 6, 6],
        "$_Add_0_output": [6, 6, 1, 1, 6, 6],
        "$_Add_1_output": [6, 6, 1, 1, 6, 6],
        "output": [6, 6, 1, 1, 6, 6],
        "axes": None,
        "output1": [1, 1, 1, 1, 6, 6],
    }
    physical_ref = {
        "in1": [6, 6, 1, 1, 1, 1],
        "in2": [1, 1, 1, 1, 6, 6],
        "output_0": [6, 6, 1, 1, 6, 6],
        "in3": [6, 6, 1, 1, 1, 1],
        "output_1": [6, 6, 1, 1, 6, 6],
        "in4": [1, 1, 1, 1, 6, 6],
        "output": [6, 6, 1, 1, 6, 6],
        "axes": None,
        "output1": [1, 1, 1, 1, 6, 6],
    }
    assert_shapes(model, logical_ref, physical_ref)


def test_reduce_init_1():
    reduce_model = Mean()
    ref_shapes = {
        "output": [],
        "input": ["(V1, ...)"],
        "axis": None,
        "keepdim": None,
    }
    check_shapes_semantically(reduce_model.get_shapes(verbose=True), ref_shapes)


def test_reduce_init_2():
    reduce_model = Mean(axis=(2, 3))
    ref_shapes = {
        "output": ["u1", "u2", "(V1, ...)"],
        "input": ["u1", "u2", "u3", "u4", "(V1, ...)"],
        "axis": None,
        "keepdim": None,
    }
    check_shapes_semantically(reduce_model.get_shapes(verbose=True), ref_shapes)


def test_reduce_init_3():
    reduce_model = Mean(axis=(2, 3), keepdim=True)
    assert_shapes(
        reduce_model,
        logical_ref={
            "output": ["u1", "u2", 1, 1, "(V1, ...)"],
            "input": ["u1", "u2", "u3", "u4", "(V1, ...)"],
            "axis": None,
            "keepdim": None,
        },
    )


def test_reduce_init_4():
    reduce_model = Mean(axis=(1, 3), keepdim=True)
    assert_shapes(
        reduce_model,
        logical_ref={
            "output": ["u1", 1, "u2", 1, "(V1, ...)"],
            "input": ["u1", "u3", "u2", "u4", "(V1, ...)"],
            "axis": None,
            "keepdim": None,
        },
    )


def test_reduce_init_5():
    reduce_model = Mean(axis=(1, 3))
    assert_shapes(
        reduce_model,
        logical_ref={
            "output": ["u1", "u2", "(V1, ...)"],
            "input": ["u1", "u3", "u2", "u4", "(V1, ...)"],
            "axis": None,
            "keepdim": None,
        },
    )


def test_reduce_init_6():
    reduce_model = Mean(axis=(-1, -2))
    assert_shapes(
        reduce_model,
        logical_ref={
            "output": ["(V1, ...)"],
            "input": ["(V1, ...)", "u1", "u2"],
            "axis": None,
            "keepdim": None,
        },
    )


def test_reduce_init_7():
    reduce_model = Mean(axis=(-1, -3))
    assert_shapes(
        reduce_model,
        logical_ref={
            "output": ["(V1, ...)", "u1"],
            "input": ["(V1, ...)", "u2", "u1", "u3"],
            "axis": None,
            "keepdim": None,
        },
    )


def test_reduce_init_8():
    reduce_model = Mean(axis=(-1, -3), keepdim=True)
    assert_shapes(
        reduce_model,
        logical_ref={
            "output": ["(V1, ...)", 1, "u1", 1],
            "input": ["(V1, ...)", "u2", "u1", "u3"],
            "axis": None,
            "keepdim": None,
        },
    )


def test_reduce_init_9():
    reduce_model = Mean(axis=(1, -1))
    assert_shapes(
        reduce_model,
        logical_ref={
            "output": ["u1", "(V1, ...)"],
            "input": ["u1", "u2", "(V1, ...)", "u3"],
            "axis": None,
            "keepdim": None,
        },
    )


def test_reduce_init_10():
    reduce_model = Mean(axis=(1, -2))
    assert_shapes(
        reduce_model,
        logical_ref={
            "output": ["(V1, ...)"],
            "input": ["u1", "u2", "(V2, ...)"],
            "axis": None,
            "keepdim": None,
        },
    )


def test_reduce_init_11():
    reduce_model = Mean(axis=(1, -2), keepdim=True)
    assert_shapes(
        reduce_model,
        logical_ref={
            "output": ["u3", 1, "(V1, ...)"],
            "input": ["u1", "u2", "(V2, ...)"],
            "axis": None,
            "keepdim": None,
        },
    )


def test_reduce_init_12():
    reduce_model = Mean(axis=(1, -3), keepdim=True)
    assert_shapes(
        reduce_model,
        logical_ref={
            "output": ["u4", 1, "(V1, ...)", "u3"],
            "input": ["u1", "u2", "(V2, ...)", "u3"],
            "axis": None,
            "keepdim": None,
        },
    )


def test_reduce_init_13():
    reduce_model = Mean(axis=-3, keepdim=False)
    assert_shapes(
        reduce_model,
        logical_ref={
            "output": ["(V1, ...)", "u1", "u2"],
            "input": ["(V1, ...)", "u3", "u1", "u2"],
            "axis": None,
            "keepdim": None,
        },
    )


def test_reduce_init_14():
    reduce_model = Mean(axis=(1, 2, 3, 6, -1, -2, -3), keepdim=False)
    assert_shapes(
        reduce_model,
        logical_ref={
            "output": ["u1", "u2", "u3", "(V1, ...)"],
            "input": [
                "u1",
                "u4",
                "u5",
                "u6",
                "u2",
                "u3",
                "u7",
                "(V1, ...)",
                "u8",
                "u9",
                "u10",
            ],
            "axis": None,
            "keepdim": None,
        },
    )


def test_flatten_init_1():
    flat_model = Flatten(start_dim=1, end_dim=-1)
    assert_shapes(
        flat_model,
        logical_ref={
            "output": ["u1", "u2"],
            "input": ["u1", "u3", "(V1, ...)"],
            "start_dim": None,
            "end_dim": None,
        },
    )


def test_flatten_init_2():
    flat_model = Flatten(start_dim=2, end_dim=4)
    assert_shapes(
        flat_model,
        logical_ref={
            "output": ["u1", "u2", "u3", "(V1, ...)"],
            "input": ["u1", "u2", "u4", "u5", "u6", "(V1, ...)"],
            "start_dim": None,
            "end_dim": None,
        },
    )


def test_flatten_init_3():
    flat_model = Flatten(start_dim=2, end_dim=TBD)
    assert_shapes(
        flat_model,
        logical_ref={
            "output": ["u1", "u2", "u3", "(V1, ...)"],
            "input": ["u1", "u2", "u4", "(V2, ...)"],
            "start_dim": None,
            "end_dim": None,
        },
    )


def test_flatten_init_4():
    flat_model = Flatten()
    assert_shapes(
        flat_model,
        logical_ref={
            "output": ["u1"],
            "input": ["u2", "(V1, ...)"],
            "start_dim": None,
            "end_dim": None,
        },
    )


def test_flatten_init_5():
    flat_model = Flatten(start_dim=-4, end_dim=-2)
    assert_shapes(
        flat_model,
        logical_ref={
            "output": ["(V1, ...)", "u1", "u2"],
            "input": ["(V1, ...)", "u3", "u4", "u5", "u2"],
            "start_dim": None,
            "end_dim": None,
        },
    )


def test_flatten_init_6():
    flat_model = Flatten(start_dim=-4, end_dim=TBD)
    assert_shapes(
        flat_model,
        logical_ref={
            "output": ["u5", "(V1, ...)"],
            "input": ["(V2, ...)", "u1", "u2", "u3", "u4"],
            "start_dim": None,
            "end_dim": None,
        },
    )


def test_concat_init_1():
    flat_model = Concat(n=2)
    assert_shapes(
        flat_model,
        logical_ref={
            "output": ["u1", "(V1, ...)"],
            "input1": ["u2", "(V1, ...)"],
            "input2": ["u3", "(V1, ...)"],
            "axis": None,
        },
    )


def test_concat_init_2():
    flat_model = Concat(n=2, axis=3)
    assert_shapes(
        flat_model,
        logical_ref={
            "output": ["u1", "u2", "u3", "u4", "(V1, ...)"],
            "input1": ["u1", "u2", "u3", "u5", "(V1, ...)"],
            "input2": ["u1", "u2", "u3", "u6", "(V1, ...)"],
            "axis": None,
        },
    )


def test_concat_init_3():
    flat_model = Concat(n=6, axis=3)
    assert_shapes(
        flat_model,
        logical_ref={
            "output": ["u1", "u2", "u3", "u4", "(V1, ...)"],
            "input1": ["u1", "u2", "u3", "u5", "(V1, ...)"],
            "input2": ["u1", "u2", "u3", "u6", "(V1, ...)"],
            "input3": ["u1", "u2", "u3", "u7", "(V1, ...)"],
            "input4": ["u1", "u2", "u3", "u8", "(V1, ...)"],
            "input5": ["u1", "u2", "u3", "u9", "(V1, ...)"],
            "input6": ["u1", "u2", "u3", "u10", "(V1, ...)"],
            "axis": None,
        },
    )


def test_concat_init_4():
    flat_model = Concat(n=4, axis=-2)
    assert_shapes(
        flat_model,
        logical_ref={
            "output": ["(V1, ...)", "u1", "u2"],
            "input1": ["(V1, ...)", "u3", "u2"],
            "input2": ["(V1, ...)", "u4", "u2"],
            "input3": ["(V1, ...)", "u5", "u2"],
            "input4": ["(V1, ...)", "u6", "u2"],
            "axis": None,
        },
    )


def test_concat_init_5():
    flat_model = Concat(n=4, axis=None)
    assert_shapes(
        flat_model,
        logical_ref={
            "output": ["u1"],
            "input1": ["(V1, ...)"],
            "input2": ["(V2, ...)"],
            "input3": ["(V3, ...)"],
            "input4": ["(V4, ...)"],
            "axis": None,
        },
    )


def test_swapaxes_init_1():
    swap_axes_model = SwapAxes(axis1=3, axis2=1)

    logical_ref = {
        "output": ["u1", "u2", "u3", "u4", "(V1, ...)"],
        "input": ["u1", "u4", "u3", "u2", "(V1, ...)"],
        "axis1": None,
        "axis2": None,
    }
    assert_shapes(swap_axes_model, logical_ref)


def test_swapaxes_init_2():
    swap_axes_model = SwapAxes(axis1=TBD, axis2=1)

    logical_ref = {
        "output": ["(V2, ...)"],
        "input": ["u1", "u2", "(V1, ...)"],
        "axis1": None,
        "axis2": None,
    }
    assert_shapes(swap_axes_model, logical_ref)


def test_swapaxes_init_3():
    swap_axes_model = SwapAxes(axis1=TBD, axis2=-3)

    logical_ref = {
        "output": ["(V2, ...)"],
        "input": ["(V1, ...)", "u3", "u2", "u1"],
        "axis1": None,
        "axis2": None,
    }
    assert_shapes(swap_axes_model, logical_ref)


def test_swapaxes_init_4():
    swap_axes_model = SwapAxes(axis1=TBD, axis2=0)

    logical_ref = {
        "output": ["(V2, ...)"],
        "input": ["u1", "(V1, ...)"],
        "axis1": None,
        "axis2": None,
    }
    assert_shapes(swap_axes_model, logical_ref)


def test_variadic_naming_1():
    model = Linear()
    ref_shapes: dict[str, list | None] = {
        "$_Transpose_0_output": ["u1", "u2"],
        "$_MatrixMultiply_1_output": [
            ["(V1, ...)", "u3", "u2"],
            ["u4", "(V2, ...)", "u2"],
        ],
        "weight": ["u2", "u1"],
        "$axes": None,
        "input": [["(V1, ...)", "u3", "u1"], ["u4", "(V2, ...)", "u1"]],
        "bias": ["u2"],
        "output": [["(V1, ...)", "u3", "u2"], ["u4", "(V2, ...)", "u2"]],
    }

    assert_shapes(model, ref_shapes)


# Test models for Variadic naming tests.
class MyVariadic1(PrimitiveModel):
    input: Connection
    output: Connection

    def __init__(self) -> None:
        super().__init__(
            formula_key="buffer",
            input=BaseKey(shape=[("Var1", ...), "a"], type=Tensor),
            output=BaseKey(shape=[("Var1", ...), "a"], type=Tensor),
        )

    def __call__(  # type: ignore[override]
        self, input: ConnectionType = NOT_GIVEN, output: ConnectionType = NOT_GIVEN
    ):
        return ExtendInfo(self, {"input": input, "output": output})


class MyVariadic2(PrimitiveModel):
    input: Connection
    output: Connection

    def __init__(self) -> None:
        super().__init__(
            formula_key="buffer",
            input=BaseKey(shape=[("Var1", ...), "a", "b"], type=Tensor),
            output=BaseKey(shape=[("Var1", ...), "a", "b"], type=Tensor),
        )

    def __call__(  # type: ignore[override]
        self, input: ConnectionType = NOT_GIVEN, output: ConnectionType = NOT_GIVEN
    ):
        return ExtendInfo(self, {"input": input, "output": output})


class MyVariadic3(PrimitiveModel):
    input: Connection
    output: Connection

    def __init__(self) -> None:
        super().__init__(
            formula_key="buffer",
            input=BaseKey(shape=["a", "b", ("Var1", ...)], type=Tensor),
            output=BaseKey(shape=["a", "b", ("Var1", ...)], type=Tensor),
        )

    def __call__(  # type: ignore[override]
        self, input: ConnectionType = NOT_GIVEN, output: ConnectionType = NOT_GIVEN
    ):
        return ExtendInfo(self, {"input": input, "output": output})


class MyVariadic4(PrimitiveModel):
    input: Connection
    output: Connection

    def __init__(self) -> None:
        super().__init__(
            formula_key="buffer",
            input=BaseKey(shape=["a", ("Var1", ...)], type=Tensor),
            output=BaseKey(shape=["a", ("Var1", ...)], type=Tensor),
        )

    def __call__(  # type: ignore[override]
        self, input: ConnectionType = NOT_GIVEN, output: ConnectionType = NOT_GIVEN
    ):
        return ExtendInfo(self, {"input": input, "output": output})


class MyVariadic5(PrimitiveModel):
    input: Connection
    output: Connection

    def __init__(self) -> None:
        super().__init__(
            formula_key="buffer",
            input=BaseKey(shape=[("Var1", ...), "a", "b"], type=Tensor),
            output=BaseKey(shape=[("Var1", ...), "a"], type=Tensor),
        )

    def __call__(  # type: ignore[override]
        self, input: ConnectionType = NOT_GIVEN, output: ConnectionType = NOT_GIVEN
    ):
        return ExtendInfo(self, {"input": input, "output": output})


class MyVariadic6(PrimitiveModel):
    input: Connection
    output: Connection

    def __init__(self) -> None:
        super().__init__(
            formula_key="buffer",
            input=BaseKey(shape=[("Var1", ...), "a"], type=Tensor),
            output=BaseKey(shape=["a", "a"], type=Tensor),
        )

    def __call__(  # type: ignore[override]
        self, input: ConnectionType = NOT_GIVEN, output: ConnectionType = NOT_GIVEN
    ):
        return ExtendInfo(self, {"input": input, "output": output})


class MyVariadic7(PrimitiveModel):
    input: Connection
    output: Connection

    def __init__(self) -> None:
        super().__init__(
            formula_key="buffer",
            input=BaseKey(shape=[("Var1", ...), "u1", "u2"], type=Tensor),
            output=BaseKey(shape=["u3", ("Var2", ...), "u4"], type=Tensor),
        )

    def __call__(  # type: ignore[override]
        self, input: ConnectionType = NOT_GIVEN, output: ConnectionType = NOT_GIVEN
    ):
        return ExtendInfo(self, {"input": input, "output": output})


class MyVariadic8(PrimitiveModel):
    input1: Connection
    input2: Connection
    input3: Connection
    input4: Connection
    input5: Connection
    input6: Connection
    output: Connection

    def __init__(self) -> None:
        super().__init__(
            formula_key="buffer",
            input1=BaseKey(shape=["u1", "u2", "u3", ("Var1", ...)], type=Tensor),
            input2=BaseKey(shape=["u4", "u5", ("Var2", ...), "u6"], type=Tensor),
            input3=BaseKey(shape=["u7", ("Var3", ...), "u8", "u9"], type=Tensor),
            input4=BaseKey(shape=[("Var4", ...), "u10", "u11", "u12"], type=Tensor),
            input5=BaseKey(
                shape=[("Var5", ...), "u13", "u14", "u15", "u16"],
                type=Tensor,
            ),
            input6=BaseKey(
                shape=["u17", "u18", ("Var6", ...), "u19", "u20"],
                type=Tensor,
            ),
            output=BaseKey(
                shape=["u13", ("Var1", ...), "u14", "u15", "u16"],
                type=Tensor,
            ),
        )

    def __call__(  # type: ignore[override]
        self,
        input1: ConnectionType = NOT_GIVEN,
        input2: ConnectionType = NOT_GIVEN,
        input3: ConnectionType = NOT_GIVEN,
        input4: ConnectionType = NOT_GIVEN,
        input5: ConnectionType = NOT_GIVEN,
        input6: ConnectionType = NOT_GIVEN,
        output: ConnectionType = NOT_GIVEN,
    ):
        return ExtendInfo(
            self,
            {
                "input1": input1,
                "input2": input2,
                "input3": input3,
                "input4": input4,
                "input5": input5,
                "input6": input6,
                "output": output,
            },
        )


class MyVariadic9(PrimitiveModel):
    input1: Connection
    input2: Connection
    input3: Connection
    output: Connection

    def __init__(self) -> None:
        super().__init__(
            formula_key="buffer",
            input1=BaseKey(shape=["u1", ("Var1", ...)], type=Tensor),
            input2=BaseKey(shape=[("Var2", ...), "u2"], type=Tensor),
            input3=BaseKey(shape=["u3", ("Var3", ...), "u4"], type=Tensor),
            output=BaseKey(shape=["u5", "u5"], type=Tensor),
        )

    def __call__(  # type: ignore[override]
        self,
        input1: ConnectionType = NOT_GIVEN,
        input2: ConnectionType = NOT_GIVEN,
        input3: ConnectionType = NOT_GIVEN,
        output: ConnectionType = NOT_GIVEN,
    ):
        return ExtendInfo(
            self,
            {"input1": input1, "input2": input2, "input3": input3, "output": output},
        )


class MyVariadic10(PrimitiveModel):
    input1: Connection
    input2: Connection
    input3: Connection
    input4: Connection
    input5: Connection
    output: Connection

    def __init__(self) -> None:
        super().__init__(
            formula_key="buffer",
            input1=BaseKey(shape=["u1", "u2", ("Var1", ...)], type=Tensor),
            input2=BaseKey(shape=["u3", ("Var2", ...), "u4"], type=Tensor),
            input3=BaseKey(shape=[("Var3", ...), "u5", "u6"], type=Tensor),
            input4=BaseKey(shape=["u7", "u8", ("Var4", ...), "u9", "u10"], type=Tensor),
            input5=BaseKey(shape=["u11", ("Var4", ...), "u12", "u13"], type=Tensor),
            output=BaseKey(shape=["u5", "u5"], type=Tensor),
        )

    def __call__(  # type: ignore[override]
        self,
        input1: ConnectionType = NOT_GIVEN,
        input2: ConnectionType = NOT_GIVEN,
        input3: ConnectionType = NOT_GIVEN,
        input4: ConnectionType = NOT_GIVEN,
        input5: ConnectionType = NOT_GIVEN,
        output: ConnectionType = NOT_GIVEN,
    ):
        return ExtendInfo(
            self,
            {
                "input1": input1,
                "input2": input2,
                "input3": input3,
                "input4": input4,
                "input5": input5,
                "output": output,
            },
        )


class MyVariadic11(PrimitiveModel):
    input: Connection
    output: Connection

    def __init__(self) -> None:
        super().__init__(
            formula_key="buffer",
            input=BaseKey(shape=["a", ("Var1", ...)], type=Tensor),
            output=BaseKey(shape=["a", ("Var1", ...), "b"], type=Tensor),
        )

    def __call__(  # type: ignore[override]
        self, input: ConnectionType = NOT_GIVEN, output: ConnectionType = NOT_GIVEN
    ):
        return ExtendInfo(self, {"input": input, "output": output})


class MyVariadic12(PrimitiveModel):
    input: Connection
    output: Connection

    def __init__(self) -> None:
        super().__init__(
            formula_key="buffer",
            input=BaseKey(shape=["a", "b", ("Var1", ...)], type=Tensor),
            output=BaseKey(shape=["a", "b", "c", ("Var1", ...)], type=Tensor),
        )

    def __call__(  # type: ignore[override]
        self, input: ConnectionType = NOT_GIVEN, output: ConnectionType = NOT_GIVEN
    ):
        return ExtendInfo(self, {"input": input, "output": output})


def test_multiple_shape_reprs_1():
    for _ in range(100):
        model = Model()
        m1, m2, m3 = tuple(MyVariadic9() for _ in range(3))
        model += m1(input1="input1")
        check_single_shape_semantically(
            model.get_shapes(verbose=True)["input1"], ["u2", "(V1, ...)"]
        )

        model += m2(input2="input1")
        check_single_shape_semantically(
            model.get_shapes(verbose=True)["input1"],
            [["u3", "(V1, ...)"], ["(V2, ...)", "u4"]],
        )

        model += m3(input3="input1")
        check_single_shape_semantically(
            model.get_shapes(verbose=True)["input1"], ["u4", "(V1, ...)", "u5"]
        )


def test_multiple_shape_reprs_2():
    model = Model()
    m1, m2, m3, m4 = tuple(MyVariadic10() for _ in range(4))
    model += m1(input1="input1")
    assert model.get_shapes(verbose=True)["input1"] == ["u1", "u2", "(V1, ...)"]
    model += m2(input2="input1")
    input_1_con = model.conns.get_connection("input1")
    assert input_1_con is not None
    assert input_1_con.metadata.shape is not None
    assert get_deterministic_shape(input_1_con.metadata.shape) == [
        ["u1", "u2", "(V1, ...)"],
        ["u1", "(V2, ...)", "u3"],
    ]
    model += m3(input3="input1")

    input_1_con = model.conns.get_connection("input1")
    assert input_1_con is not None
    assert input_1_con.metadata.shape is not None
    assert get_deterministic_shape(input_1_con.metadata.shape) == [
        ["u1", "u2", "(V1, ...)"],
        ["u1", "(V2, ...)", "u3"],
        ["(V3, ...)", "u4", "u3"],
    ]
    model += m4(input4="input1")

    input_1_con = model.conns.get_connection("input1")
    assert input_1_con is not None
    assert input_1_con.metadata.shape is not None
    assert get_deterministic_shape(input_1_con.metadata.shape) == [
        "u1",
        "u2",
        "(V1, ...)",
        "u3",
        "u4",
    ]


def test_multiple_shape_reprs_3():
    for _ in range(100):
        model = Model()
        m1, m2, m3, m4, m5 = tuple(MyVariadic10() for _ in range(5))
        model += m1(input1="input1")
        assert model.get_shapes(verbose=True)["input1"] == ["u1", "u2", "(V1, ...)"]
        model += m2(input2="input1")

        input_1_con = model.conns.get_connection("input1")
        assert input_1_con is not None
        assert input_1_con.metadata.shape is not None
        assert get_deterministic_shape(input_1_con.metadata.shape) == [
            ["u1", "u2", "(V1, ...)"],
            ["u1", "(V2, ...)", "u3"],
        ]
        model += m3(input3="input1")

        input_1_con = model.conns.get_connection("input1")
        assert input_1_con is not None
        assert input_1_con.metadata.shape is not None
        assert get_deterministic_shape(input_1_con.metadata.shape) == [
            ["u1", "u2", "(V1, ...)"],
            ["u1", "(V2, ...)", "u3"],
            ["(V3, ...)", "u4", "u3"],
        ]
        model += m4(input5="input1")

        input_1_con = model.conns.get_connection("input1")
        assert input_1_con is not None
        assert input_1_con.metadata.shape is not None
        assert get_deterministic_shape(input_1_con.metadata.shape) == [
            ["u1", "u2", "(V1, ...)", "u3"],
            ["u1", "(V2, ...)", "u4", "u3"],
        ]
        model += m5(input4="input1")

        input_1_con = model.conns.get_connection("input1")
        assert input_1_con is not None
        assert input_1_con.metadata.shape is not None
        assert get_deterministic_shape(input_1_con.metadata.shape) == [
            "u1",
            "u2",
            "(V1, ...)",
            "u3",
            "u4",
        ]
        shapes: dict[str, list] = {
            "input1": ["u1", "u2", "u3", "u4", ("Var1", ...), "u5", "u6", "u7", "u8"]
        }
        model.set_shapes(shapes)
        input_1_con = model.conns.get_connection("input1")
        assert input_1_con is not None
        assert input_1_con.metadata.shape is not None
        assert get_deterministic_shape(input_1_con.metadata.shape) == [
            "u1",
            "u2",
            "u3",
            "u4",
            "(V1, ...)",
            "u5",
            "u6",
            "u7",
            "u8",
        ]
        model.set_shapes({"input1": [1, 2, 3, 4, 5, 6, 7, 8]})
        assert model.get_shapes(verbose=True)["input1"] == [1, 2, 3, 4, 5, 6, 7, 8]


def test_multiple_shape_reprs_4():
    model = Model()
    t_1 = Model2()
    t_2 = Model2()
    t_3 = Model2()
    model += t_1(input="input", output=IOKey(name="output"))
    model += t_2
    model += t_3
    shapes: dict[str, list] = {"output": [3, "a"]}
    model.set_shapes(shapes)
    ref_shapes: dict[str, list] = {
        "input": ["u1", 3],
        "output": [3, "u1"],
        "$_Model2_1_output": ["u1", 3],
        "$_Model2_2_output": [3, "u1"],
    }
    assert_shapes(model, ref_shapes)


def test_total_repr_count():
    model = Model()
    var2 = MyVariadic4()
    shapes: dict[str, list] = {"input": [1, ("Var", ...)]}
    var2.set_shapes(shapes)
    model += (var1 := MyVariadic1())(output=IOKey(name="output"))
    model += var2(input=var1.output)

    edge = var2.input.data.metadata

    assert edge.edge_type is Tensor
    assert edge.shape is not None
    assert len(edge.shape.reprs) == 2


def test_total_repr_count_linear_1():
    model = Linear()
    edge = model.input.metadata
    assert edge.edge_type is Tensor
    assert edge.shape is not None
    shp_repr = next(iter(edge.shape.reprs))

    assert shp_repr.root is not None
    assert len(shp_repr.root.reprs) == 2
    assert len(edge.shape.reprs) == 2


def test_variadic_naming_2():
    for _ in range(100):
        model = Model()
        model += MyVariadic1()(input="input1")
        model += (var2 := MyVariadic2())(input="input2")
        model += MyVariadic1()(input=var2.output)
        model += MyVariadic3()(input=var2.output)
        model += MyVariadic4()(input=var2.output)
        model += MyVariadic1()(input="input3")
        shape_1: dict[str, list] = {
            "input1": [("Var1", ...), "a"],
            "input3": [("Var1", ...), "b"],
        }
        shape_2: dict[str, list] = {
            "input1": ["a", ("Var1", ...)],
            "input2": ["a", ("Var1", ...)],
        }
        shape_3: dict[str, list] = {"input3": ["b", ("Var2", ...)]}
        model.set_shapes(shape_1)
        model.set_shapes(shape_2)
        model.set_shapes(shape_3)

        ref_shapes: dict[str, list] = {
            "$_MyVariadic1_0_output": [
                ["u1", "u2", "(V1, ...)"],
                ["u1", "(V2, ...)", "u3"],
                ["(V3, ...)", "u4", "u3"],
            ],
            "$_MyVariadic2_1_output": [
                ["u1", "u2", "(V1, ...)"],
                ["u1", "(V2, ...)", "u3"],
                ["(V3, ...)", "u4", "u3"],
            ],
            "$_MyVariadic1_2_output": [
                ["u1", "u2", "(V1, ...)"],
                ["u1", "(V2, ...)", "u3"],
                ["(V3, ...)", "u4", "u3"],
            ],
            "$_MyVariadic3_3_output": [
                ["u1", "u2", "(V1, ...)"],
                ["u1", "(V2, ...)", "u3"],
                ["(V3, ...)", "u4", "u3"],
            ],
            "$_MyVariadic4_4_output": [
                ["u1", "u2", "(V1, ...)"],
                ["u1", "(V2, ...)", "u3"],
                ["(V3, ...)", "u4", "u3"],
            ],
            "$_MyVariadic1_5_output": ["u1", "(V2, ...)", "u5"],
            "input1": [
                ["u1", "u2", "(V1, ...)"],
                ["u1", "(V2, ...)", "u3"],
                ["(V3, ...)", "u4", "u3"],
            ],
            "input2": [
                ["u1", "u2", "(V1, ...)"],
                ["u1", "(V2, ...)", "u3"],
                ["(V3, ...)", "u4", "u3"],
            ],
            "input3": ["u1", "(V2, ...)", "u5"],
        }
        assert_shapes(model, ref_shapes)


def test_variadic_naming_3():
    model = Model()
    model += (var1 := MyVariadic1())(input="input")
    model += MyVariadic4()(input=var1.output, output=IOKey(name="output"))
    ref_shapes = {
        "$_MyVariadic1_0_output": [["u1", "(V1, ...)"], ["(V2, ...)", "u2"]],
        "input": [["u1", "(V1, ...)"], ["(V2, ...)", "u2"]],
        "output": [["u1", "(V1, ...)"], ["(V2, ...)", "u2"]],
    }
    assert_shapes(model, ref_shapes)


def test_variadic_naming_4():
    model = Model()
    model += (var2 := MyVariadic4())(input="a", output=IOKey(name="output"))
    model += MyVariadic1()(input="input", output=var2.input)
    ref_shapes = {
        "a": [["u1", "(V1, ...)"], ["(V2, ...)", "u2"]],
        "input": [["u1", "(V1, ...)"], ["(V2, ...)", "u2"]],
        "output": [["u1", "(V1, ...)"], ["(V2, ...)", "u2"]],
    }
    assert_shapes(model, ref_shapes)


def test_variadic_naming_5():
    model = Model()
    model += (var1 := MyVariadic5())(input="input")
    model += MyVariadic4()(input=var1.output, output=IOKey(name="output"))

    ref_shapes = {
        "$_MyVariadic5_0_output": [["(V1, ...)", "a"], ["c", "(V2, ...)"]],
        "input": [["(V1, ...)", "a", "b"], ["c", "(V2, ...)", "b"]],
        "output": [["(V1, ...)", "a"], ["c", "(V2, ...)"]],
    }
    assert_shapes(model, ref_shapes)


def test_variadic_naming_6():
    model = Model()
    model += (var2 := MyVariadic4())(input="a", output=IOKey(name="output"))
    model += MyVariadic5()(input="input", output=var2.input)

    ref_shapes = {
        "a": [["(V1, ...)", "a"], ["c", "(V2, ...)"]],
        "input": [["(V1, ...)", "a", "b"], ["c", "(V2, ...)", "b"]],
        "output": [["(V1, ...)", "a"], ["c", "(V2, ...)"]],
    }
    assert_shapes(model, ref_shapes)


def test_variadic_naming_7():
    model = Model()
    model += MyVariadic1()(
        input="input",
    )
    model += MyVariadic4()
    model += MyVariadic6()
    shape: dict[str, list] = {"input": [("Var", ...), 1]}
    model.set_shapes(shape)
    ref_shapes: dict[str, list] = {
        "$_MyVariadic1_0_output": [["(V1, ...)", 1], ["u2", "(V2, ...)"]],
        "$_MyVariadic4_1_output": [["(V1, ...)", 1], ["u2", "(V2, ...)"]],
        "$_MyVariadic6_2_output": [1, 1],
        "input": [["u2", "(V2, ...)"], ["(V1, ...)", 1]],
    }
    assert_shapes(model, ref_shapes)


def test_unresolved_merge_1():
    # [V1, a] - [V1, a]
    #           [b, V2] - [b, V2]
    #                     [V3, c] - [c, c]
    model = Model()
    model += MyVariadic1()(
        input="input",
    )
    model += MyVariadic4()
    model += MyVariadic6()
    shape: dict[str, list] = {"input": [("Var", ...), 1]}
    model.set_shapes(shape)

    ref_shapes: dict[str, list] = {
        "$_MyVariadic1_0_output": [["u1", "(V2, ...)"], ["(V1, ...)", 1]],
        "$_MyVariadic4_1_output": [["u1", "(V2, ...)"], ["(V1, ...)", 1]],
        "$_MyVariadic6_2_output": [1, 1],
        "input": [["u1", "(V2, ...)"], ["(V1, ...)", 1]],
    }
    assert_shapes(model, ref_shapes)


def test_unresolved_merge_2():
    model = Model()
    model += MyVariadic5()
    model += MyVariadic11()
    ref_shapes = {
        "$_MyVariadic5_0_output": [["(V1, ...)", "u1"], ["u2", "(V2, ...)"]],
        "$_MyVariadic11_1_output": [
            ["u2", "(V2, ...)", "u3"],
            ["(V1, ...)", "u1", "u3"],
        ],
        "$input": [["(V1, ...)", "u1", "u4"], ["u2", "(V2, ...)", "u4"]],
    }
    assert_shapes(model, ref_shapes)


def test_unresolved_merge_3():
    model = Model()
    sig_1 = Sigmoid()
    sig_2 = Sigmoid()
    shape_1: dict[str, list] = {"input": ["a", ("V1", ...)]}
    shape_2: dict[str, list] = {"input": [("V2", ...), "b"]}
    sig_1.set_shapes(shape_1)
    sig_1.set_shapes(shape_2)
    model += sig_1
    model += sig_2
    ref_shapes = {
        "$_Sigmoid_0_output": [["(V1, ...)", "u1"], ["u2", "(V2, ...)"]],
        "$_Sigmoid_1_output": [["(V1, ...)", "u1"], ["u2", "(V2, ...)"]],
        "$input": [["(V1, ...)", "u1"], ["u2", "(V2, ...)"]],
    }
    assert_shapes(model, ref_shapes)


def test_unresolved_merge_4():
    model = Model()
    sig_1 = Sigmoid()
    sig_2 = Sigmoid()
    shape_1: dict[str, list] = {"input": ["a", ("V1", ...), "b"]}
    shape_2: dict[str, list] = {"input": ["c", "d", ("V3", ...)]}
    shape_3: dict[str, list] = {"input": ["e", "f", ("V4", ...)]}
    sig_1.set_shapes(shape_1)
    sig_1.set_shapes(shape_2)
    sig_2.set_shapes(shape_3)
    model += sig_1
    model += sig_2
    ref_shapes = {
        "$_Sigmoid_0_output": [["u1", "u2", "(V1, ...)"], ["u1", "(V2, ...)", "u3"]],
        "$_Sigmoid_1_output": [["u1", "u2", "(V1, ...)"], ["u1", "(V2, ...)", "u3"]],
        "$input": [["u1", "(V2, ...)", "u3"], ["u1", "u2", "(V1, ...)"]],
    }
    assert_shapes(model, ref_shapes)


def test_unresolved_merge_5():
    model = Model()
    sig_1 = Sigmoid()
    sig_2 = Sigmoid()
    shape_1: dict[str, list] = {"input": ["a", ("V1", ...)]}
    shape_2: dict[str, list] = {"input": [("V2", ...), "e"]}
    shape_3: dict[str, list] = {"input": [("V3", ...), "b"]}
    sig_1.set_shapes(shape_1)
    sig_1.set_shapes(shape_2)
    sig_2.set_shapes(shape_3)
    model += sig_1
    model += sig_2(input=sig_1.output, output=IOKey(name="output"))
    ref_shapes = {
        "$_Sigmoid_0_output": [["a", "(V1, ...)"], ["(V2, ...)", "b"]],
        "$input": [["a", "(V1, ...)"], ["(V2, ...)", "b"]],
        "output": [["a", "(V1, ...)"], ["(V2, ...)", "b"]],
    }
    assert_shapes(model, ref_shapes)


def test_unresolved_merge_6():
    model = Model()
    sig_1 = Sigmoid()
    sig_2 = Sigmoid()
    shape_1: dict[str, list] = {"output": [1, ("V1", ...)]}
    shape_2: dict[str, list] = {"output": [("V1", ...), "u1"]}
    shape_3: dict[str, list] = {"input": ["u1", "u2", ("V1", ...)]}
    shape_4: dict[str, list] = {"input": ["u1", ("V1", ...), "u2"]}
    shape_5: dict[str, list] = {"input": [("V1", ...), "u1", "u2"]}
    sig_1.set_shapes(shape_1)
    sig_1.set_shapes(shape_2)

    sig_2.set_shapes(shape_3)
    sig_2.set_shapes(shape_4)
    sig_2.set_shapes(shape_5)
    model += sig_1
    model += sig_2
    ref_shapes: dict[str, list] = {
        "$_Sigmoid_0_output": [
            [1, "u1", "(V1, ...)"],
            [1, "(V2, ...)", "u2"],
            ["(V3, ...)", "u3", "u2"],
        ],
        "$_Sigmoid_1_output": [
            [1, "u1", "(V1, ...)"],
            [1, "(V2, ...)", "u2"],
            ["(V3, ...)", "u3", "u2"],
        ],
        "$input": [
            [1, "u1", "(V1, ...)"],
            [1, "(V2, ...)", "u2"],
            ["(V3, ...)", "u3", "u2"],
        ],
    }
    assert_shapes(model, ref_shapes)


def test_unresolved_merge_7():
    model = Model()
    sig_1 = Sigmoid()
    sig_2 = Sigmoid()

    shape_1: dict[str, list] = {"output": [1, ("V1", ...)]}
    shape_2: dict[str, list] = {"output": [("V1", ...), 1]}
    shape_3: dict[str, list] = {"input": ["u1", "u2", ("V1", ...)]}
    shape_4: dict[str, list] = {"input": ["u1", ("V1", ...), "u2"]}
    shape_5: dict[str, list] = {"input": [("V1", ...), "u1", "u2"]}
    sig_1.set_shapes(shape_1)
    sig_1.set_shapes(shape_2)

    sig_2.set_shapes(shape_3)
    sig_2.set_shapes(shape_4)
    sig_2.set_shapes(shape_5)

    model += sig_1
    model += sig_2
    ref_shapes: dict[str, list] = {
        "$_Sigmoid_0_output": [
            [1, "u1", "(V1, ...)"],
            [1, "(V2, ...)", 1],
            ["(V3, ...)", "u3", 1],
        ],
        "$_Sigmoid_1_output": [
            [1, "u1", "(V1, ...)"],
            [1, "(V2, ...)", 1],
            ["(V3, ...)", "u3", 1],
        ],
        "$input": [[1, "u1", "(V1, ...)"], [1, "(V2, ...)", 1], ["(V3, ...)", "u3", 1]],
    }
    assert_shapes(model, ref_shapes)


def test_unresolved_merge_8():
    model = Model()
    sig_1 = Sigmoid()
    sig_2 = Sigmoid()
    sig_3 = Sigmoid()
    shape_0: dict[str, list] = {"input": ["u1", "u2", ("V1", ...), "u2", "u1"]}
    shape_1: dict[str, list] = {"output": [1, ("V1", ...)]}
    shape_2: dict[str, list] = {"output": [("V1", ...), 1]}
    shape_3: dict[str, list] = {"input": ["u1", "u2", ("V1", ...)]}
    shape_4: dict[str, list] = {"input": ["u1", ("V1", ...), "u2"]}
    shape_5: dict[str, list] = {"input": [("V1", ...), "u1", "u2"]}
    sig_3.set_shapes(shape_0)
    sig_1.set_shapes(shape_1)
    sig_1.set_shapes(shape_2)

    sig_2.set_shapes(shape_3)
    sig_2.set_shapes(shape_4)
    sig_2.set_shapes(shape_5)

    model += sig_1(input="input")
    model += sig_2(input="input")
    model += sig_3(input="input")
    ref_shapes: dict[str, list] = {
        "$_Sigmoid_0_output": [1, "u1", "(V1, ...)", "u1", 1],
        "$_Sigmoid_1_output": [1, "u1", "(V1, ...)", "u1", 1],
        "$_Sigmoid_2_output": [1, "u1", "(V1, ...)", "u1", 1],
        "input": [1, "u1", "(V1, ...)", "u1", 1],
    }
    assert_shapes(model, ref_shapes)


def test_unresolved_merge_9():
    model = Model()
    sig_1 = Sigmoid()
    sig_2 = Sigmoid()
    sig_3 = Sigmoid()

    shape_1: dict[str, list] = {"input": ["u1", "u2", ("V1", ...), "u3", "u4"]}
    shape_2: dict[str, list] = {"input": [1, ("V1", ...)]}
    shape_3: dict[str, list] = {"input": [("V1", ...), 4]}
    shape_4: dict[str, list] = {"input": ["u1", 2, ("V1", ...)]}
    shape_5: dict[str, list] = {"input": [("V1", ...), 3, "u2"]}
    sig_3.set_shapes(shape_1)
    sig_1.set_shapes(shape_2)
    sig_1.set_shapes(shape_3)

    sig_2.set_shapes(shape_4)
    sig_2.set_shapes(shape_5)
    model += sig_1(input="input")
    model += sig_2(input="input")
    model += sig_3(input="input")
    ref_shapes: dict[str, list] = {
        "$_Sigmoid_0_output": [1, 2, "(V1, ...)", 3, 4],
        "$_Sigmoid_1_output": [1, 2, "(V1, ...)", 3, 4],
        "$_Sigmoid_2_output": [1, 2, "(V1, ...)", 3, 4],
        "input": [1, 2, "(V1, ...)", 3, 4],
    }
    assert_shapes(model, ref_shapes)


def test_unresolved_merge_10():
    model = Model()
    m1 = MyVariadic11()
    m2 = Sigmoid()
    shape_1: dict[str, list] = {"input": [("V1", ...), "u1", "u2"]}
    shape_2: dict[str, list] = {"input": ["u1", ("V1", ...), "u2"]}
    shape_3: dict[str, list] = {"input": ["u1", "u2", ("V1", ...)]}
    m2.set_shapes(shape_1)
    m2.set_shapes(shape_2)
    m2.set_shapes(shape_3)
    model += m2
    model += m1
    ref_shapes = {
        "$_Sigmoid_0_output": [
            ["u1", "u2", "(V1, ...)"],
            ["(V2, ...)", "u3", "u4"],
            ["u1", "(V3, ...)", "u4"],
        ],
        "$_MyVariadic11_1_output": [
            ["u1", "u2", "(V1, ...)", "u5"],
            ["(V2, ...)", "u3", "u4", "u5"],
            ["u1", "(V3, ...)", "u4", "u5"],
        ],
        "$input": [
            ["u1", "u2", "(V1, ...)"],
            ["(V2, ...)", "u3", "u4"],
            ["u1", "(V3, ...)", "u4"],
        ],
    }
    assert_shapes(model, ref_shapes)


def test_unresolved_merge_11():
    model = Model()
    m1 = MyVariadic11()
    m2 = Sigmoid()

    shape_1: dict[str, list] = {"input": [("V1", ...), "u1", "u2"]}
    shape_2: dict[str, list] = {"input": ["u1", ("V1", ...), "u2"]}
    shape_3: dict[str, list] = {"input": ["u1", "u2", ("V1", ...)]}
    m2.set_shapes(shape_1)
    m2.set_shapes(shape_2)
    m2.set_shapes(shape_3)
    model += m2
    model += m1
    ref_shapes = {
        "$_Sigmoid_0_output": [
            ["u1", "u2", "(V1, ...)"],
            ["(V2, ...)", "u3", "u4"],
            ["u1", "(V3, ...)", "u4"],
        ],
        "$_MyVariadic11_1_output": [
            ["u1", "u2", "(V1, ...)", "u5"],
            ["(V2, ...)", "u3", "u4", "u5"],
            ["u1", "(V3, ...)", "u4", "u5"],
        ],
        "$input": [
            ["u1", "u2", "(V1, ...)"],
            ["(V2, ...)", "u3", "u4"],
            ["u1", "(V3, ...)", "u4"],
        ],
    }
    assert_shapes(model, ref_shapes)


def test_unresolved_merge_12():
    model = Model()
    m1 = Model2()
    model += deepcopy(m1)
    model += deepcopy(m1)
    model += deepcopy(m1)
    model += deepcopy(m1)
    model += deepcopy(m1)
    ref_shapes: dict[str, list] = {
        "$_Model2_0_output": [["u1", "(V1, ...)"], ["(V2, ...)", "u2"]],
        "$_Model2_1_output": [["u2", "(V2, ...)"], ["(V3, ...)", "u3"]],
        "$_Model2_2_output": [["u3", "(V3, ...)"], ["(V4, ...)", "u4"]],
        "$_Model2_3_output": [["u4", "(V4, ...)"], ["(V5, ...)", "u5"]],
        "$_Model2_4_output": ["u5", "(V5, ...)"],
        "$input": ["(V1, ...)", "u1"],
    }
    assert_shapes(model, ref_shapes)


def test_variadic_naming_8():
    model = Model()
    t_1 = Model2()
    t_2 = Model2()
    t_3 = Model2()
    model += t_1
    model += t_2
    model += t_3

    ref_shapes: dict[str, list] = {
        "$input": ["(V1, ...)", "u1"],
        "$_Model2_0_output": [["u1", "(V1, ...)"], ["(V2, ...)", "u2"]],
        "$_Model2_1_output": [["u2", "(V2, ...)"], ["(V3, ...)", "u3"]],
        "$_Model2_2_output": ["u3", "(V3, ...)"],
    }
    assert_shapes(model, ref_shapes)


def test_variadic_naming_9():
    model = Model()
    t_1 = Model2()
    t_2 = Model2()
    t_3 = Model2()
    model += t_1
    model += t_2
    model += t_3

    ref_shapes: dict[str, list] = {
        "$input": ["(V1, ...)", "u1"],
        "$_Model2_0_output": [["u1", "(V1, ...)"], ["(V2, ...)", "u2"]],
        "$_Model2_1_output": [["u2", "(V2, ...)"], ["(V3, ...)", "u3"]],
        "$_Model2_2_output": ["u3", "(V3, ...)"],
    }
    assert_shapes(model, ref_shapes)


def test_variadic_naming_10():
    model = Model()
    t_1 = Model2()
    t_2 = Model2()
    t_3 = Model2()
    model += t_1(input="input", output=IOKey(name="output"))
    model += t_2
    model += t_3
    model.set_shapes({"output": [3, 4]})
    ref_shapes = {
        "input": [4, 3],
        "output": [3, 4],
        "$_Model2_1_output": [4, 3],
        "$_Model2_2_output": [3, 4],
    }
    assert_shapes(model, ref_shapes)


def test_variadic_naming_11():
    model = Model()
    t_1 = Model2()
    t_2 = Model2()
    t_3 = Model2()
    model += t_1(input="input", output=IOKey(name="output"))
    model += t_2
    model += t_3
    shape_1: dict[str, list] = {"output": [3, "a"]}
    model.set_shapes(shape_1)
    ref_shapes: dict[str, list] = {
        "input": ["u1", 3],
        "output": [3, "u1"],
        "$_Model2_1_output": ["u1", 3],
        "$_Model2_2_output": [3, "u1"],
    }
    assert_shapes(model, ref_shapes)


def test_variadic_naming_11_1():
    model = Model()
    t_1 = Model2()
    t_2 = Model6()
    model += t_1(input="input", output=IOKey(name="output"))
    model += t_2
    ref_shapes = {
        "$_Model6_1_output": ["(V1, ...)", "u1"],
        "input": ["(V1, ...)", "u1"],
        "output": ["u1", "(V1, ...)"],
    }
    assert_shapes(model, ref_shapes)


def test_most_informative_repr_1():
    repr1 = ShapeRepr([Uniadic(), Uniadic()], Variadic(), [Uniadic()])
    repr2 = ShapeRepr(None, Variadic(), [Uniadic(), Uniadic()])

    repr2.node.merge(repr1.node)
    assert repr1.node.get_shapes() == ["u1", "u2", "(V1, ...)", "u3"]
    ref_shape = {
        "my_input": [["u3", "(V1, ...)", "u1", "u2"], ["u3", "u4", "(V2, ...)", "u2"]]
    }
    check_shapes_semantically(
        {"my_input": repr1.node.get_shapes(verbose=True)}, ref_shape
    )


def test_most_informative_repr_2():
    repr1 = ShapeRepr([Uniadic(), Uniadic()], Variadic(), [Uniadic()])
    repr2 = ShapeRepr(None, Variadic(), [Uniadic(), Uniadic(), Uniadic()])

    repr2.node.merge(repr1.node)
    assert repr1.node.get_shapes() == ["u1", "u2", "(V1, ...)", "u3"]
    ref_shape = {
        "my_input": [["(V1, ...)", "u1", "u2", "u3"], ["u4", "u5", "(V2, ...)", "u3"]]
    }
    check_shapes_semantically(
        {"my_input": repr1.node.get_shapes(verbose=True)}, ref_shape
    )


def test_most_informative_repr_3():
    repr1 = ShapeRepr([Uniadic(1), Uniadic()], Variadic(), [Uniadic()])
    repr2 = ShapeRepr(None, Variadic(), [Uniadic(), Uniadic(), Uniadic()])

    repr2.node.merge(repr1.node)
    assert repr1.node.get_shapes() == [1, "u1", "(V1, ...)", "u2"]
    ref_shape: dict[str, list] = {
        "my_input": [["(V1, ...)", "u1", "u2", "u3"], [1, "u4", "(V2, ...)", "u3"]]
    }
    check_shapes_semantically(
        {"my_input": repr1.node.get_shapes(verbose=True)}, ref_shape
    )


def test_most_informative_repr_4():
    repr1 = ShapeRepr([Uniadic(1), Uniadic()], Variadic(), [Uniadic()])
    repr2 = ShapeRepr(None, Variadic(), [Uniadic(2), Uniadic(), Uniadic(3)])

    repr2.node.merge(repr1.node)
    assert repr1.node.get_shapes() == [1, "(V1, ...)", 2, "u1", 3]
    ref_shape: dict[str, list] = {
        "my_input": [[1, "(V1, ...)", 2, "u1", 3], [1, "u2", "(V2, ...)", "u1", 3]]
    }
    check_shapes_semantically(
        {"my_input": repr1.node.get_shapes(verbose=True)}, ref_shape
    )


def test_most_informative_repr_5():
    repr1 = ShapeRepr([Uniadic(1), Uniadic(), Uniadic()], Variadic(), [Uniadic()])
    repr2 = ShapeRepr(None, Variadic(), [Uniadic(2), Uniadic(), Uniadic(3)])

    repr2.node.merge(repr1.node)
    assert repr1.node.get_shapes() == [1, "(V1, ...)", 2, "u1", 3]
    ref_shape: dict[str, list] = {
        "my_input": [[1, "(V1, ...)", 2, "u1", 3], [1, "u2", "u3", "(V2, ...)", 3]]
    }
    check_shapes_semantically(
        {"my_input": repr1.node.get_shapes(verbose=True)}, ref_shape
    )


def test_most_informative_repr_6():
    repr1 = ShapeRepr([Uniadic(1), Uniadic(2), Uniadic()], Variadic(), [Uniadic()])
    repr2 = ShapeRepr(None, Variadic(), [Uniadic(2), Uniadic(), Uniadic(3), Uniadic()])

    repr2.node.merge(repr1.node)
    assert repr1.node.get_shapes() == [1, 2, "u1", "(V1, ...)", 3, "u2"]
    ref_shapes: dict[str, list] = {
        "my_input": [
            [1, "(V1, ...)", 2, "u1", 3, "u2"],
            [1, 2, "u3", "(V2, ...)", 3, "u2"],
        ]
    }
    check_shapes_semantically(
        {"my_input": repr1.node.get_shapes(verbose=True)}, ref_shapes
    )


def test_most_informative_repr_7():
    u1 = Uniadic(2)
    ShapeRepr([u1])  # DO NOT DELETE!, it increases repr count of the symbol u1
    repr1 = ShapeRepr([Uniadic(1), Uniadic(2), Uniadic()], Variadic(), [Uniadic()])
    repr2 = ShapeRepr(None, Variadic(), [u1, Uniadic(), Uniadic(3), Uniadic()])
    # [1, 2, a, V1, b]
    # [V2, 2, c, 3, d]
    # [V2, 2, c, 3, d] - Expected because repr count of repr2's symbols' reprs are
    # more since we added u1 into another repr (i.e. repr3)

    repr2.node.merge(repr1.node)
    assert repr1.node.get_shapes() == [1, "(V1, ...)", 2, "u1", 3, "u2"]
    ref_shapes: dict[str, list] = {
        "my_input": [
            [1, "(V1, ...)", 2, "u1", 3, "u2"],
            [1, 2, "u3", "(V2, ...)", 3, "u2"],
        ]
    }
    check_shapes_semantically(
        {"my_input": repr1.node.get_shapes(verbose=True)}, ref_shapes
    )


def test_variadic_naming_11_2():
    model = Model()
    t_1 = Model2()
    t_2 = Model7()
    model += t_1(input="input", output=IOKey(name="output"))
    model += t_2
    ref_shapes: dict[str, list] = {
        "$_Model7_1_output": ["u1", "(V1, ...)"],
        "input": ["(V1, ...)", "u1"],
        "output": ["u1", "(V1, ...)"],
    }
    assert_shapes(model, ref_shapes)


def test_variadic_naming_11_3():
    model = Model()
    t_1 = Model7()
    t_2 = Model8()
    model += t_1(input="input", output=IOKey(name="output"))
    model += t_2
    ref_shapes = {
        "$_Model8_1_output": [["(V1, ...)", "u1"], ["u2", "(V2, ...)"]],
        "input": [["(V1, ...)", "u1"], ["u2", "(V2, ...)"]],
        "output": [["u2", "(V2, ...)"], ["(V1, ...)", "u1"]],
    }
    assert_shapes(model, ref_shapes)


def test_variadic_naming_12():
    # TODO: What is purpose of this test?
    model = Model()
    buff_1 = Buffer()
    buff_2 = Buffer()
    buff_3 = Buffer()
    model += buff_1(input="input", output=IOKey(name="output1"))
    model += buff_2(input="output1", output=IOKey(name="output2"))
    model += buff_3(input="output2", output=IOKey(name="output3"))


def test_variadic_naming_13():
    model = Model()
    model += (mult := MatrixMultiply())(
        left=IOKey("input", type=Tensor), right=IOKey("w", type=Tensor)
    )
    model += Add()(
        left=mult.output, right=IOKey("b", type=Tensor), output=IOKey(name="output")
    )

    shapes: dict[str, list] = {
        "input": ["N", ("Var_inter", ...), "d_in"],
        "w": ["d_in", "d_out"],
        "output": ["N", ("Var_inter", ...), "d_out"],
        "b": ["d_out"],
    }
    model.set_shapes(shapes)
    ref_shapes: dict[str, list] = {
        "$_MatrixMultiply_0_output": [
            ["u1", "(V1, ...)", "u2"],
            ["(V2, ...)", "u3", "u2"],
        ],
        "input": [["(V2, ...)", "u3", "u4"], ["u1", "(V1, ...)", "u4"]],
        "w": ["u4", "u2"],
        "b": ["u2"],
        "output": [["u1", "(V1, ...)", "u2"], ["(V2, ...)", "u3", "u2"]],
    }
    assert_shapes(model, ref_shapes)


def test_variadic_naming_14() -> None:
    class MyModel(PrimitiveModel):
        input1: Connection
        input2: Connection
        output: Connection

        def __init__(self) -> None:
            super().__init__(
                formula_key="buffer",
                input1=BaseKey(shape=["a", ("Var1", ...), "b"], type=Tensor),
                input2=BaseKey(shape=[("Var1", ...)], type=Tensor),
                output=BaseKey(shape=["a", ("Var1", ...), "c"], type=Tensor),
            )

    model = MyModel()
    shape1: dict[str, Sequence[str | tuple[str, EllipsisType]]] = {
        "output": ["a", "d", ("Var2", ...)]
    }
    shape2: dict[str, Sequence[str | tuple[str, EllipsisType]]] = {
        "input1": [("V", ...), "e"],
        "output": [("V1", ...), "e"],
    }
    model.set_shapes(shape1)
    model.set_shapes(shape2)
    ref_shapes: Mapping[str, Sequence[Sequence[str] | str]] = {
        "input1": [["u1", "(V1, ...)", "u2"], ["u1", "u3", "(V2, ...)"]],
        "input2": ["(V1, ...)"],
        "output": [["u1", "(V1, ...)", "u2"], ["u1", "u3", "(V2, ...)"]],
    }
    assert_shapes(model, ref_shapes)


def test_variadic_naming_15() -> None:
    class MyModel(PrimitiveModel):
        input1: Connection
        input2: Connection
        output: Connection

        def __init__(self) -> None:
            super().__init__(
                formula_key="buffer",
                input1=BaseKey(shape=["a", ("Var1", ...), "b"], type=Tensor),
                input2=BaseKey(shape=["b", "c"], type=Tensor),
                output=BaseKey(shape=["a", ("Var1", ...), "c"], type=Tensor),
            )

    model = MyModel()
    shape_1: Mapping[str, Sequence[str | tuple[str, EllipsisType]]] = {
        "output": ["a", "d", ("Var2", ...)]
    }
    shape_2: Mapping[str, Sequence[str]] = {"input2": ["e", "e"]}
    model.set_shapes(shape_1)
    model.set_shapes(shape_2)
    ref_shapes: Mapping[str, Sequence[Sequence[str] | str]] = {
        "input1": [["u1", "(V1, ...)", "u2"], ["u1", "u3", "(V2, ...)"]],
        "input2": ["u2", "u2"],
        "output": [["u1", "(V1, ...)", "u2"], ["u1", "u3", "(V2, ...)"]],
    }
    assert_shapes(model, ref_shapes)


def test_variadic_naming_16() -> None:
    class MyModel(PrimitiveModel):
        input: Connection
        output: Connection

        def __init__(self) -> None:
            super().__init__(
                formula_key="buffer",
                input=BaseKey(shape=["a", ("Var1", ...), "b"], type=Tensor),
                output=BaseKey(shape=["b", ("Var1", ...), "a"], type=Tensor),
            )

        def __call__(  # type: ignore[override]
            self, input: ConnectionType = NOT_GIVEN, output: ConnectionType = NOT_GIVEN
        ):
            return ExtendInfo(self, {"input": input, "output": output})

    model = Model()
    test_model = MyModel()
    sig_model = Sigmoid()

    shape_1: Mapping[str, Sequence[str | tuple[str, EllipsisType]]] = {
        "output": ["b", ("Var1", ...)]
    }
    shape_2: Mapping[str, Sequence[str | tuple[str, EllipsisType]]] = {
        "output": [("Var1", ...), "a"]
    }
    sig_model.set_shapes(shape_1)
    sig_model.set_shapes(shape_2)
    model += sig_model(input="input")
    model += test_model(input=sig_model.output, output=IOKey(name="output"))

    ref_shapes: Mapping[str, Sequence[Sequence[str] | str]] = {
        "input": ["u1", "(V1, ...)", "u2"],
        "$_Sigmoid_0_output": ["u1", "(V1, ...)", "u2"],
        "output": ["u2", "(V1, ...)", "u1"],
    }

    assert_shapes(model, ref_shapes)


def test_variadic_naming_17() -> None:
    class MyModel(PrimitiveModel):
        input: Connection
        output: Connection

        def __init__(self) -> None:
            super().__init__(
                formula_key="buffer",
                input=BaseKey(shape=["a", ("Var1", ...), "b"], type=Tensor),
                output=BaseKey(shape=["b", ("Var1", ...), "a"], type=Tensor),
            )

        def __call__(  # type: ignore[override]
            self, input: ConnectionType = NOT_GIVEN, output: ConnectionType = NOT_GIVEN
        ):
            return ExtendInfo(self, {"input": input, "output": output})

    for _ in range(100):
        model = Model()
        test_model = MyModel()
        sig_model = Sigmoid()
        shape_1: Mapping[str, Sequence[str | tuple[str, EllipsisType]]] = {
            "output": ["a", "c", "b", ("Var1", ...)]
        }
        shape_2: Mapping[str, Sequence[str | tuple[str, EllipsisType]]] = {
            "output": [("Var1", ...), "a", "b", "c"]
        }
        sig_model.set_shapes(shape_1)
        sig_model.set_shapes(shape_2)
        model += sig_model(input="input")
        model += test_model(input=sig_model.output, output=IOKey(name="output"))

        ref_shapes: Mapping[str, Sequence[Sequence[str] | str]] = {
            "input": [
                ["u1", "u2", "u3", "(V1, ...)"],
                ["u1", "u2", "(V3, ...)", "u6"],
                ["(V2, ...)", "u4", "u5", "u6"],
            ],
            "$_Sigmoid_0_output": [
                ["u1", "u2", "u3", "(V1, ...)"],
                ["(V2, ...)", "u4", "u5", "u6"],
                ["u1", "u2", "(V3, ...)", "u6"],
            ],
            "output": ["u6", "u2", "(V3, ...)", "u1"],
        }
        assert_shapes(model, ref_shapes)


def test_variadic_naming_18():
    add_model_1 = Add()
    add_model_1.set_types(left=Tensor, right=Tensor)
    add_model_2 = Add()
    add_model_2.set_types(right=Tensor)
    add_model_3 = Add()
    add_model_3.set_types(right=Tensor)
    add_model_4 = Add()
    add_model_4.set_types(right=Tensor)
    add_model_5 = Add()
    add_model_5.set_types(left=Tensor, right=Tensor)
    model = Model()
    model += add_model_1(left="left", right="right")
    model += add_model_2
    model += add_model_3
    model += add_model_4
    model += add_model_5(left="", output=IOKey(name="output"))
    shape_1: dict[str, list] = {"output": ["u1", "u2", "u3", ("Var1", ...)]}
    shape_2: dict[str, list] = {"output": ["u1", "u2", ("Var1", ...), "u3"]}
    shape_3: dict[str, list] = {"output": ["u1", ("Var1", ...), "u2", "u3"]}
    shape_4: dict[str, list] = {
        "left": [("Var1", ...), "u1", "u2", "u3"],
        "output": [("Var1", ...), "u1", "u2", "u3"],
    }
    model.set_shapes(shape_1)
    model.set_shapes(shape_2)
    model.set_shapes(shape_3)
    model.set_shapes(shape_4)

    ref_shapes: dict[str, list] = {
        "$_Add_0_output": ["(V1, ...)", "u1", "u2", "u3"],
        "$_Add_1_output": ["(V2, ...)", "u4", "u5", "u6"],
        "$_Add_2_output": ["(V3, ...)", "u7", "u8", "u9"],
        "$_Add_3_output": ["(V4, ...)", "u10", "u11", "u12"],
        "left": [
            ["(V5, ...)", "u13", "u14", "u15"],
            ["u16", "u17", "(V6, ...)", "u15"],
            ["u16", "u17", "u18", "(V7, ...)"],
            ["u16", "(V8, ...)", "u14", "u15"],
        ],
        "right": ["(V9, ...)"],
        "$_right_0": ["(V10, ...)"],
        "$_right_1": ["(V11, ...)"],
        "$_right_2": ["(V12, ...)"],
        "$_left": ["(V13, ...)"],
        "$_right_3": ["(V14, ...)"],
        "output": [
            ["u16", "u17", "u18", "(V7, ...)"],
            ["(V5, ...)", "u13", "u14", "u15"],
            ["u16", "(V8, ...)", "u14", "u15"],
            ["u16", "u17", "(V6, ...)", "u15"],
        ],
    }

    assert_shapes(model, ref_shapes)


def test_variadic_naming_19():
    for _ in range(100):
        add_model_1 = Add()
        add_model_1.set_types(left=Tensor, right=Tensor)
        add_model_2 = Add()
        add_model_2.set_types(right=Tensor)
        add_model_3 = Add()
        add_model_3.set_types(right=Tensor)
        add_model_4 = Add()
        add_model_4.set_types(right=Tensor)
        add_model_5 = Add()
        add_model_5.set_types(left=Tensor, right=Tensor)
        model = Model()
        model += add_model_1(left="left", right="right")
        model += add_model_2
        model += add_model_3
        model += add_model_4
        model += add_model_5(left="", output=IOKey(name="output"))

        shape_1: dict[str, list] = {"output": ["u1", "u2", "u3", ("Var1", ...)]}
        shape_2: dict[str, list] = {"output": ["u1", "u2", ("Var1", ...), "u3"]}
        shape_3: dict[str, list] = {"output": ["u1", ("Var1", ...), "u2", "u3"]}
        shape_4: dict[str, list] = {"left": ["u1", "u2", ("Var1", ...), "u3", "u4"]}
        shape_5: dict[str, list] = {
            "left": [("Var1", ...), "u1", "u2", "u3"],
            "output": [("Var1", ...), "u1", "u2", "u3"],
        }
        model.set_shapes(shape_1)
        model.set_shapes(shape_2)
        model.set_shapes(shape_3)
        model.set_shapes(shape_4)
        model.set_shapes(shape_5)

    ref_shapes: dict[str, list] = {
        "$_Add_0_output": ["u1", "u2", "(V1, ...)", "u3", "u4"],
        "$_Add_1_output": ["u5", "u6", "(V2, ...)", "u7", "u8"],
        "$_Add_2_output": ["u9", "u10", "(V3, ...)", "u11", "u12"],
        "$_Add_3_output": ["u13", "u14", "(V4, ...)", "u15", "u16"],
        "left": [
            ["u17", "u18", "u19", "(V5, ...)", "u20"],
            ["u17", "u18", "(V6, ...)", "u21", "u20"],
            ["u17", "(V7, ...)", "u22", "u21", "u20"],
        ],
        "right": ["(V8, ...)"],
        "$_right_0": ["(V9, ...)"],
        "$_right_1": ["(V10, ...)"],
        "$_right_2": ["(V11, ...)"],
        "$_left": ["(V12, ...)"],
        "$_right_3": ["(V13, ...)"],
        "output": [
            ["u17", "u18", "u19", "(V5, ...)", "u20"],
            ["u17", "u18", "(V6, ...)", "u21", "u20"],
            ["u17", "(V7, ...)", "u22", "u21", "u20"],
        ],
    }

    assert_shapes(model, ref_shapes)


def test_variadic_naming_20():
    add_model_1 = Add()
    add_model_1.set_types(left=Tensor, right=Tensor)
    add_model_2 = Add()
    add_model_2.set_types(right=Tensor)
    add_model_3 = Add()
    add_model_3.set_types(right=Tensor)
    add_model_4 = Add()
    add_model_4.set_types(right=Tensor)
    add_model_5 = Add()
<<<<<<< HEAD
    model = Model()
    model += add_model_1(left="left", right="right")
    model += add_model_2
    model += add_model_3
    model += add_model_4
    model += add_model_5(left="", output=IOKey(name="output"))
    shape_1: dict[str, list] = {"output": ["a", ("Var1", ...), "b"]}
    shape_2: dict[str, list] = {"output": ["a", "b", ("Var1", ...)]}
    shape_3: dict[str, list] = {
        "left": [("Var1", ...), "a", "b", "c"],
        "output": [("Var1", ...), "a", "b"],
    }
    model.set_shapes(shape_1)
    model.set_shapes(shape_2)
    model.set_shapes(shape_3)

    ref_shapes: dict[str, list] = {
        "$_Add_0_output": ["(V1, ...)", "u1", "u2", "u3"],
        "$_Add_1_output": ["(V2, ...)", "u4", "u5", "u6"],
        "$_Add_2_output": ["(V3, ...)", "u7", "u8", "u9"],
        "$_Add_3_output": ["(V4, ...)", "u10", "u11", "u12"],
        "left": [
            ["(V5, ...)", "u13", "u14", "u15"],
            ["u16", "u17", "(V6, ...)", "u15"],
            ["u16", "(V7, ...)", "u14", "u15"],
        ],
        "right": ["(V8, ...)"],
        "$_right_0": ["(V9, ...)"],
        "$_right_1": ["(V10, ...)"],
        "$_right_2": ["(V11, ...)"],
        "$_left": ["(V12, ...)"],
        "$_right_3": ["(V13, ...)"],
        "output": [
            ["u16", "(V7, ...)", "u14"],
            ["(V5, ...)", "u13", "u14"],
            ["u16", "u17", "(V6, ...)"],
        ],
    }

    assert_shapes(model, ref_shapes)


def test_variadic_naming_21():
    add_model_1 = Add()
    add_model_2 = Add()
    add_model_3 = Add()
    add_model_4 = Add()
    add_model_5 = Add()
=======
    add_model_5.set_types(left=Tensor, right=Tensor)
>>>>>>> c44e3055
    model = Model()
    model += add_model_1(left="left", right="right")
    model += add_model_2
    model += add_model_3
    model += add_model_4
    model += add_model_5(left="", output=IOKey(name="output"))
    shape_1: dict[str, list] = {"output": ["a", ("Var1", ...), "b"]}
    shape_2: dict[str, list] = {"output": ["a", "b", ("Var1", ...)]}
    shape_3: dict[str, list] = {
        "left": [("Var1", ...), "a", "b", "c"],
        "output": [("Var1", ...), "a", "b"],
    }
    model.set_shapes(shape_1)
    model.set_shapes(shape_2)
    model.set_shapes(shape_3)

    ref_shapes: dict[str, list] = {
        "$_Add_0_output": ["(V1, ...)", "u1", "u2", "u3"],
        "$_Add_1_output": ["(V2, ...)", "u4", "u5", "u6"],
        "$_Add_2_output": ["(V3, ...)", "u7", "u8", "u9"],
        "$_Add_3_output": ["(V4, ...)", "u10", "u11", "u12"],
        "left": [
            ["(V5, ...)", "u13", "u14", "u15"],
            ["u16", "u17", "(V6, ...)", "u15"],
            ["u16", "(V7, ...)", "u14", "u15"],
        ],
        "right": ["(V8, ...)"],
        "$_right_0": ["(V9, ...)"],
        "$_right_1": ["(V10, ...)"],
        "$_right_2": ["(V11, ...)"],
        "$_left": ["(V12, ...)"],
        "$_right_3": ["(V13, ...)"],
        "output": [
            ["u16", "(V7, ...)", "u14"],
            ["(V5, ...)", "u13", "u14"],
            ["u16", "u17", "(V6, ...)"],
        ],
    }

    assert_shapes(model, ref_shapes)


def test_variadic_naming_22():
    red_model = Mean(axis=TBD)
    sig_model = Sigmoid()
    shape_1: dict[str, list] = {"input": [("V1", ...), "a", "b"]}
    shape_2: dict[str, list] = {"input": ["a", ("V1", ...)]}
    shape_3: dict[str, list] = {"input": [("V1", ...), "a"]}
    red_model.set_shapes(shape_1)
    sig_model.set_shapes(shape_2)
    sig_model.set_shapes(shape_3)
    model = Model()
    model += sig_model(output=IOKey(name="output"))
    model += red_model(input="input", output=sig_model.input, axis=-1)
    ref_shapes = {
        "$_Mean_0_output": [["u1", "(V1, ...)"], ["(V2, ...)", "u2"]],
        "input": [["(V2, ...)", "u2", "u3"], ["u1", "(V1, ...)", "u3"]],
        "$axis": None,
        "$_Mean_0_keepdim": None,
        "output": [["u1", "(V1, ...)"], ["(V2, ...)", "u2"]],
    }

    assert_shapes(model, ref_shapes)


def test_variadic_naming_23():
    model = Model()
    sig_model_1 = Sigmoid()
    sig_model_2 = Sigmoid()
    model += sig_model_1(input="input1", output=IOKey(name="output1"))
    model += sig_model_2(input="input2", output=IOKey(name="output2"))
    model.set_shapes({"input1": [("V1", ...)], "input2": [("V1", ...)]})
    shape_1: dict[str, list] = {"output1": [("V1", ...), "a", "b"]}
    shape_2: dict[str, list] = {"output1": ["a", ("V1", ...), "b"]}
    model.set_shapes(shape_1)
    model.set_shapes(shape_2)

    ref_shapes: dict[str, list] = {
        "input1": [["(V1, ...)", "u1", "u2"], ["u3", "(V2, ...)", "u2"]],
        "input2": [["(V1, ...)", "u1", "u2"], ["u3", "(V2, ...)", "u2"]],
        "output1": [["(V1, ...)", "u1", "u2"], ["u3", "(V2, ...)", "u2"]],
        "output2": [["(V1, ...)", "u1", "u2"], ["u3", "(V2, ...)", "u2"]],
    }

    assert_shapes(model, ref_shapes)


def test_variadic_naming_24():
    model = Model()
    sig_model_1 = Sigmoid()
    sig_model_2 = Sigmoid()
    model += sig_model_1(input="input1", output=IOKey(name="output1"))
    model += sig_model_2(input="input2", output=IOKey(name="output2"))
    model.set_shapes({"input1": [("V1", ...)], "input2": [("V1", ...)]})
    shape_1: dict[str, list] = {"output1": [("V1", ...), "a", "b"]}
    shape_2: dict[str, list] = {"output1": ["a", ("V1", ...), "b"]}
    model.set_shapes(shape_1)
    model.set_shapes(shape_2)

    ref_shapes: dict[str, list] = {
        "input1": [["(V1, ...)", "u1", "u2"], ["u3", "(V2, ...)", "u2"]],
        "input2": [["(V1, ...)", "u1", "u2"], ["u3", "(V2, ...)", "u2"]],
        "output1": [["(V1, ...)", "u1", "u2"], ["u3", "(V2, ...)", "u2"]],
        "output2": [["(V1, ...)", "u1", "u2"], ["u3", "(V2, ...)", "u2"]],
    }

    assert_shapes(model, ref_shapes)


def test_variadic_naming_25() -> None:
    class MyModel(PrimitiveModel):
        input: Connection
        output: Connection

        def __init__(self) -> None:
            super().__init__(
                formula_key="buffer",
                input=BaseKey(shape=[("Var1", ...), "a", "b", "c"], type=Tensor),
                output=BaseKey(shape=["c", ("Var1", ...), "a", "b"], type=Tensor),
            )

        def __call__(  # type: ignore[override]
            self, input: ConnectionType = NOT_GIVEN, output: ConnectionType = NOT_GIVEN
        ):
            return ExtendInfo(self, {"input": input, "output": output})

    model = Model()
    model += MyModel()(input="input")
    model += MyModel()
    model += MyModel()
    model += MyModel()
    model += MyModel()
    model += MyModel()
    model += MyModel()
    model += MyModel()
    model.set_shapes({"input": [3, 4, 5]})
    ref_shapes = {
        "$_MyModel_0_output": [5, 3, 4],
        "$_MyModel_1_output": [4, 5, 3],
        "$_MyModel_2_output": [3, 4, 5],
        "$_MyModel_3_output": [5, 3, 4],
        "$_MyModel_4_output": [4, 5, 3],
        "$_MyModel_5_output": [3, 4, 5],
        "$_MyModel_6_output": [5, 3, 4],
        "$_MyModel_7_output": [4, 5, 3],
        "input": [3, 4, 5],
    }
    assert_shapes(model, ref_shapes)


def test_variadic_naming_26() -> None:
    class MyModel(PrimitiveModel):
        input1: Connection
        input2: Connection
        input3: Connection
        output: Connection

        def __init__(self) -> None:
            super().__init__(
                formula_key="buffer",
                input1=BaseKey(shape=["a", ("Var1", ...), "b"], type=Tensor),
                input2=BaseKey(shape=["_a", ("Var1", ...), "_b"], type=Tensor),
                input3=BaseKey(shape=["b", "c"], type=Tensor),
                output=BaseKey(shape=["a", ("Var1", ...), "c"], type=Tensor),
            )

        def __call__(  # type: ignore[override]
            self,
            input1: ConnectionType = NOT_GIVEN,
            input2: ConnectionType = NOT_GIVEN,
            input3: ConnectionType = NOT_GIVEN,
            output: ConnectionType = NOT_GIVEN,
        ):
            return ExtendInfo(
                self,
                {
                    "input1": input1,
                    "input2": input2,
                    "input3": input3,
                    "output": output,
                },
            )

    model = MyModel()
    shape_1: Mapping[str, Sequence[str | int | tuple[str, EllipsisType]]] = {
        "output": [1, "d", ("Var2", ...)]
    }
    shape_2: Mapping[str, Sequence[str | int | tuple[str, EllipsisType]]] = {
        "input2": [1, ("Var3", ...), 2]
    }
    model.set_shapes(shape_1)
    model.set_shapes(shape_2)
    model.set_shapes({"input3": [2, 2]})
    ref_shapes: Mapping[str, Sequence[Sequence[int | str] | int | str]] = {
        "input1": [[1, "(V1, ...)", 2], [1, "u3", "(V2, ...)"]],
        "input2": [[1, "(V1, ...)", 2], [1, "u3", "(V2, ...)"]],
        "input3": [2, 2],
        "output": [[1, "(V1, ...)", 2], [1, "u3", "(V2, ...)"]],
    }
    assert_shapes(model, ref_shapes)


def test_variadic_naming_27() -> None:
    class MyModel(PrimitiveModel):
        input: Connection
        output: Connection

        def __init__(self) -> None:
            super().__init__(
                formula_key="buffer",
                input=BaseKey(shape=[("Var1", ...), "u1"], type=Tensor),
                output=BaseKey(shape=[("Var1", ...)], type=Tensor),
            )

        def __call__(  # type: ignore[override]
            self, input: ConnectionType = NOT_GIVEN, output: ConnectionType = NOT_GIVEN
        ):
            return ExtendInfo(self, {"input": input, "output": output})

    test_model_1 = MyModel()

    model = Model()

    model += (buffer1 := Buffer())(input="input1")
    model += Buffer()(input=buffer1.output, output="output1")

    model += Buffer()(input="input2")
    model += Buffer()(input=buffer1.output, output="output2")

    model.set_shapes({"input1": [("Var1", ...)], "input2": [("Var1", ...)]})

    model += test_model_1(input="output1", output="output3")
    ref_shapes = {
        "$_Buffer_0_output": ["(V1, ...)", "u1"],
        "$_Buffer_2_output": ["(V1, ...)", "u1"],
        "input1": ["(V1, ...)", "u1"],
        "input2": ["(V1, ...)", "u1"],
        "output1": ["(V1, ...)", "u1"],
        "output2": ["(V1, ...)", "u1"],
        "output3": ["(V1, ...)"],
    }

    assert_shapes(model, ref_shapes)


def test_same_uniadic_1() -> None:
    class MyModel(PrimitiveModel):
        input: Connection
        output: Connection

        def __init__(self) -> None:
            super().__init__(
                formula_key="buffer",
                input=BaseKey(shape=[("Var1", ...), "u1", "u2", "u3"], type=Tensor),
                output=BaseKey(shape=[("Var1", ...), "u4"], type=Tensor),
            )

        def __call__(  # type: ignore[override]
            self, input: ConnectionType = NOT_GIVEN, output: ConnectionType = NOT_GIVEN
        ):
            return ExtendInfo(self, {"input": input, "output": output})

    model = MyModel()
    shape_1: Mapping[str, Sequence[int | tuple[str, EllipsisType]]] = {
        "input": [("V1", ...), 1, 1, 1]
    }
    shape_2: Mapping[str, Sequence[int | tuple[str, EllipsisType]]] = {
        "output": [("V1", ...), 1]
    }

    model.set_shapes(shape_1)
    model.set_shapes(shape_2)
    in_data = model.input.metadata
    assert in_data.edge_type is Tensor
    assert (node := in_data.shape) is not None
    input_repr = next(iter(node.reprs))

    out_data = model.output.metadata
    assert out_data.edge_type is Tensor
    assert out_data.shape is not None
    output_repr = next(iter(out_data.shape.reprs))

    assert input_repr[-3] is input_repr[-2] is input_repr[-1] is output_repr[-1]


def test_same_uniadic_2() -> None:
    class MyModel(PrimitiveModel):
        input: Connection
        output: Connection

        def __init__(self) -> None:
            super().__init__(
                formula_key="buffer",
                input=BaseKey(shape=[("Var1", ...), "u1", "u2", "u3"], type=Tensor),
                output=BaseKey(shape=[("Var1", ...), "u4"], type=Tensor),
            )

        def __call__(  # type: ignore[override]
            self, input: ConnectionType = NOT_GIVEN, output: ConnectionType = NOT_GIVEN
        ):
            return ExtendInfo(self, {"input": input, "output": output})

    model = MyModel()

    shape_1: Mapping[str, Sequence[int | tuple[str, EllipsisType]]] = {
        "input": [("V1", ...), 1, 1, 1]
    }
    shape_2: Mapping[str, Sequence[int | tuple[str, EllipsisType]]] = {
        "output": [("V1", ...), 1]
    }

    model.set_shapes(shape_1)
    model.set_shapes(shape_2)

    assert model.input.metadata.edge_type is Tensor
    assert (in_node := model.input.metadata.shape) is not None
    input_repr = next(iter(in_node.reprs))
    assert model.output.metadata.edge_type is Tensor
    assert (out_node := model.output.metadata.shape) is not None
    output_repr = next(iter(out_node.reprs))

    model.set_shapes({"input": [2, 2, 1, 1, 1, 1]})
    assert input_repr[1] is input_repr[0] is output_repr[0] is output_repr[1]
    assert (
        input_repr[-4]
        is input_repr[-3]
        is input_repr[-2]
        is input_repr[-1]
        is output_repr[-1]
        is output_repr[-2]
    )


def test_same_uniadic_3():
    model = Model()

    buffer1 = Buffer()
    buffer2 = Buffer()
    buffer3 = Buffer()

    model += buffer1(input="input1", output="output1")
    model += buffer2(input="input2", output="output2")
    model += buffer3(input="input3", output="output3")
    shape_1: dict[str, list] = {"input": [1, 1, ("V1", ...)]}
    shape_2: dict[str, list] = {"input": [1, ("V1", ...), 2]}
    shape_3: dict[str, list] = {"input": [1, ("V1", ...), 1]}
    buffer1.set_shapes(shape_1)
    buffer2.set_shapes(shape_2)
    buffer3.set_shapes(shape_3)

    input1_repr = next(iter(model.input1.metadata.shape.reprs))  # type: ignore
    input2_repr = next(iter(model.input2.metadata.shape.reprs))  # type: ignore
    input3_repr = next(iter(model.input3.metadata.shape.reprs))  # type: ignore

    assert (
        input1_repr[0]
        is input1_repr[1]
        is input2_repr[0]
        is input3_repr[0]
        is input3_repr[-1]
    )


def test_same_uniadic_4():
    model = Model()

    buffer1 = Buffer()
    buffer2 = Buffer()
    buffer3 = Buffer()

    model += buffer1(input="input1", output="output1")
    model += buffer2(input="input2", output="output2")
    model += buffer3(input="input3", output="output3")

    shape_1: dict[str, list] = {"input": [1, 1, ("V1", ...)]}
    shape_2: dict[str, list] = {"input": [1, ("V1", ...), 2]}
    shape_3: dict[str, list] = {"input3": [1, ("V1", ...), 1]}

    buffer1.set_shapes(shape_1)
    buffer2.set_shapes(shape_2)
    model.set_shapes(shape_3)

    input1_repr = next(iter(model.input1.metadata.shape.reprs))  # type: ignore
    input2_repr = next(iter(model.input2.metadata.shape.reprs))  # type: ignore
    input3_repr = next(iter(model.input3.metadata.shape.reprs))  # type: ignore

    assert (
        input1_repr[0]
        is input1_repr[1]
        is input2_repr[0]
        is input3_repr[0]
        is input3_repr[-1]
    )


def test_same_uniadic_5():
    buffer = Buffer()
    shape_1: dict[str, list] = {"input": [("V1", ...), 1]}
    shape_2: dict[str, list] = {"input": [1, ("V1", ...)]}
    buffer.set_shapes(shape_1)
    buffer.set_shapes(shape_2)

    assert buffer.input.metadata.edge_type is Tensor
    assert buffer.input.metadata.shape is not None
    input_reprs = buffer.input.metadata.shape.reprs

    repr1, repr2 = tuple(input_reprs)

    repr_prefix, repr_suffix = (repr1, repr2) if repr1.prefix else (repr2, repr1)

    assert repr_prefix[0] is repr_suffix[-1]


@pytest.mark.skip(
    reason="An output value is set here by another model's input "
    "with extending from input strategy. Is this OK?"
)
def test_scalar_propagation():
    # TODO: When this test was written multi-write error was raised.
    # After final decision about setting output values by input values
    # this test should be re-evaluated.
    model = Model()
    shape_model = Shape()
    reduce_model = Mean(axis=TBD)
    model += reduce_model(
        input="input_reduce", axis=(2, 3), output=IOKey(name="output")
    )

    # TODO: assert test
    with pytest.raises(Exception):  # noqa B017
        model += shape_model(input="shape_input", output=reduce_model.axis)


def test_scalar_propagation_2():
    model = Model()
    size_model = Size(dim=TBD)

    reduce_model = Mean(axis=TBD)
    model += reduce_model(
        input="reduce_input", axis=(1, 2), output=IOKey(name="output")
    )

    # TODO: assert test
    with pytest.raises(Exception):  # noqa B017
        model += size_model(output=reduce_model.axis, dim=reduce_model.axis)


def test_reshape_1():
    model = Reshape(shape=(-1,))
    static_shapes = {"input": [10, 5, 20, 30]}

    logical_ref = {
        "output": ["u1"],
        "input": ["(V1, ...)"],
        "shape": None,
    }
    physical_ref = {"input": [10, 5, 20, 30], "output": [30000], "shape": None}

    assert_shapes(model, logical_ref, physical_ref, shapes=static_shapes)


def test_reshape_2():
    model = Reshape(shape=(1, -1))
    static_shapes = {"input": [10, 5, 20, 30]}

    logical_ref: dict[str, list | None] = {
        "output": [1, "u1"],
        "input": ["(V1, ...)"],
        "shape": None,
    }
    physical_ref = {"input": [10, 5, 20, 30], "output": [1, 30000], "shape": None}

    assert_shapes(model, logical_ref, physical_ref, shapes=static_shapes)


def test_reshape_3():
    model = Reshape(shape=(1, -1, 1, 1))
    static_shapes = {"input": [10, 5, 20, 30]}

    logical_ref: dict[str, list | None] = {
        "output": [1, "u1", 1, 1],
        "input": ["(V1, ...)"],
        "shape": None,
    }
    physical_ref = {"input": [10, 5, 20, 30], "output": [1, 30000, 1, 1], "shape": None}

    assert_shapes(model, logical_ref, physical_ref, shapes=static_shapes)


def test_reshape_4():
    model = Reshape(shape=(1, -1, 1, 1))
    static_shapes = {"input": [10]}

    logical_ref: dict[str, list | None] = {
        "output": [1, "u1", 1, 1],
        "input": ["(V1, ...)"],
        "shape": None,
    }
    physical_ref = {"input": [10], "output": [1, 10, 1, 1], "shape": None}

    assert_shapes(model, logical_ref, physical_ref, shapes=static_shapes)


def test_reshape_5():
    model = Reshape(shape=(1, -1, 30, 1))
    static_shapes = {"input": [10, 5, 20, 30]}

    logical_ref: dict[str, list | None] = {
        "output": [1, "u1", 30, 1],
        "input": ["(V1, ...)"],
        "shape": None,
    }
    physical_ref = {"input": [10, 5, 20, 30], "output": [1, 1000, 30, 1], "shape": None}

    assert_shapes(model, logical_ref, physical_ref, shapes=static_shapes)


def test_cartesian_call():
    # This test shows and proves that some shapes are solvable due to
    # cartesian call of each constraint in the constraint call. In this test, one
    # broadcast algorithm runs with the inputs of left and right with multiple shape
    # reprs. shape node of left is [(3, Var1), (4, Var2)] and shape node of right is
    # [(3, Var3), (4, Var4)]. output is set to be (a, b). In this setting, constraint
    # may be unsolvable if all shapes are not tried. However, when bcast is in
    # cartesian call. All shapes should be found (3, 4)
    sig_1 = Sigmoid()
    sig_2 = Sigmoid()
    shape_1: dict[str, list] = {"input": [3, ("Var1", ...)]}
    shape_2: dict[str, list] = {"input": [("Var2", ...), 4]}
    sig_1.set_shapes(shape_1)
    sig_2.set_shapes(shape_2)
    model1 = Model()
    model1 += sig_1(input="input", output=IOKey(name="output1"))
    model1 += sig_2(input="input", output=IOKey(name="output2"))

    model2 = deepcopy(model1)
    model3 = Model()
    add_model = Add()
    add_model.set_shapes({"output": ["a", "b"]})
    model3 += model1(input="")
    model3 += model2(input="")
    model3 += add_model(
        left=model1.input,  # type: ignore
        right=model2.input,  # type: ignore
        output=IOKey(name="output"),
    )

    key_mappings = model3.generate_keys()
    model_1_out1 = key_mappings[
        model3.conns.get_con_by_metadata(model1.output1.metadata).key  # type: ignore
    ]
    model_1_out2 = key_mappings[
        model3.conns.get_con_by_metadata(model1.output2.metadata).key  # type: ignore
    ]
    model_2_out1 = key_mappings[
        model3.conns.get_con_by_metadata(model2.output1.metadata).key  # type: ignore
    ]
    model_2_out2 = key_mappings[
        model3.conns.get_con_by_metadata(model2.output2.metadata).key  # type: ignore
    ]
    model_3_input_1 = key_mappings[
        model3.conns.get_con_by_metadata(model1.input.metadata).key  # type: ignore
    ]
    model_3_input_2 = key_mappings[
        model3.conns.get_con_by_metadata(model2.input.metadata).key  # type: ignore
    ]

    logical_ref = {
        model_1_out1: [3, 4],
        model_1_out2: [3, 4],
        model_2_out1: [3, 4],
        model_2_out2: [3, 4],
        model_3_input_1: [3, 4],
        model_3_input_2: [3, 4],
        "output": [3, 4],
    }
    physical_ref = {"input_0": [3, 4], "input_1": [3, 4], "output": [3, 4]}
    assert_shapes(model3, logical_ref, physical_ref)


def test_cartesian_call_2():
    model = Model()
    mean_model_1 = Mean(axis=TBD)
    mean_model_2 = Mean(axis=TBD)

    # Form two sigmoid model, set their inputs' shapes (V2, c) and (a, b, V1)
    # respectively. connect these inputs. This is made for forming two reprs at
    # the same node
    sig_1 = Sigmoid()
    sig_2 = Sigmoid()
    shape_1: dict[str, list] = {"input": [("V2", ...), "c"]}
    shape_2: dict[str, list] = {"input": ["a", "b", ("V1", ...)]}
    sig_1.set_shapes(shape_1)
    sig_2.set_shapes(shape_2)
    model += sig_1(input="input", output=IOKey(name="output"))
    model += sig_2(input="input", output=IOKey(name="output2"))

    # connect two mean models to these inputs. One of them has axis of 0 and other
    # one of them has axis of -1. And let output of these mean models be output3 and
    # output4 respectively. In this setting, expected behavior for shapes is (b, V1) for
    # for output3 and (V2) for output4. This behavior is possible due to cartesian call
    # of each constraint.
    model += mean_model_1(axis=0, input="input", output=IOKey(name="output3"))
    model += mean_model_2(axis=-1, input="input", output="output4")

    all_input_shapes = model.input.metadata.shape.reprs  # type: ignore
    assert len(all_input_shapes) == 2

    ref_shapes = {
        "input": [["u1", "(V1, ...)", "u2"], ["u1", "u3", "(V2, ...)"]],
        "$axis_0": None,
        "$_Mean_2_keepdim": None,
        "$axis_1": None,
        "$_Mean_3_keepdim": None,
        "output": [["u1", "(V1, ...)", "u2"], ["u1", "u3", "(V2, ...)"]],
        "output2": [["u1", "(V1, ...)", "u2"], ["u1", "u3", "(V2, ...)"]],
        "output3": ["(V1, ...)", "u2"],
        "output4": ["u1", "(V1, ...)"],
    }
    assert_shapes(model, ref_shapes)


def test_check_shapes_semantically():
    shape_1 = {"input": ["u1", "u2"]}
    shape_2 = {"input": ["u3", "u4"]}
    check_shapes_semantically(shape_1, shape_2)


def test_check_shapes_semantically_2():
    shape_1 = {"input": ["u1", "u1"]}
    shape_2 = {"input": ["u3", "u4"]}
    with pytest.raises(AssertionError):
        check_shapes_semantically(shape_1, shape_2)


def test_check_shapes_semantically_3():
    shape_1 = {"input": ["u1", "u2", "u3"]}
    shape_2 = {"input": ["u4", "u5", "u6"]}
    check_shapes_semantically(shape_1, shape_2)


def test_check_shapes_semantically_4():
    shape_1 = {"input": ["u1", "u2", "u3"]}
    shape_2 = {"input": ["u4", "u3", "u2"]}
    check_shapes_semantically(shape_1, shape_2)


def test_check_shapes_semantically_5():
    shape_1 = {"input": ["u7", "u7", "u7"]}
    shape_2 = {"input": ["u2", "u2", "u2"]}
    check_shapes_semantically(shape_1, shape_2)


def test_check_shapes_semantically_6():
    shape_1 = {"input": ["u1", "u2", "u1"]}
    shape_2 = {"input": ["u2", "u1", "u2"]}
    check_shapes_semantically(shape_1, shape_2)


def test_check_shapes_semantically_7():
    shape_1: dict[str, list] = {"input": ["u1", "u2", "u1"], "input2": ["u2", "u3", 3]}

    shape_2: dict[str, list] = {"input": ["u2", "u1", "u2"], "input2": ["u1", "u4", 3]}

    check_shapes_semantically(shape_1, shape_2)


def test_check_shapes_semantically_8():
    shape_1: dict[str, list] = {
        "w1": [2, "u1"],
        "w2": ["u1", "u2"],
        "w3": ["u2", "u3"],
        "w4": ["u3", "u1"],
        "w5": [4, 5],
        "w6": ["u1", "u2", "u3", "u4", "u1", "u2", "u3", "u4"],
    }
    shape_2: dict[str, list] = {
        "w1": [2, "u6"],
        "w2": ["u6", "u7"],
        "w3": ["u7", "u8"],
        "w4": ["u8", "u6"],
        "w5": [4, 5],
        "w6": ["u6", "u7", "u8", "u10", "u6", "u7", "u8", "u10"],
    }

    check_shapes_semantically(shape_1, shape_2)


def test_check_shapes_semantically_9():
    shape_1: dict[str, list] = {
        "w1": [2, "u1"],
        "w2": ["u1", "u2"],
        "w3": ["u2", "u3"],
        "w4": ["u3", "u1"],
        "w5": [4, 5],
        "w6": ["u1", "u2", "u3", "u4", "u1", "u2", "u3", "u4"],
    }
    shape_2: dict[str, list] = {
        "w1": [2, "u6"],
        "w2": ["u6", "u7"],
        "w3": ["u7", "u8"],
        "w4": ["u8", "u6"],
        "w5": [4, 5],
        "w7": ["u6", "u7", "u8", "u10", "u6", "u7", "u8", "u10"],
    }
    with pytest.raises(AssertionError):
        check_shapes_semantically(shape_1, shape_2)


def test_check_shapes_semantically_10():
    shape_1: dict[str, list] = {
        "w1": [2, "u1"],
        "w2": ["u1", "u2", "u2"],
        "w3": ["u2", "u3"],
        "w4": ["u3", "u1"],
        "w5": [4, 5],
        "w6": ["u1", "u2", "u3", "u4", "u1", "u2", "u3", "u4"],
    }
    shape_2: dict[str, list] = {
        "w1": [2, "u6"],
        "w2": ["u6", "u7"],
        "w3": ["u7", "u8"],
        "w4": ["u8", "u6"],
        "w5": [4, 5],
        "w7": ["u6", "u7", "u8", "u10", "u6", "u7", "u8", "u10"],
    }
    with pytest.raises(AssertionError):
        check_shapes_semantically(shape_1, shape_2)


def test_check_shapes_semantically_11():
    shape_1 = {"w1": [["u1", "u2"], ["u3", "u4"]]}
    shape_2 = {"w1": [["u1", "u2"], ["u3", "u4"]]}
    check_shapes_semantically(shape_1, shape_2)


def test_check_shapes_semantically_12():
    shape_1 = {"w1": [["u1", "u2"], ["u3", "u4"]]}
    shape_2 = {"w1": [["u5", "u6"], ["u7", "u8"]]}
    check_shapes_semantically(shape_1, shape_2)


def test_check_shapes_semantically_13():
    shape_1 = {"w1": [["u1", "u2"], ["u1", "u4"]]}
    shape_2 = {"w1": [["u5", "u6"], ["u5", "u8"]]}
    check_shapes_semantically(shape_1, shape_2)


def test_check_shapes_semantically_14():
    shape_1 = {
        "w1": [["u1", "u2"], ["u1", "u4"]],
        "w2": [["u1", "u1", "u1"], ["u2", "u2", "u2"]],
    }
    shape_2 = {
        "w1": [["u5", "u6"], ["u5", "u8"]],
        "w2": [["u5", "u5", "u5"], ["u6", "u6", "u6"]],
    }
    check_shapes_semantically(shape_1, shape_2)


def test_check_shapes_semantically_15():
    shape_1 = {
        "w1": [["u1", "u2"], ["u1", "u4"]],
        "w2": [["u1", "u1", "u1"], ["u2", "u2", "u2"]],
    }
    shape_2 = {
        "w1": [["u5", "u6"], ["u5", "u8"]],
        "w2": [["u5", "u5", "u5"], ["u6", "u6", "u6", "u7"]],
    }
    with pytest.raises(AssertionError):
        check_shapes_semantically(shape_1, shape_2)


def test_check_shapes_semantically_16():
    shape_1: dict[str, list] = {
        "w1": [["u1", "u2"], ["u1", "u4"]],
        "w2": [["u1", "u1", "u1"], ["u2", "u2", "u2"]],
    }
    shape_2: dict[str, list] = {
        "w1": [["u5", "u6"], ["u5", "u8"]],
        "w2": [["u5", "u5", "u5"], ["u8", "u8", "u8"]],
    }
    with pytest.raises(AssertionError):
        check_shapes_semantically(shape_1, shape_2)


def test_check_shapes_semantically_17():
    shape_1: dict[str, list] = {"w1": [["u1", "u2"], ["u1", "u4"]], "w2": ["u1"]}
    shape_2: dict[str, list] = {"w1": [["u5", "u6"], ["u5", "u8"]], "w2": ["u5"]}
    check_shapes_semantically(shape_1, shape_2)


def test_check_shapes_semantically_18():
    shape_1: dict[str, list] = {"w1": [["u1", "u2"], ["u1", "u4"]], "w2": ["u1"]}
    shape_2: dict[str, list] = {"w1": [["u5", "u6"], ["u5", "u8"]], "w2": ["u9"]}
    with pytest.raises(AssertionError):
        check_shapes_semantically(shape_1, shape_2)


def test_check_shapes_semantically_19():
    shape_1: dict[str, list] = {
        "w1": [["u1", "u2"], ["u1", "u4"], ["u1", "u2"]],
        "w2": ["u1"],
    }
    shape_2: dict[str, list] = {"w1": [["u5", "u6"], ["u5", "u8"]], "w2": ["u9"]}
    with pytest.raises(AssertionError):
        check_shapes_semantically(shape_1, shape_2)


def test_check_shapes_semantically_20():
    shape_1: dict[str, list] = {
        "w1": [["u1", "u2"], ["u1", "u4"], ["u1", "u2"]],
        "w2": ["u1"],
    }
    shape_2: dict[str, list] = {
        "w1": [["u5", "u6"], ["u5", "u8"], ["sfdsad"]],
        "w2": ["u9"],
    }
    with pytest.raises(AssertionError):
        check_shapes_semantically(shape_1, shape_2)


def test_shaperepr_contains_1():
    root = Variadic()
    uni_1, uni_2 = Uniadic(), Uniadic()
    repr_1 = ShapeRepr(prefix=[uni_1], root=root, suffix=[uni_2])
    repr_2 = ShapeRepr(root=root)
    assert repr_2 in repr_1


def test_shaperepr_contains_2():
    root = Variadic()
    uni_1, uni_2, uni_3, uni_4 = Uniadic(), Uniadic(), Uniadic(), Uniadic()
    repr_1 = ShapeRepr(prefix=[uni_1, uni_2], root=root, suffix=[uni_3, uni_4])
    repr_2 = ShapeRepr(prefix=[uni_2], root=root, suffix=[uni_3])
    assert repr_2 in repr_1


def test_shaperepr_contains_3():
    root = Variadic()
    uni_1, uni_2, uni_3, uni_4 = Uniadic(), Uniadic(), Uniadic(), Uniadic()
    repr_1 = ShapeRepr(prefix=[uni_1, uni_2, uni_3, uni_4], root=root)
    repr_2 = ShapeRepr(prefix=[uni_2, uni_3, uni_4], root=root)
    assert repr_2 in repr_1


def test_shaperepr_contains_4():
    root = Variadic()
    uni_1, uni_2, uni_3, uni_4 = Uniadic(), Uniadic(), Uniadic(), Uniadic()
    repr_1 = ShapeRepr(prefix=[uni_1, uni_2, uni_3, uni_4], root=root, suffix=[uni_1])
    repr_2 = ShapeRepr(prefix=[uni_2, uni_3, uni_4], root=root)
    assert repr_2 in repr_1


def test_shaperepr_contains_5():
    root = Variadic()
    repr_1 = ShapeRepr(root=root)
    repr_2 = ShapeRepr(root=root)
    assert repr_2 in repr_1


def test_shaperepr_contains_6():
    root = Variadic()
    repr_1 = ShapeRepr(root=root)
    repr_2 = ShapeRepr(root=root, suffix=[Uniadic()])
    assert repr_2 not in repr_1


def test_shaperepr_contains_7():
    uni_1, uni_2, uni_3, uni_4, uni_5 = (
        Uniadic(),
        Uniadic(),
        Uniadic(),
        Uniadic(),
        Uniadic(),
    )
    repr_1 = ShapeRepr(prefix=[uni_1, uni_2, uni_3, uni_4, uni_5])
    repr_2 = ShapeRepr(prefix=[uni_1, uni_2, uni_3])
    assert repr_2 in repr_1


def test_shaperepr_contains_8():
    uni_1, uni_2, uni_3, uni_4, uni_5 = (
        Uniadic(),
        Uniadic(),
        Uniadic(),
        Uniadic(),
        Uniadic(),
    )
    repr_1 = ShapeRepr(prefix=[uni_1, uni_2, uni_3, uni_4, uni_5])
    repr_2 = ShapeRepr(prefix=[uni_2, uni_3, uni_4])
    assert repr_2 in repr_1


def test_shaperepr_contains_9():
    uni_1, uni_2, uni_3, uni_4, uni_5 = (
        Uniadic(),
        Uniadic(),
        Uniadic(),
        Uniadic(),
        Uniadic(),
    )
    repr_1 = ShapeRepr(prefix=[uni_1, uni_2, uni_3, uni_4, uni_5])
    repr_2 = ShapeRepr(prefix=[uni_3, uni_4, uni_5])
    assert repr_2 in repr_1


def test_shaperepr_contains_10():
    uni_1, uni_2, uni_3, uni_4, uni_5 = (
        Uniadic(),
        Uniadic(),
        Uniadic(),
        Uniadic(),
        Uniadic(),
    )
    repr_1 = ShapeRepr(prefix=[uni_1, uni_2, uni_3, uni_4, uni_5])
    repr_2 = ShapeRepr(prefix=[uni_2, uni_3, uni_4, uni_5])
    assert repr_2 in repr_1


def test_shaperepr_contains_11():
    uni_1, uni_2, uni_3, uni_4, uni_5 = (
        Uniadic(),
        Uniadic(),
        Uniadic(),
        Uniadic(),
        Uniadic(),
    )
    repr_1 = ShapeRepr(prefix=[uni_1, uni_2, uni_3, uni_4, uni_5])
    repr_2 = ShapeRepr(prefix=[uni_1, uni_2, uni_3, uni_4, uni_5])
    assert repr_2 in repr_1
    assert repr_1 in repr_2


def test_shaperepr_contains_12():
    uni_1, uni_2, uni_3, uni_4, uni_5 = (
        Uniadic(),
        Uniadic(),
        Uniadic(),
        Uniadic(),
        Uniadic(),
    )
    repr_1 = ShapeRepr(prefix=[uni_1, uni_2, uni_3, uni_4, uni_5])
    repr_2 = ShapeRepr(prefix=None)
    assert repr_2 in repr_1


def test_shaperepr_contains_13():
    repr_1 = ShapeRepr(prefix=None)
    repr_2 = ShapeRepr(prefix=None)
    assert repr_2 in repr_1
    assert repr_1 in repr_2


def test_shaperepr_contains_14():
    uni_1, uni_2 = Uniadic(), Uniadic()
    repr_1 = ShapeRepr(prefix=[uni_1, uni_2], root=Variadic())
    repr_2 = ShapeRepr(prefix=[uni_1])
    assert repr_2 in repr_1


def test_shaperepr_contains_15():
    repr_1 = ShapeRepr(root=Variadic())
    repr_2 = ShapeRepr(prefix=None)
    assert repr_2 in repr_1
    assert repr_1 not in repr_2


def test_shaperepr_contains_16():
    uni_1, uni_2 = Uniadic(), Uniadic()
    repr_1 = ShapeRepr(prefix=[uni_1], root=Variadic())
    repr_2 = ShapeRepr(prefix=[uni_2])
    assert repr_2 not in repr_1


def test_prune_match_1():
    """Prune model which input and output exposed"""
    model = Model()
    model += Squeeze()(input="input", output=IOKey(name="out1"))
    model += Squeeze()(input="input", output=IOKey(name="out2"))
    shape_1: dict[str, list] = {"out1": [3, 2, ("V1", ...)]}
    model.set_shapes(shape_1)

    shape: dict[str, list] = {
        "input": ["(V1, ...)"],
        "out1": [3, 2, "(V2, ...)"],
        "out2": ["(V3, ...)"],
    }
    p_shape: dict[str, list] = {
        "input": ["..."],
        "out1": [3, 2, "..."],
        "out2": [3, 2, "..."],
    }

    assert_shapes(model, shape, physical_ref=p_shape)


def test_prune_match_2():
    """Prune model which input exposed but output not"""
    model = Model()
    s1, s2 = Squeeze(), Squeeze()
    shape_1: dict[str, list] = {"output": [3, 2, ("V1", ...)]}
    s1.set_shapes(shape_1)

    model += s1(input="input")
    model += s2(input="input")
    model += Gelu()(input=s1.output, output=IOKey(name="out1"))
    model += Relu()(input=s2.output, output=IOKey(name="out2"))

    shape: dict[str, list | None] = {
        "input": ["(V1, ...)"],
        "$_Gelu_2_approximate": None,
        "$_Squeeze_0_output": [3, 2, "(V2, ...)"],
        "$_Squeeze_1_output": ["(V3, ...)"],
        "out1": [3, 2, "(V2, ...)"],
        "out2": ["(V3, ...)"],
    }

    p_shape: dict[str, list | None] = {
        "input": ["..."],
        "output_0": [3, 2, "..."],
        "approximate": None,
        "out1": [3, 2, "..."],
        "out2": [3, 2, "..."],
    }

    assert_shapes(model, shape, physical_ref=p_shape)


def test_prune_match_3():
    """Prune model which are not in the same canvas"""
    model = Model()
    s1, s2 = Squeeze(), Squeeze()
    shape_1: dict[str, list] = {"output": [3, 2, ("V1", ...)]}
    s1.set_shapes(shape_1)

    model_sub = Model()
    model_sub += s1(input="input")
    model_sub += Gelu()(input=s1.output, output=IOKey(name="out1"))

    model += model_sub(input="input", out1=IOKey(name="out1"))

    model += s2(input="input")
    model += Relu()(input=s2.output, output=IOKey(name="out2"))

    shape: dict[str, list] = {
        "input": ["(V1, ...)"],
        "$_Squeeze_1_output": ["(V3, ...)"],
        "out1": [3, 2, "(V2, ...)"],
        "out2": ["(V3, ...)"],
    }

    p_shape: dict[str, list | None] = {
        "input": ["..."],
        "approximate": None,
        "output_0": [3, 2, "..."],
        "out1": [3, 2, "..."],
        "out2": [3, 2, "..."],
    }

    assert_shapes(model, shape, physical_ref=p_shape)


def test_prune_match_4():
    """Reversed case 3"""
    model = Model()
    s1, s2 = Squeeze(), Squeeze()
    shape_1: dict[str, list] = {"output": [3, 2, ("V1", ...)]}
    s1.set_shapes(shape_1)
    model += s2(input="input")
    model += Relu()(input=s2.output, output=IOKey(name="out2"))

    model_sub = Model()
    model_sub += s1(input="input")
    model_sub += Gelu()(input=s1.output, output=IOKey(name="out1"))

    model += model_sub(input="input", out1=IOKey(name="out1"))

    shape: dict[str, list] = {
        "input": ["(V1, ...)"],
        "$_Squeeze_0_output": ["(V3, ...)"],
        "out1": [3, 2, "(V2, ...)"],
        "out2": ["(V3, ...)"],
    }

    p_shape: dict[str, list | None] = {
        "input": ["..."],
        "approximate": None,
        "output_0": [3, 2, "..."],
        "out2": [3, 2, "..."],
        "out1": [3, 2, "..."],
    }

    assert_shapes(model, shape, p_shape)


def test_prune_match_5():
    """Sequential prune shape test"""
    model = Model()
    s1, s2 = Squeeze(), Squeeze()
    shape_1: dict[str, list] = {"output": [3, 2, ("V1", ...)]}
    s1.set_shapes(shape_1)

    model_sub = Model()
    model_sub += s1(input="input")
    model_sub += Squeeze()(input=s1.output)
    model_sub += Squeeze()
    model_sub += Gelu()(input=model_sub.canonical_output, output=IOKey(name="out1"))

    model += model_sub(input="input", out1=IOKey(name="out1"))
    model += s2(input="input")
    model.set_cout(s2.output)
    model += Squeeze()
    model += Squeeze()
    model += Relu()(input=model.canonical_output, output=IOKey(name="out2"))

    shape: dict[str, list] = {
        "input": ["(V1, ...)"],
        "$_Squeeze_1_output": ["(V2, ...)"],
        "$_Squeeze_2_output": ["(V3, ...)"],
        "$_Squeeze_3_output": ["(V4, ...)"],
        "out1": [3, 2, "(V5, ...)"],
        "out2": ["(V4, ...)"],
    }

    p_shape: dict[str, list | None] = {
        "input": ["..."],
        "approximate": None,
        "output_0": [3, 2, "..."],
        "output_1": [3, 2, "..."],
        "output_2": [3, 2, "..."],
        "out1": [3, 2, "..."],
        "out2": [3, 2, "..."],
    }

    assert_shapes(model, shape, physical_ref=p_shape)


def test_total_repr_count_1():
    # This test tests if shape algorithm creates only required amount of
    # ShapeRepr objects in primitive models. Ideally, when all primitive models are
    # initialized, # of shapereprs in this initialized primitive model should be equal
    # to # of unique shaped tensor inputs & outputs of the primitive model.
    import inspect

    def get_defaults(func):
        # Get the signature of the function
        signature = inspect.signature(func)
        # Extract parameters with default values
        return {
            key: value.default
            for key, value in signature.parameters.items()
            if value.default is not inspect.Parameter.empty
        }

    # def get_defaults(fn):
    #     if fn.__defaults__ is None:
    #         return {}
    #     return dict(
    #         zip(
    #             fn.__code__.co_varnames[-len(fn.__defaults__) :],
    #             fn.__defaults__,
    #             strict=False,
    #         )
    #     )

    def find_all_reprs(repr: ShapeRepr, repr_cache=None) -> set[ShapeRepr]:
        # this function find all ShapeRepr objects which is referenced by
        # the given ShapeRepr object
        if repr_cache is None:
            repr_cache = set()
        repr_cache.add(repr)
        all_symbols: set[Uniadic | Variadic] = {*repr.prefix, *repr.suffix}
        if repr.root is not None:
            all_symbols.add(repr.root)
        for symbol in all_symbols:
            for symbol_repr in symbol.reprs:
                if symbol_repr not in repr_cache:
                    find_all_reprs(symbol_repr, repr_cache)
        return repr_cache

    # identify primitives that will be skipped for different reasons
    skipped_primitves = {
        Concat,
        PrimitiveUnion,
        Convolution2D,
        Convolution1D,
        MaxPool1D,
        MaxPool2D,
        BinaryCrossEntropy,
        Activation,
        CrossEntropy,
        CustomPrimitiveModel,
        ToTuple,
        PrimitiveModel,
        ToList,
        ScaledDotProduct,
    }
    ref_counts = {
        Exponential: 1,
        Sqrt: 1,
        Softplus: 1,
        Square: 1,
        Softmax: 1,
        Sign: 1,
        Pad: 2,
        PermuteTensor: 2,
        Sigmoid: 1,
        PositionalEncoding: 1,
        Cosine: 1,
        Gelu: 1,
        Sine: 1,
        NanToNum: 1,
        Relu: 1,
        StableReciprocal: 2,
        LeakyRelu: 2,
        IsNan: 1,
        Log: 1,
        Tanh: 1,
        GPRAlpha: 2,
        Cholesky: 1,
        Eigvalsh: 3,
        TsnePJoint: 2,
        GPRVOuter: 1,
        AUC: 1,
        Accuracy: 2,
        Buffer: 1,
        Minus: 1,
        LogicalNot: 1,
        Absolute: 1,
        NormModifier: 1,
        Cast: 1,
        Unique: 2,
        Trapezoid: 2,
        AUCCore: 2,
        ZerosLike: 1,
    }
    # find all primitives that are defined in primitives.py
    _all_primitives_dict = (
        primitives.__dict__ | mithril.framework.essential_primitives.__dict__  # type: ignore
    )
    all_primitives = primitives.__all__ + mithril.framework.essential_primitives.__all__  # type: ignore
    all_primitives_dict = {
        value for key, value in _all_primitives_dict.items() if key in all_primitives
    }

    for primitive_model in all_primitives_dict:
        if primitive_model not in skipped_primitves:
            # for primitive models with scalar inputs, find their arguments.
            # give these arguments to function with ellipsis
            init_code = primitive_model.__init__.__code__
            model_init_params = set(init_code.co_varnames[: init_code.co_argcount][1:])
            default_args = get_defaults(primitive_model.__init__)
            kwargs = {
                param: default_args.get(param, TBD) for param in model_init_params
            }
            # kwargs = {param: ... for param in model_init_params}
            model: PrimitiveModel = primitive_model(**kwargs)
            # Set all untyped connections to Tensor type.
            model.set_types(
                {
                    conn.conn: Tensor
                    for conn in model.conns.input_connections
                    if conn.metadata.edge_type is ToBeDetermined
                }
            )
            reprs = set()

            # find connections only with tensor data
            all_tensor_conns = {
                con
                for con in model.conns.all.values()
                if con.metadata.edge_type is Tensor
            }

            # Find all reprs that are linked to shape reprs of the tensors
            for con in all_tensor_conns:
                assert con.metadata.shape is not None
                shapes = con.metadata.shape.reprs
                for shape in shapes:
                    reprs |= find_all_reprs(shape)
            if (ref_result := ref_counts.get(model.__class__)) is not None:
                if len(reprs) != ref_result:
                    ...
                    model = primitive_model(**kwargs)
                assert len(reprs) == ref_result
            else:
                assert len(reprs) == len(all_tensor_conns)


@pytest.mark.skip("Creating high layer cascaded models are too slow!")
def test_set_shapes_1():
    model = Linear()
    model.set_shapes({"input": [10, 10]})


@pytest.mark.skip("Creating high layer cascaded models are too slow!")
def test_high_layer_cascaded_models_1():
    depth = 400
    MLP(
        activations=[Relu() for _ in range(depth)],
        dimensions=[idx + 1 for idx in range(depth)],
    )


@pytest.mark.skip("Creating high layer cascaded models are too slow!")
def test_high_layer_cascaded_models_2():
    model = Model()
    for _ in range(400):
        model += MLP(activations=[Relu()], dimensions=[None])


@pytest.mark.skip("Creating high layer cascaded models are too slow!")
def test_high_layer_cascaded_models_3():
    model = Model()
    sig_model = Sigmoid()
    shape_1: dict[str, list] = {"input": ["u1", "u2", ("Var1", ...)]}
    shape_2: dict[str, list] = {"input": ["u1", ("Var1", ...), "u2"]}
    shape_3: dict[str, list] = {"input": [("Var1", ...), "u1", "u2"]}
    sig_model.set_shapes(shape_1)
    sig_model.set_shapes(shape_2)
    sig_model.set_shapes(shape_3)
    for _ in range(400):
        model += deepcopy(sig_model)


@pytest.mark.skip("Creating high layer cascaded models are too slow!")
def test_lstm_shape():
    shapes = {
        "input0": [10, 1, 2],
        "input1": [5, 1, 2],
        "initial_hidden": [10, 1, 2],
        "w_f": [2, 4],
        "w_i": [2, 4],
        "w_c": [2, 4],
        "w_o": [2, 4],
        "bias_f": [2],
        "bias_c": [2],
        "bias_i": [2],
        "bias_o": [2],
        "w_out": [3, 2],
    }

    from mithril.models import LSTMCell, ManyToOne

    for _ in range(100):
        a = ManyToOne(cell_type=LSTMCell(), max_sequence_length=2)
        cm = mithril.compile(
            a,
            shapes=shapes,
            backend=TorchBackend(),
            data_keys={"input0", "input1"},
            jit=False,
        )
        assert cm.shapes["hidden_compl_1"] == [5, 1, 2]


# @pytest.mark.skip("Call number is as high as 322396.")
def test_c_profile_mlp():
    import cProfile
    from pstats import Stats

    depth = 10
    # Profile the example_function
    pr = cProfile.Profile()
    pr.enable()
    MLP(
        activations=[Relu() for _ in range(depth)],
        dimensions=[idx for idx in range(depth)],
    )
    pr.disable()
    # Use pstats to process the profile results
    ps = Stats(pr)
    my_func = "bcast"
    # Extract data for the specific function
    for func_desc, func_data in ps.stats.items():  # type: ignore
        if my_func == func_desc[2]:  # Check if the function name matches
            calls, total_time, cumulative_time, _, _ = func_data
            assert calls <= 3604

    # class MyShapeRepr:
    #     pass

    # class MyShapeRepr2:
    #     pass

    # my_dict = {MyShapeRepr2(): idx for idx in range(100)}
    # my_set = {MyShapeRepr2() for idx in range(100)}
    # my_set2 = {MyShapeRepr2() for idx in range(100)}

    # def foo():
    #     for _ in range(1000000):
    #         a = my_set | my_dict.keys()

    # def bar():
    #     for _ in range(1000000):
    #         a = my_set | my_set2

    # cProfile.runctx('foo()', None, locals(), sort="cumtime")
    # cProfile.runctx('bar()', None, locals(), sort="cumtime")


def test_node_count_1():
    model = Model()
    for _ in range(100):
        model += (sub_model := MyVariadic4())

    # Check total existing node count
    all_nodes = set()
    for con in model.conns.all.values():
        assert con.metadata.edge_type is Tensor
        all_nodes.add(con.metadata.shape)
    assert len(all_nodes) == 1

    # Check total variadics repr count
    assert sub_model.input.metadata.edge_type is Tensor
    assert (in_node := sub_model.input.metadata.shape) is not None
    assert (in_repr := next(iter(in_node.reprs))) is not None
    assert in_repr.root is not None
    assert len(in_repr.root.reprs) == 1

    assert sub_model.output.metadata.edge_type is Tensor
    assert (out_node := sub_model.output.metadata.shape) is not None
    assert (out_repr := next(iter(out_node.reprs))) is not None
    assert out_repr.root is not None
    assert len(out_repr.root.reprs) == 1


def test_node_count_2():
    model = Model()
    model += MyVariadic4()(input="in1", output="out1")
    model += MyVariadic4()
    model += MyVariadic4()
    model += MyVariadic4()
    model += MyVariadic4()
    model += MyVariadic11()

    # Check total existing node count
    all_nodes = set()
    for con in model.conns.all.values():
        edge = con.metadata
        assert edge.edge_type is Tensor
        all_nodes.add(edge.shape)

    assert len(all_nodes) == 2

    # Check total variadics repr count
    assert len(next(iter(model.in1.metadata.shape.reprs)).root.reprs) == 2  # type: ignore


def test_node_count_3():
    model = Model()
    model += MyVariadic4()(input="in1", output="out1")
    model += MyVariadic4()
    model += MyVariadic4()
    model += MyVariadic4()
    model += MyVariadic4()
    model += MyVariadic11()
    model += MyVariadic4()(input="in2")

    shapes = set()
    for con in model.conns.all.values():
        edge = con.metadata
        assert edge.edge_type is Tensor
        shapes.add(edge.shape)

    assert len(shapes) == 3
    assert len(next(iter(model.in1.metadata.shape.reprs)).root.reprs) == 2  # type: ignore
    assert len(next(iter(model.in2.metadata.shape.reprs)).root.reprs) == 1  # type: ignore


def test_repr_count_1():
    class MyModel(PrimitiveModel):
        def __init__(self) -> None:
            super().__init__(
                formula_key="buffer",
                input=BaseKey(shape=["a", "b"], type=Tensor),
                output=BaseKey(shape=["b", "c", "d"], type=Tensor),
            )

    model = MyModel()
    model.set_shapes({"input": [1, 1], "output": [1, 1, 1]})
    # Check total uniadic metadata
    uni_metadata = set()
    for symbol in get_all_symbols(model):
        if isinstance(symbol, Uniadic):
            uni_metadata.add(symbol.metadata)
    assert len(uni_metadata) == 1


def test_equalize_lengths_of_unmatchable_reprs_of_different_sizes_with_extend_1():
    class MyModel(PrimitiveModel):
        def __init__(self) -> None:
            super().__init__(
                formula_key="buffer",
                input=BaseKey(shape=["a", ("Var1", ...)], type=Tensor),
                output=BaseKey(shape=[("Var1", ...), "c", "d", "e"], type=Tensor),
            )

    model = Model()
    model += MyModel()
    model += MyModel()  # match [("Var1", ...), "c", "d", "e"] with ["k", ("Var2", ...)]
    ref_shapes: dict[str, list] = {
        "$_MyModel_0_output": [
            ["(V1, ...)", "u1", "u2", "u3"],
            ["u4", "(V2, ...)", "u2", "u3"],
        ],
        "$_MyModel_1_output": ["(V2, ...)", "u2", "u3", "u5", "u6", "u7"],
        "$input": ["u8", "(V1, ...)"],
    }
    assert_shapes(model, ref_shapes)


def test_equalize_lengths_of_unmatchable_reprs_of_different_sizes_with_extend_2():
    class MyModel(PrimitiveModel):
        def __init__(self) -> None:
            super().__init__(
                formula_key="buffer",
                input=BaseKey(shape=[("Var1", ...), "c", "d", "e"], type=Tensor),
                output=BaseKey(shape=["a", "b", ("Var1", ...)], type=Tensor),
            )

    model = Model()
    model += MyModel()
    model += (
        MyModel()
    )  # match ["k", "l", ("Var2", ...)] with [("Var1", ...), "c", "d", "e"]
    ref_shapes: dict[str, list] = {
        "$_MyModel_0_output": [
            ["u1", "u2", "(V1, ...)", "u3"],
            ["(V2, ...)", "u4", "u5", "u3"],
        ],
        "$_MyModel_1_output": ["u6", "u7", "(V2, ...)"],
        "$input": ["(V1, ...)", "u3", "u8", "u9", "u10"],
    }
    assert_shapes(model, ref_shapes)


def test_train_model_shapes_1():
    model = Layer(activation=Relu(), dimension=10)
    ctx_1 = TrainModel(model)
    ctx_1.add_loss(
        Buffer(), input="output", reduce_steps=[Sum(axis=0), Mean(axis=0), Sum(axis=0)]
    )
    ctx_1.set_shapes({"input": [5, 4, 3]})
    ref_shapes = {
        "$_Buffer_1_output": [5, 4, 10],
        "$_Sum_2_output": [4, 10],
        "$_Mean_3_output": [10],
        "$_Sum_4_output": [],
        "input": [5, 4, 3],
        "weight": [10, 3],
        "bias": [10],
        "$_Sum_2_axis": None,
        "$_Sum_2_keepdim": None,
        "$_Mean_3_axis": None,
        "$_Mean_3_keepdim": None,
        "$_Sum_4_axis": None,
        "$_Sum_4_keepdim": None,
        "output": [5, 4, 10],
    }
    assert_shapes(ctx_1, ref_shapes)


def test_equalize_lengths_of_unmatchable_reprs_of_different_sizes_1():
    repr1 = ShapeRepr([Uniadic(), Uniadic()], Variadic(), [Uniadic()])
    repr2 = ShapeRepr(None, Variadic(), [Uniadic(), Uniadic()])
    # repr1 = ["a", "b", ("Var1", ...), "c"]
    # repr2 = [("Var2", ...), "d", "e"]

    repr2.node.merge(repr1.node)
    ref_shape = {
        "my_input": [["u3", "(V1, ...)", "u1", "u2"], ["u3", "u4", "(V2, ...)", "u2"]]
    }
    check_shapes_semantically(
        {"my_input": repr1.node.get_shapes(verbose=True)}, ref_shape
    )


def test_equalize_lengths_of_unmatchable_reprs_of_different_sizes_2():
    repr1 = ShapeRepr([Uniadic(), Uniadic(), Uniadic()], Variadic(), [Uniadic()])
    repr2 = ShapeRepr([Uniadic()], Variadic(), [Uniadic(), Uniadic()])
    # repr1 = ["a", "b", "c", ("Var1", ...), "d"]
    # repr2 = ["e", ("Var2", ...), "f", "g"]

    repr2.node.merge(repr1.node)
    ref_shape = {
        "my_input": [
            ["a", "b", "(Var2, ...)", "f", "d"],
            ["a", "b", "c", "(Var1, ...)", "d"],
        ]
    }
    check_shapes_semantically(
        {"my_input": repr1.node.get_shapes(verbose=True)}, ref_shape
    )


def test_equalize_lengths_of_unmatchable_reprs_of_different_sizes_3():
    repr1 = ShapeRepr(None, Variadic(), [Uniadic(), Uniadic()])
    repr2 = ShapeRepr([Uniadic(), Uniadic()], Variadic(), [Uniadic()])
    # repr1 = [("Var1", ...), "d", "e"]
    # repr2 = ["a", "b", ("Var2", ...), "c"]

    repr2.node.merge(repr1.node)
    ref_shape = {
        "my_input": [["u3", "(V1, ...)", "u1", "u2"], ["u3", "u4", "(V2, ...)", "u2"]]
    }
    check_shapes_semantically(
        {"my_input": repr1.node.get_shapes(verbose=True)}, ref_shape
    )


def test_equalize_lengths_of_unmatchable_reprs_of_different_sizes_4():
    repr1 = ShapeRepr([Uniadic()], Variadic(), [Uniadic(), Uniadic()])
    repr2 = ShapeRepr([Uniadic(), Uniadic(), Uniadic()], Variadic(), [Uniadic()])
    # repr1 = ["e", ("Var1", ...), "f", "g"]
    # repr2 = ["a", "b", "c", ("Var2", ...), "d"]

    repr2.node.merge(repr1.node)
    ref_shape = {
        "my_input": [
            ["a", "b", "(Var2, ...)", "f", "d"],
            ["a", "b", "c", "(Var1, ...)", "d"],
        ]
    }
    check_shapes_semantically(
        {"my_input": repr1.node.get_shapes(verbose=True)}, ref_shape
    )


def test_match_1():
    """
    [a, V1] => [a, V3]
    [V2]       [a, V3]
    """

    repr1 = ShapeRepr([Uniadic()], Variadic(), None)
    repr2 = ShapeRepr(None, Variadic(), None)

    ref_shape_repr1 = ["u1", "(V1, ...)"]
    ref_shape_repr2 = ["u1", "(V1, ...)"]

    assert_match_shapes(repr1, repr2, ref_shape_repr1, ref_shape_repr2)


def test_match_2():
    """
    [a, V1, b] => [a, V3, b]
    [V2]          [a, V3, b]
    """

    repr1 = ShapeRepr([Uniadic()], Variadic(), [Uniadic()])
    repr2 = ShapeRepr(None, Variadic(), None)

    ref_shape_repr1 = ["u1", "(V1, ...)", "u2"]
    ref_shape_repr2 = ["u1", "(V1, ...)", "u2"]

    assert_match_shapes(repr1, repr2, ref_shape_repr1, ref_shape_repr2)


def test_match_3():
    """
    [a, V1] => [a, V1]
    [V2, b]    [V2, b]
    """

    repr1 = ShapeRepr([Uniadic()], Variadic(), None)
    repr2 = ShapeRepr(None, Variadic(), [Uniadic()])

    ref_shape_repr1 = ["u1", "(V1, ...)"]
    ref_shape_repr2 = ["(V2, ...)", "u2"]

    assert_match_shapes(repr1, repr2, ref_shape_repr1, ref_shape_repr2)


def test_match_4():
    """
    [a, b, V1] => [a, b, V1]
    [V2, c, d]    [V2, c, d]
    """

    repr1 = ShapeRepr([Uniadic(), Uniadic()], Variadic(), None)
    repr2 = ShapeRepr(None, Variadic(), [Uniadic(), Uniadic()])

    ref_shape_repr1 = ["u1", "u2", "(V1, ...)"]
    ref_shape_repr2 = ["(V2, ...)", "u3", "u4"]

    assert_match_shapes(repr1, repr2, ref_shape_repr1, ref_shape_repr2)


def test_match_5():
    """
    [a, b, V1] => [a, b, V1]
    [V2, c]       [a, V2, c]
    """

    repr1 = ShapeRepr([Uniadic(), Uniadic()], Variadic(), None)
    repr2 = ShapeRepr(None, Variadic(), [Uniadic()])

    ref_shape_repr1 = ["u1", "u2", "(V1, ...)"]
    ref_shape_repr2 = ["u1", "(V2, ...)", "u3"]

    assert_match_shapes(repr1, repr2, ref_shape_repr1, ref_shape_repr2)


def test_match_6():
    """
    [a, b, V1, c, d, e] => [a, b, V3, c, d, e]
    [V2, c]                [a, b, V3, c, d, e]
    """

    repr1 = ShapeRepr(
        [Uniadic(), Uniadic()], Variadic(), [Uniadic(), Uniadic(), Uniadic()]
    )
    repr2 = ShapeRepr(None, Variadic(), [Uniadic()])

    ref_shape_repr1 = ["u1", "u2", "(V1, ...)", "u3", "u4", "u5"]
    ref_shape_repr2 = ["u1", "u2", "(V1, ...)", "u3", "u4", "u5"]

    assert_match_shapes(repr1, repr2, ref_shape_repr1, ref_shape_repr2)


def test_match_7():
    """
    [1, V1] => [1, V3, 2]
    [V2, 2]    [1, V3, 2]
    """

    repr1 = ShapeRepr([Uniadic(1)], Variadic(), None)
    repr2 = ShapeRepr(None, Variadic(), [Uniadic(2)])

    ref_shape_repr1 = [1, "(V1, ...)", 2]
    ref_shape_repr2 = [1, "(V1, ...)", 2]

    assert_match_shapes(repr1, repr2, ref_shape_repr1, ref_shape_repr2)


def test_match_8():
    """
    [1, V1]    => [1, V3, 2, 3]
    [V2, 2, 3]    [1, V3, 2, 3]
    """

    repr1 = ShapeRepr([Uniadic(1)], Variadic(), None)
    repr2 = ShapeRepr(None, Variadic(), [Uniadic(2), Uniadic(3)])

    ref_shape_repr1 = [1, "(V1, ...)", 2, 3]
    ref_shape_repr2 = [1, "(V1, ...)", 2, 3]

    assert_match_shapes(repr1, repr2, ref_shape_repr1, ref_shape_repr2)


def test_match_9():
    """
    [1, V1]    => [1, V3, 2, 1]
    [V2, 2, 1]    [1, V3, 2, 1]
    """

    repr1 = ShapeRepr([Uniadic(1)], Variadic(), None)
    repr2 = ShapeRepr(None, Variadic(), [Uniadic(2), Uniadic(1)])

    ref_shape_repr1 = [1, "(V1, ...)", 2, 1]
    ref_shape_repr2 = [1, "(V1, ...)", 2, 1]

    assert_match_shapes(repr1, repr2, ref_shape_repr1, ref_shape_repr2)


def test_match_10():
    """
    [1, V1]    => [1, V1, 1]
    [V2, 1, 1]    [V2, 1, 1]
    """

    repr1 = ShapeRepr([Uniadic(1)], Variadic(), None)
    repr2 = ShapeRepr(None, Variadic(), [Uniadic(1), Uniadic(1)])

    ref_shape_repr1 = [1, "(V1, ...)", 1]
    ref_shape_repr2 = ["(V2, ...)", 1, 1]

    assert_match_shapes(repr1, repr2, ref_shape_repr1, ref_shape_repr2)


def test_shapes_rnn():
    from mithril.utils.dict_conversions import dict_to_model

    model = dict_to_model(
        {
            "name": "OneToMany",
            "args": {"max_sequence_length": 5, "cell_type": "RNNCell"},
        }
    )
    shapes = {
        "input": [20, 1, 15],
        "initial_hidden": [20, 1, 8],
        "target1": [17, 1, 15],
        "target2": [13, 1, 15],
        "target3": [9, 1, 15],
        "target4": [4, 1, 15],
    }
    compiled_model = compile(
        model=model, backend=TorchBackend(), shapes=shapes, jit=True
    )
    model_shape_dict = {
        key: tuple(value)
        for key, value in compiled_model.get_shapes(symbolic=False).items()
        if value is not None
    }
    ref_shapes = {
        "bias_h": (8,),
        "bias_o": (15,),
        "initial_hidden": (20, 1, 8),
        "input": (20, 1, 15),
        "w_hh": (8, 8),
        "w_ho": (15, 8),
        "w_ih": (8, 15),
        "output0": (20, 1, 15),
        "output1": (17, 1, 15),
        "output2": (13, 1, 15),
        "output3": (9, 1, 15),
        "output4": (4, 1, 15),
    }
    for key, value in ref_shapes.items():
        assert value == model_shape_dict[key]


def test_numeric_compatibility_inference_1():
    model = Model()
    model += Buffer()(input="input", output=IOKey(name="output"))
    shape_1: dict[str, list] = {"input": [1, ("Var1", ...)]}
    shape_2: dict[str, list] = {"input": [("Var1", ...), 2]}
    shape_3: dict[str, list] = {"input": [("Var1", ...), 3, 2]}
    model.set_shapes(shape_1)
    model.set_shapes(shape_2)
    model.set_shapes(shape_3)
    ref_shapes: dict[str, list] = {
        "input": [1, "(V1, ...)", 3, 2],
        "output": [1, "(V1, ...)", 3, 2],
    }
    assert_shapes(model, ref_shapes)


def test_numeric_compatibility_inference_2():
    model = Model()
    model += Buffer()(input="input", output=IOKey(name="output"))
    shape_1: dict[str, list] = {"input": [("Var1", ...), 2, 3, 4]}
    shape_2: dict[str, list] = {"input": [1, 2, 3, ("Var1", ...)]}
    model.set_shapes(shape_1)
    model.set_shapes(shape_2)
    ref_shapes: dict[str, list] = {
        "input": [[1, "(V1, ...)", 2, 3, 4], [1, 2, 3, "(V2, ...)", 4]],
        "output": [[1, "(V1, ...)", 2, 3, 4], [1, 2, 3, "(V2, ...)", 4]],
    }
    assert_shapes(model, ref_shapes)


def test_numeric_compatibility_inference_3():
    model = Model()
    model += Buffer()(input="input", output=IOKey(name="output"))
    shape_1: dict[str, list] = {"input": [("Var1", ...), 2, 3, 4]}
    shape_2: dict[str, list] = {"input": [1, 2, 3, ("Var1", ...)]}
    model.set_shapes(shape_1)
    model.set_shapes(shape_2)
    ref_shapes: dict[str, list] = {
        "input": [[1, "(V1, ...)", 2, 3, 4], [1, 2, 3, "(V2, ...)", 4]],
        "output": [[1, "(V1, ...)", 2, 3, 4], [1, 2, 3, "(V2, ...)", 4]],
    }
    assert_shapes(model, ref_shapes)


def test_numeric_compatibility_inference_4():
    model = Model()
    model += Buffer()(input="input", output=IOKey(name="output"))

    shape_1: dict[str, list] = {"input": [1, 2, 3, ("Var1", ...)]}
    shape_2: dict[str, list] = {"input": [("Var1", ...), 2, 3, 4, 5]}

    model.set_shapes(shape_1)
    model.set_shapes(shape_2)
    ref_shapes: dict[str, list] = {
        "input": [[1, "(V1, ...)", 2, 3, 4, 5], [1, 2, 3, "(V2, ...)", 4, 5]],
        "output": [[1, "(V1, ...)", 2, 3, 4, 5], [1, 2, 3, "(V2, ...)", 4, 5]],
    }
    assert_shapes(model, ref_shapes)


def test_numeric_compatibility_inference_5():
    model = Model()
    model += Buffer()(input="input", output=IOKey(name="output"))
    shape_1: dict[str, list] = {"input": [("Var1", ...), 2, 3, 4, 5]}
    shape_2: dict[str, list] = {"input": [1, 2, 3, ("Var1", ...)]}
    model.set_shapes(shape_1)
    model.set_shapes(shape_2)
    ref_shapes: dict[str, list] = {
        "input": [[1, "(V1, ...)", 2, 3, 4, 5], [1, 2, 3, "(V2, ...)", 4, 5]],
        "output": [[1, "(V1, ...)", 2, 3, 4, 5], [1, 2, 3, "(V2, ...)", 4, 5]],
    }
    assert_shapes(model, ref_shapes)


def test_numeric_compatibility_inference_6():
    model = Model()
    model += Buffer()(input="input", output=IOKey(name="output"))
    shape_1: dict[str, list] = {"input": [("Var1", ...), 3, 4]}
    shape_2: dict[str, list] = {"input": [1, 2, ("Var1", ...)]}
    model.set_shapes(shape_1)
    model.set_shapes(shape_2)
    ref_shapes: dict[str, list] = {
        "input": [1, 2, "(V1, ...)", 3, 4],
        "output": [1, 2, "(V1, ...)", 3, 4],
    }
    assert_shapes(model, ref_shapes)


def test_numeric_compatibility_inference_7():
    model = Model()
    model += Buffer()(input="input", output=IOKey(name="output"))
    shape_1: dict[str, list] = {"input": [("Var1", ...), 2, 3]}
    shape_2: dict[str, list] = {"input": [1, 2, ("Var1", ...)]}
    model.set_shapes(shape_1)
    model.set_shapes(shape_2)
    ref_shapes: dict[str, list] = {
        "input": [[1, "(V1, ...)", 2, 3], [1, 2, "(V2, ...)", 3]],
        "output": [[1, "(V1, ...)", 2, 3], [1, 2, "(V2, ...)", 3]],
    }
    assert_shapes(model, ref_shapes)


def test_numeric_compatibility_inference_8():
    model = Model()
    model += Buffer()(input="input", output=IOKey(name="output"))
    shape_1: dict[str, list] = {"input": [("Var1", ...), "a", 1]}
    shape_2: dict[str, list] = {"input": ["b", 3, ("Var1", ...)]}
    model.set_shapes(shape_1)
    model.set_shapes(shape_2)
    ref_shapes: dict[str, list] = {
        "input": [["b", "(V1, ...)", "a", 1], ["b", 3, "(V2, ...)", 1]],
        "output": [["b", "(V1, ...)", "a", 1], ["b", 3, "(V2, ...)", 1]],
    }
    assert_shapes(model, ref_shapes)


def test_numeric_compatibility_inference_9():
    model = Model()
    model += Buffer()(input="input", output=IOKey(name="output"))
    shape_1: dict[str, list] = {"input": [("Var1", ...), 1, 1]}
    shape_2: dict[str, list] = {"input": [1, 1, ("Var1", ...)]}
    model.set_shapes(shape_1)
    model.set_shapes(shape_2)
    ref_shapes: dict[str, list] = {
        "input": [[1, 1, "(V1, ...)"], ["(V2, ...)", 1, 1]],
        "output": [[1, 1, "(V1, ...)"], ["(V2, ...)", 1, 1]],
    }
    assert_shapes(model, ref_shapes)


def test_numeric_compatibility_inference_10():
    model = Model()
    model += Buffer()(input="input", output=IOKey(name="output"))
    shape_1: dict[str, list] = {"input": [("Var1", ...), 1]}
    shape_2: dict[str, list] = {"input": [2, ("Var1", ...)]}
    shape_3: dict[str, list] = {"input": [("Var1", ...), 5, 4, 3, 1]}
    model.set_shapes(shape_1)
    model.set_shapes(shape_2)
    model.set_shapes(shape_3)
    ref_shapes: dict[str, list] = {
        "input": [2, "(V1, ...)", 5, 4, 3, 1],
        "output": [2, "(V1, ...)", 5, 4, 3, 1],
    }
    assert_shapes(model, ref_shapes)


def test_node_count_4():
    class MyModel(PrimitiveModel):
        def __init__(self) -> None:
            super().__init__(
                formula_key="buffer",
                input=BaseKey(shape=["a", ("Var1", ...)], type=Tensor),
                output=BaseKey(shape=[("Var1", ...), "b"], type=Tensor),
            )

        def __call__(  # type: ignore[override]
            self, input: ConnectionType = NOT_GIVEN, output: ConnectionType = NOT_GIVEN
        ):
            return ExtendInfo(self, {"input": input, "output": output})

    model = Model()
    test_model = MyModel()
    buff_model = Buffer()
    model += buff_model
    shapes: dict[str, list] = {"input": ["a", ("Var1", ...)]}
    buff_model.set_shapes(shapes)
    model += Buffer()
    model += Buffer()
    model += Buffer()
    model += test_model
    all_nodes = get_all_nodes(model)
    assert buff_model.input.metadata.edge_type is Tensor
    ref_all_nodes = {
        test_model.output.metadata.shape,  # type: ignore
        buff_model.input.metadata.shape,
    }
    assert all_nodes == ref_all_nodes


def test_node_count_5():
    class MyModel(PrimitiveModel):
        def __init__(self) -> None:
            super().__init__(
                formula_key="buffer",
                input1=BaseKey(shape=["a", ("Var1", ...)], type=Tensor),
                input2=BaseKey(shape=[("Var1", ...), "b"], type=Tensor),
                output=BaseKey(shape=["a", ("Var1", ...)], type=Tensor),
            )

        def __call__(  # type: ignore[override]
            self,
            input1: ConnectionType = NOT_GIVEN,
            input2: ConnectionType = NOT_GIVEN,
            output: ConnectionType = NOT_GIVEN,
        ):
            return ExtendInfo(
                self, {"input1": input1, "input2": input2, "output": output}
            )

    model = Model()
    test_model = MyModel()
    buff_model = Buffer()
    model += buff_model
    shapes: dict[str, list] = {"input": ["a", ("Var1", ...)]}
    buff_model.set_shapes(shapes)
    model += test_model
    con = IOKey(connections={test_model.input2, buff_model.input})  # type: ignore
    model += Buffer()(input=con, output=IOKey(name="output"))
    all_nodes = get_all_nodes(model)

    data = buff_model.input.metadata
    assert data.edge_type is Tensor
    ref_all_nodes = {data.shape}
    assert all_nodes == ref_all_nodes


def test_node_count_6():
    model = Model()
    buff_model = Buffer()
    shapes: dict[str, list] = {"input": ["a", ("Var1", ...)]}
    buff_model.set_shapes(shapes)
    model += buff_model
    for _ in range(5):
        model += deepcopy(model)
    all_nodes = get_all_nodes(model)

    data = buff_model.input.metadata
    assert data.edge_type is Tensor

    ref_all_nodes = {data.shape}
    assert all_nodes == ref_all_nodes


def test_node_count_7():
    model = Model()
    buff_model = Buffer()
    shapes: dict[str, list] = {"input": ["a", ("Var1", ...)]}
    buff_model.set_shapes(shapes)
    model += buff_model
    for _ in range(5):
        model += deepcopy(model)
    all_nodes = get_all_nodes(model)
    assert buff_model.input.metadata.edge_type is Tensor
    ref_all_nodes = {buff_model.input.metadata.shape}
    assert all_nodes == ref_all_nodes


def test_node_count_8():
    model = Model()
    add_model1 = Add()
    add_model1.set_types(left=Tensor, right=Tensor)
    add_model2 = Add()
    add_model3 = Add()
    model += add_model1(left="left", right="right")
    model += add_model2(left="left", right=add_model1.output)
    model += add_model3(left="left", right=add_model2.output)
    model.set_shapes({"left": []})
    ref_all_nodes = {model.left.metadata.shape, model.right.metadata.shape}  # type: ignore
    all_nodes = get_all_nodes(model)
    assert all_nodes == ref_all_nodes


def test_node_count_9():
    model = Model()
    add_model1 = Add()
    add_model1.set_types(left=Tensor, right=Tensor)
    add_model2 = Add()
    add_model3 = Add()
    model += add_model1(left="left", right="right")
    model += add_model2(left="left", right=add_model1.output)
    model += add_model3(left="left", right=add_model2.output)
    model.set_shapes({"left": []})
    ref_all_nodes = {model.left.metadata.shape, model.right.metadata.shape}  # type: ignore
    all_nodes = get_all_nodes(model)
    assert all_nodes == ref_all_nodes


def test_node_count_10():
    submodel1 = Model()

    buff_model1 = Buffer()
    buff_model2 = Buffer()
    buff_model3 = Buffer()

    submodel1 += buff_model1(
        input=IOKey("input1", type=Tensor), output=IOKey(name="output1")
    )
    submodel1 += buff_model2(
        input=IOKey("input2", type=Tensor), output=IOKey(name="output2")
    )
    submodel1 += buff_model3(
        input=IOKey("input3", type=Tensor), output=IOKey(name="output3")
    )

    model = Model()
    submodel2 = deepcopy(submodel1)
    submodel3 = deepcopy(submodel1)

    model += submodel1(input1="input1", input2="input2", input3="input3")
    model += submodel2(
        input1=submodel1.output1,  # type: ignore
        input2=submodel1.output2,  # type: ignore
        input3=submodel1.output3,  # type: ignore
    )
    model += submodel3(
        input1=submodel2.output1,  # type: ignore
        input2=submodel2.output2,  # type: ignore
        input3=submodel2.output3,  # type: ignore
    )

    all_nodes = get_all_nodes(model)
    ref_all_nodes = {
        model.input1.metadata.shape,  # type: ignore
        model.input2.metadata.shape,  # type: ignore
        model.input3.metadata.shape,  # type: ignore
    }
    assert all_nodes == ref_all_nodes


def test_node_count_11():
    composite_3 = Model()
    m1 = Model()
    m1 += Add()(
        left=IOKey("input1", type=Tensor),
        right=IOKey("input2", type=Tensor),
        output=IOKey(name="output"),
    )
    m2 = Model()
    m2 += m1(input1="input1", input2="input2")
    m2 += Add()(left="input1", right=m1.output, output=IOKey(name="output"))  # type: ignore
    m3 = Model()
    m3 += m2(input1="input1", input2="input2")
    m3 += (add3 := Add())(left="input1", right=m2.output, output=IOKey(name="output"))  # type: ignore
    m4 = Model()
    m4 += m3(input1="input1", input2="input2")
    m4 += Add()(left="input1", right=m3.output, output=IOKey(name="output"))  # type: ignore
    composite_3 += m4(input1="input1", input2="input2")
    composite_3 += Add()(left="input1", right=m4.output, output=IOKey(name="output"))  # type: ignore

    add3.set_shapes({"left": []})

    all_nodes = get_all_nodes(composite_3)
    ref_all_nodes = {
        composite_3.input1.metadata.shape,  # type: ignore
        composite_3.input2.metadata.shape,  # type: ignore
    }
    assert all_nodes == ref_all_nodes


def test_node_count_12():
    model = Model()
    buff_model1 = Buffer()
    buff_model2 = Buffer()
    model += buff_model1(input="input1", output=IOKey(name="output1"))
    model += buff_model2(input="input2", output=IOKey(name="output2"))
    shape_1: dict[str, list] = {
        "input1": ["x", "y", 1],
        "input2": ["x", "y", 1],
    }
    model.set_shapes(shape_1)

    all_nodes = get_all_nodes(model)
    ref_all_nodes = {model.input1.metadata.shape}  # type: ignore
    assert all_nodes == ref_all_nodes


def test_node_count_13():
    model = Model()
    buff_model1 = Buffer()
    buff_model2 = Buffer()
    model += buff_model1(input="input1", output=IOKey(name="output1"))
    model += buff_model2(input="input2", output=IOKey(name="output2"))
    shape_1: dict[str, list] = {
        "input1": [("Var1", ...), "a"],
        "input2": [("Var1", ...), "a"],
    }
    model.set_shapes(shape_1)
    all_nodes = get_all_nodes(model)
    ref_all_nodes = {model.input1.metadata.shape}  # type: ignore
    assert all_nodes == ref_all_nodes


def test_node_count_14():
    model = Model()
    buff_model1 = Buffer()
    buff_model2 = Buffer()
    model += buff_model1(input="input1", output=IOKey(name="output1"))
    model += buff_model2(input="input2", output=IOKey(name="output2"))
    model.set_shapes({"input1": ["x", "y", "z"], "input2": ["x", "y", "z"]})

    all_nodes = get_all_nodes(model)
    ref_all_nodes = {model.input1.metadata.shape}  # type: ignore
    assert all_nodes == ref_all_nodes


def test_node_count_15():
    model = Model()
    buff_model1 = Buffer()
    buff_model2 = Buffer()
    model += buff_model1(input="input1", output=IOKey(name="output1"))
    model += buff_model2(input="input2", output=IOKey(name="output2"))
    model.set_shapes({"input1": [1, 1], "input2": [1, 1]})

    all_nodes = get_all_nodes(model)
    ref_all_nodes = {model.input1.metadata.shape}  # type: ignore
    assert all_nodes == ref_all_nodes


def test_node_count_16() -> None:
    class MyModel(PrimitiveModel):
        input: Connection
        output: Connection

        def __init__(self) -> None:
            super().__init__(
                formula_key="buffer",
                input=BaseKey(shape=[5, 5], type=Tensor),
                output=BaseKey(shape=[5, 5], type=Tensor),
            )

        def __call__(  # type: ignore[override]
            self, input: ConnectionType = NOT_GIVEN, output: ConnectionType = NOT_GIVEN
        ):
            return ExtendInfo(self, {"input": input, "output": output})

    model = Model()
    model += (test_model := MyModel())
    model += MyModel()
    model += MyModel()
    model += MyModel()

    all_nodes = get_all_nodes(model)
    data = test_model.input.metadata
    assert data.edge_type is Tensor
    ref_all_nodes = {data.shape}
    assert all_nodes == ref_all_nodes


def test_node_count_18() -> None:
    class MyModel(PrimitiveModel):
        input: Connection
        output: Connection

        def __init__(self) -> None:
            super().__init__(
                formula_key="buffer",
                input=BaseKey(shape=["a", "b"], type=Tensor),
                output=BaseKey(shape=["a", "b"], type=Tensor),
            )

        def __call__(  # type: ignore[override]
            self, input: ConnectionType = NOT_GIVEN, output: ConnectionType = NOT_GIVEN
        ):
            return ExtendInfo(self, {"input": input, "output": output})

    model = Model()
    model += (test_model := MyModel())
    model += MyModel()
    model += MyModel()
    model += MyModel()

    all_nodes = get_all_nodes(model)
    assert test_model.input.metadata.edge_type is Tensor
    ref_all_nodes = {test_model.input.metadata.shape}
    assert all_nodes == ref_all_nodes


def test_node_count_19() -> None:
    class MyModel(PrimitiveModel):
        input: Connection
        output: Connection

        def __init__(self) -> None:
            super().__init__(
                formula_key="buffer",
                input=BaseKey(shape=["a", ("V1", ...), "b", "c"], type=Tensor),
                output=BaseKey(shape=["c", ("V1", ...), "a", "b"], type=Tensor),
            )

        def __call__(  # type: ignore[override]
            self, input: ConnectionType = NOT_GIVEN, output: ConnectionType = NOT_GIVEN
        ):
            return ExtendInfo(self, {"input": input, "output": output})

    model = Model()
    model += (test_model1 := MyModel())
    model += (test_model2 := MyModel())
    model += (test_model3 := MyModel())
    for _ in range(400):
        model += MyModel()

    all_nodes = get_all_nodes(model)
    assert test_model1.input.metadata.edge_type is Tensor
    assert test_model2.input.metadata.edge_type is Tensor
    assert test_model3.input.metadata.edge_type is Tensor
    ref_all_nodes = {
        test_model1.input.metadata.shape,
        test_model2.input.metadata.shape,
        test_model3.input.metadata.shape,
    }
    assert all_nodes == ref_all_nodes


def test_node_count_20() -> None:
    class MyModel(PrimitiveModel):
        input: Connection
        output: Connection

        def __init__(self) -> None:
            super().__init__(
                formula_key="buffer",
                input=BaseKey(shape=["a", "b", "c"], type=Tensor),
                output=BaseKey(shape=["b", "c", "a"], type=Tensor),
            )

        def __call__(  # type: ignore[override]
            self, input: ConnectionType = NOT_GIVEN, output: ConnectionType = NOT_GIVEN
        ):
            return ExtendInfo(self, {"input": input, "output": output})

    model = Model()
    model += (test_model1 := MyModel())
    model += (test_model2 := MyModel())
    model += (test_model3 := MyModel())
    for _ in range(400):
        model += MyModel()

    all_nodes = get_all_nodes(model)
    assert test_model1.input.metadata.edge_type is Tensor
    assert test_model2.input.metadata.edge_type is Tensor
    assert test_model3.input.metadata.edge_type is Tensor
    ref_all_nodes = {
        test_model1.input.metadata.shape,
        test_model2.input.metadata.shape,
        test_model3.input.metadata.shape,
    }
    assert all_nodes == ref_all_nodes


def test_node_count_21() -> None:
    class MyModel(PrimitiveModel):
        input: Connection
        output: Connection

        def __init__(self) -> None:
            super().__init__(
                formula_key="buffer",
                input=BaseKey(shape=[], type=Tensor),
                output=BaseKey(shape=[], type=Tensor),
            )

        def __call__(  # type: ignore[override]
            self, input: ConnectionType = NOT_GIVEN, output: ConnectionType = NOT_GIVEN
        ):
            return ExtendInfo(self, {"input": input, "output": output})

    model = Model()
    model += (test_model1 := MyModel())
    model += (test_model2 := MyModel())
    model += (test_model3 := MyModel())
    for _ in range(20):
        model += MyModel()

    all_nodes = get_all_nodes(model)
    assert test_model1.input.metadata.edge_type is Tensor
    assert test_model2.input.metadata.edge_type is Tensor
    assert test_model3.input.metadata.edge_type is Tensor
    ref_all_nodes = {
        test_model1.input.metadata.shape,
        test_model2.input.metadata.shape,
        test_model3.input.metadata.shape,
    }
    assert all_nodes == ref_all_nodes


def test_uniadic_repr_count_1():
    model = Model()
    buff_model = Buffer()
    buff_model.set_shapes({"input": ["a", "b", "c"]})
    model += Buffer()
    model += Buffer()
    model += Buffer()
    model += Buffer()
    model += Buffer()
    model += Buffer()
    model += Buffer()
    all_symbols = get_all_symbols(buff_model)

    for symbol in all_symbols:
        assert symbol is not None
        assert len(symbol.reprs) == 1


def test_uniadic_repr_count_2():
    model = Model()
    model += (buff_model1 := Buffer())(input="input1", output=IOKey(name="output1"))
    model += Buffer()(input="input2", output=IOKey(name="output2"))
    model += Buffer()(input="input3", output=IOKey(name="output3"))
    shape_1: dict[str, list] = {
        "input1": [1, "u1", "u2"],
        "input2": [1, "u1", "u2"],
        "input3": [1, "u1"],
    }
    model.set_shapes(shape_1)

    assert buff_model1.input.metadata.edge_type is Tensor
    data_shape = buff_model1.input.metadata.shape

    assert data_shape is not None
    input_1_prefix = next(iter(data_shape.reprs)).prefix

    uni1 = input_1_prefix[0]
    uni2 = input_1_prefix[1]
    uni3 = input_1_prefix[2]

    assert len(uni1.reprs) == 2
    assert len(uni2.reprs) == 2
    assert len(uni3.reprs) == 1


def test_uniadic_repr_count_3():
    model = Model()
    model += (buff_model1 := Buffer())(input="input1", output=IOKey(name="output1"))
    model += Buffer()(input="input2", output=IOKey(name="output2"))
    model += Buffer()(input="input3", output=IOKey(name="output3"))
    model += Buffer()(input="input4", output="output4")
    model += Buffer()(input="input5", output="output5")
    model += Buffer()(input="input6", output="output6")

    model.set_shapes(
        {
            "input1": ["u1", "u2", "u3", "u4", "u5"],
            "input2": ["u1", "u2", "u3", "u4"],
            "input3": ["u1", "u2", "u3"],
            "input4": ["u1", "u2"],
            "input5": ["u1"],
            "input6": ["u1", "u2", "u3"],
        }
    )

    assert buff_model1.input.metadata.edge_type is Tensor
    data_shape = buff_model1.input.metadata.shape

    assert data_shape is not None

    input_1_prefix = next(iter(data_shape.reprs)).prefix

    uni1 = input_1_prefix[0]
    uni2 = input_1_prefix[1]
    uni3 = input_1_prefix[2]
    uni4 = input_1_prefix[3]
    uni5 = input_1_prefix[4]

    assert len(uni1.reprs) == 5
    assert len(uni2.reprs) == 4
    assert len(uni3.reprs) == 3
    assert len(uni4.reprs) == 2
    assert len(uni5.reprs) == 1


def test_uniadic_repr_count_4():
    model = Model()
    model += Buffer()(input="input1", output=IOKey(name="output1"))
    model += Buffer()(input="input2", output=IOKey(name="output2"))
    model += Buffer()(input="input3", output=IOKey(name="output3"))
    model += Buffer()(input="input4", output=IOKey(name="output4"))
    model += Buffer()(input="input5", output=IOKey(name="output5"))
    model += Buffer()(input="input6", output=IOKey(name="output6"))

    main_model = Model()
    main_model += (model1 := deepcopy(model))(**{key: key for key in model.input_keys})

    main_model += (model2 := deepcopy(model))(
        input1=model1.output1,  # type: ignore
        input2=model1.output2,  # type: ignore
        input3=model1.output3,  # type: ignore
        input4=model1.output4,  # type: ignore
        input5=model1.output5,  # type: ignore
        input6=model1.output6,  # type: ignore
    )

    main_model += (model3 := deepcopy(model))(
        input1=model2.output1,  # type: ignore
        input2=model2.output2,  # type: ignore
        input3=model2.output3,  # type: ignore
        input4=model2.output4,  # type: ignore
        input5=model2.output5,  # type: ignore
        input6=model2.output6,  # type: ignore
    )

    main_model += deepcopy(model)(
        input1=model3.output1,  # type: ignore
        input2=model3.output2,  # type: ignore
        input3=model3.output3,  # type: ignore
        input4=model3.output4,  # type: ignore
        input5=model3.output5,  # type: ignore
        input6=model3.output6,  # type: ignore
    )

    model1.set_shapes(
        {
            "input1": ["u1", "u2", "u3", "u4", "u5"],
            "input2": ["u1", "u2", "u3", "u4"],
            "input3": ["u1", "u2", "u3"],
            "input4": ["u1", "u2"],
            "input5": ["u1"],
            "input6": ["u1", "u2", "u3"],
        }
    )

    data_shape = model1.input1.metadata.shape  # type: ignore

    assert data_shape is not None

    input_1_prefix = next(iter(data_shape.reprs)).prefix

    uni1 = input_1_prefix[0]
    uni2 = input_1_prefix[1]
    uni3 = input_1_prefix[2]
    uni4 = input_1_prefix[3]
    uni5 = input_1_prefix[4]

    assert len(uni1.reprs) == 5
    assert len(uni2.reprs) == 4
    assert len(uni3.reprs) == 3
    assert len(uni4.reprs) == 2
    assert len(uni5.reprs) == 1


def test_uniadic_repr_count_5():
    model = Model()
    model += (buff_model1 := Buffer())(input="input1", output=IOKey(name="output1"))
    model += Buffer()(input="input2", output=IOKey(name="output2"))
    model += Buffer()(input="input3", output=IOKey(name="output3"))
    model += Buffer()(input="input4", output="output4")
    model += Buffer()(input="input5", output="output5")
    model += Buffer()(input="input6", output="output6")

    shapes: dict[str, list] = {
        "input1": [1, "u1"],
        "input2": [1, "u2"],
        "input3": [1, "u3"],
        "input4": [1, "u4"],
        "input5": [1, "u5"],
        "input6": [1, "u6"],
    }

    model.set_shapes(shapes)

    assert buff_model1.input.metadata.edge_type is Tensor
    data_shape = buff_model1.input.metadata.shape

    assert data_shape is not None

    input_1_prefix = next(iter(data_shape.reprs)).prefix

    uni1 = input_1_prefix[0]
    uni2 = input_1_prefix[1]

    assert len(uni1.reprs) == 6
    assert len(uni2.reprs) == 1

    model.set_shapes(
        {
            "input1": [1, 2],
            "input2": [1, 2],
            "input3": [1, 2],
            "input4": [1, 2],
            "input5": [1, 2],
            "input6": [1, 2],
        }
    )

    assert len(uni1.reprs) == 1
    assert len(uni2.reprs) == 1


def test_repr_count_mlp():
    layer_num = 50
    model = MLP(
        activations=[Relu() for _ in range(layer_num)],
        dimensions=[10 for _ in range(layer_num)],
    )
    all_symbols = get_all_symbols(model)

    for symbol in all_symbols:
        assert symbol is not None
        all_reprs = symbol.reprs
        for repr1, repr2 in combinations(all_reprs, 2):
            assert not repr1.is_equal(repr2)


def test_different_constsolver_objects():
    model = Model()
    relu1 = Relu()
    relu1.set_shapes({"input": [1, 2]})
    relu2 = deepcopy(relu1)

    model += relu1(input="input1", output=IOKey(name="output1"))
    model += relu2(input="input2", output=IOKey(name="output2"))
    assert model.input2.metadata.shape == model.input1.metadata.shape  # type: ignore


def test_symbol_store():
    """Testcase of different constraintsolver objects

    Add model, wrapped with two models, model1 and model2

    Firstly, set shapes of output of model2 as [2, 3, 4, 5]
    Secondly, set shapes of left of model1 as [2, 3, 4, 5]
    Thirdly set shapes of right of add_model as [2, 3, 4, 5]

    Note that all of the models share same left, right and output

    (model1.left == model2.left == add_model.left)
    (model1.right == model2.right == add_model.right)
    (model1.output == model2.output == add_model.output)

    Therefore, in the end, all of them should share same shaperepr
    objects.

    However, all of them have different Constraintsolver objects. Therefore,
    Their symbolstore also hold different objects, causing same valued uniadics
    to have different symbols in each level.
    """
    model1 = Model()
    model2 = Model()
    add_model = Add()
    model1 += add_model(left="left", right="right", output=IOKey(name="output"))
    model2 += model1(left="left", right="right", output=IOKey(name="output"))
    model2.set_shapes({"output": [2, 3, 4, 5]})
    model1.set_shapes({"left": [2, 3, 4, 5]})
    add_model.set_shapes({"right": [2, 3, 4, 5]})
    assert_all_nodes_unique(model2)


def test_multi_repr_with_integer_uni():
    """Testscase of [V1, 1]
                 [1, V1]

    1's should be same uniadic objects
    """

    model = Model()
    relu_model = Relu()
    model += relu_model(input="input", output=IOKey(name="output"))
    shape_1: dict[str, list] = {"input": [("Var1", ...), 1]}
    shape_2: dict[str, list] = {"input": [1, ("Var1", ...)]}
    model.set_shapes(shape_1)
    model.set_shapes(shape_2)
    input_shape_node = model.input.metadata.shape  # type: ignore
    repr1, repr2 = tuple(input_shape_node.reprs)

    uni1 = (repr1.prefix + repr1.suffix)[0]
    uni2 = (repr2.prefix + repr2.suffix)[0]

    assert uni1.value == 1
    assert uni2.value == 1

    assert uni1 is uni2


def test_scalar_empty_node():
    model = Model()
    reduce_model = Mean(axis=1)
    reduce_model_2 = Mean(axis=1)
    model += reduce_model
    model += reduce_model_2
    assert_all_nodes_unique(model)


def test_add_model_with_scalar_input():
    model = Model()
    add1 = Add()

    left_input = Tensor(np.ones((3, 4, 5, 6, 7)).tolist())
    right_input = Tensor(np.ones((3, 4, 5, 6, 7)).tolist())
    model += add1(left=left_input, right=right_input, output=IOKey(name="output"))
    assert_all_nodes_unique(model)


def test_add_model_set_shapes():
    model = Model()
    add1 = Add()

    model += add1(left="left", right="right", output=IOKey(name="output"))
    model.set_shapes({"left": [3, 4, 5, 6, 7], "right": [3, 4, 5, 6, 7]})
    assert_all_nodes_unique(model)


def test_possible_uniadic_values_directed_1():
    uni = Uniadic()
    uni.update_possible_values({1, 2, 3, 4, 5})
    assert uni.metadata.possible_values == {1, 2, 3, 4, 5}


def test_possible_uniadic_values_directed_2():
    uni = Uniadic()
    uni.update_possible_values({1, 2, 3, 4, 5})

    with pytest.raises(ValueError) as err_info:
        uni.update_possible_values({6})
    assert str(err_info.value) == "Possible values mismatch!"


def test_possible_uniadic_values_directed_3():
    uni1 = Uniadic()
    uni2 = Uniadic()
    uni1.update_possible_values({1, 2, 3, 4, 5})
    uni2.update_possible_values({5, 6})
    uni1.match(uni2)

    assert uni1.metadata.possible_values == {5}
    assert uni1.value == 5


def test_possible_uniadic_values_directed_4():
    uni = Uniadic()
    uni.update_possible_values({1, 2, 3, 4, 5})

    with pytest.raises(ValueError) as err_info:
        uni.update_possible_values({6})
    assert str(err_info.value) == "Possible values mismatch!"


def test_possible_uniadic_values_directed_5():
    uni1 = Uniadic()
    uni1.update_possible_values({5})

    assert uni1.value == 5


def test_possible_uniadic_values_directed_7():
    uni = Uniadic()

    with pytest.raises(ValueError) as err_info:
        uni.update_possible_values(set())
    assert str(err_info.value) == "Possible value set could not be empty!"


def test_possible_uniadic_values_directed_8():
    buff_model = Buffer()
    buff_model.set_shapes({"input": ["a", "b"]})

    assert buff_model.input.metadata.edge_type is Tensor
    data_shape = buff_model.input.metadata.shape

    assert data_shape is not None

    input_repr = next(iter(data_shape.reprs))

    input_repr[0].update_possible_values({1, 2, 3, 4})
    input_repr[1].update_possible_values({1, 2})

    buff_model.set_shapes({"input": ["a", "a"]})

    assert input_repr[0].possible_values == {1, 2}
    assert input_repr[1].possible_values == {1, 2}


def test_possible_uniadic_values_directed_9():
    buff_model = Buffer()
    buff_model.set_shapes({"input": ["a", "b", "c", "d"]})

    assert buff_model.input.metadata.edge_type is Tensor
    data_shape = buff_model.input.metadata.shape

    assert data_shape is not None

    input_repr = next(iter(data_shape.reprs))

    input_repr[0].update_possible_values({1, 2, 3, 4})
    input_repr[1].update_possible_values({1, 2, 3})
    input_repr[2].update_possible_values({1, 2})
    input_repr[3].update_possible_values({2, 3})

    buff_model.set_shapes({"input": ["a", "a", "a", "a"]})

    ref_shapes = {"input": [2, 2, 2, 2], "output": [2, 2, 2, 2]}

    assert_shapes(buff_model, ref_shapes)


def test_possible_uniadic_values_directed_10():
    uni1 = Uniadic({1, 2})
    uni2 = Uniadic({1, 2, 3})
    uni3 = Uniadic({2, 3})

    repr1 = ShapeRepr(prefix=[uni1], root=None, suffix=None)
    repr2 = ShapeRepr(prefix=[uni2], root=None, suffix=None)
    repr3 = ShapeRepr(prefix=[uni3], root=None, suffix=None)

    repr1_node = repr1.node
    repr2_node = repr2.node
    repr3_node = repr3.node

    repr1_node.merge(repr2_node)
    repr1_node.merge(repr3_node)

    assert repr1_node.get_shapes() == [2]


def test_possible_uniadic_values_directed_11():
    uni1 = Uniadic({1, 2})
    uni2 = Uniadic({1, 3})
    uni3 = Uniadic({2, 3})

    repr1 = ShapeRepr(prefix=[uni1], root=None, suffix=None)
    repr2 = ShapeRepr(prefix=[uni2], root=None, suffix=None)
    repr3 = ShapeRepr(prefix=[uni3], root=None, suffix=None)

    repr1_node = repr1.node
    repr2_node = repr2.node
    repr3_node = repr3.node

    repr1_node.merge(repr2_node)
    with pytest.raises(ValueError) as err_info:
        repr1_node.merge(repr3_node)
    assert str(err_info.value) == "Possible values mismatch!"


def test_possible_uniadic_values_directed_12():
    uni1 = Uniadic({1, 2})
    uni2 = Uniadic({1, 3})
    uni3 = Uniadic({2, 3})

    uni4 = Uniadic({1, 2})
    uni5 = Uniadic({1, 3})
    uni6 = Uniadic({2, 3})

    repr1 = ShapeRepr(prefix=[uni1, uni2], root=Variadic(), suffix=[uni3])
    repr2 = ShapeRepr(prefix=[uni6], root=Variadic(), suffix=[uni5, uni4])

    repr1_node = repr1.node
    repr2_node = repr2.node
    repr1_node.merge(repr2_node)

    assert repr1_node.get_shapes() == [2, "u1", "(V1, ...)", 2]
    assert repr2_node.get_shapes() == [2, "(V1, ...)", "u1", 2]


def test_possible_uniadic_values_1():
    model = Model()
    model += Add()(left="l1", right="r1", output="o1")
    model += Add()(left="l1", right="r2", output="o2")
    shapes: dict[str, list] = {
        "o1": [4],
        "l1": [None],
        "r1": [None],
        "o2": [5],
        "r2": [None],
    }
    model.set_shapes(shapes)
    ref_shapes = {"l1": [1], "r1": [4], "r2": [5], "o1": [4], "o2": [5]}
    assert_shapes(model, ref_shapes)


def assert_possibles(possibles, ref_possibles):
    assert possibles == ref_possibles
    if possibles is not None:
        for _len, pos in possibles.items():
            assert pos._is_applicable == ref_possibles[_len]._is_applicable
            assert pos.dnf_lookup_table == ref_possibles[_len].dnf_lookup_table


def test_update_possible_values_1():
    var = Variadic()
    uni1 = Uniadic({1, 4})
    var.update_possible_values(PossibleValues(), PossibleValues((uni1,)))

    ref_possibles = {0: PossibleValues(), 1: PossibleValues((uni1,))}
    assert_possibles(var.possibles, ref_possibles)


def test_update_possible_values2():
    var = Variadic()

    var.update_possible_values(
        PossibleValues(),
        PossibleValues((uni1_1 := Uniadic({1, 4}), uni1_2 := Uniadic(5))),
    )
    var.update_possible_values(
        PossibleValues(), PossibleValues((uni2_1 := Uniadic(4), uni2_2 := Uniadic()))
    )
    dnf1 = DNF([AND({uni1_1: uni2_1})])
    dnf2 = DNF([AND({uni1_2: uni2_2})])

    ref_possibles = {
        0: PossibleValues(),
        2: PossibleValues((uni1_1, uni1_2), [dnf1, dnf2]),
    }
    eq1 = Equivalences({uni1_1, uni2_1}, {4})
    eq2 = Equivalences({uni1_2, uni2_2}, {5})

    ref_possibles[2].dnf_lookup_table = {
        uni1_1: eq1,
        uni2_1: eq1,
        uni1_2: eq2,
        uni2_2: eq2,
    }

    assert_possibles(var.possibles, ref_possibles)


def test_update_possible_values_2_2():
    var = Variadic()
    uni3 = Uniadic({3, 5})
    dnf1 = DNF([AND({uni3: 5})])
    var.update_possible_values(
        PossibleValues(),
        PossibleValues(
            (uni1_1 := Uniadic({1, 4, 7}), uni1_2 := Uniadic({5, 6})), [dnf1]
        ),
    )

    uniadics = (uni2_1 := Uniadic({1, 4}), uni2_2 := Uniadic({5, 6}))
    dnf2 = DNF([AND({uni3: 6, uni2_1: 4, uni2_2: 6}), AND({uni2_1: 1, uni2_2: 5})])
    var.update_possible_values(PossibleValues(), PossibleValues(uniadics, [dnf2]))
    dnf3 = DNF([AND({uni1_1: uni2_1})])
    dnf4 = DNF([AND({uni1_2: uni2_2})])

    ref_possibles = {
        0: PossibleValues(),
        2: PossibleValues((uni1_1, uni1_2), [dnf1, dnf2, dnf3, dnf4]),
    }
    eq1 = Equivalences({uni1_1, uni2_1}, {1})
    eq2 = Equivalences({uni1_2, uni2_2}, {5})
    eq3 = Equivalences({uni3}, {5})

    ref_possibles[2].dnf_lookup_table = {
        uni1_1: eq1,
        uni2_1: eq1,
        uni1_2: eq2,
        uni2_2: eq2,
        uni3: eq3,
    }
    assert_possibles(var.possibles, ref_possibles)


def test_update_possible_values_3():
    var = Variadic()
    var.update_possible_values(
        PossibleValues(), PossibleValues((Uniadic({1, 5}), Uniadic({4, 5})))
    )

    with pytest.raises(ValueError) as err_info:
        var.update_possible_values(PossibleValues((Uniadic(), Uniadic(), Uniadic())))
    assert str(err_info.value) == "Incompatible possible values for Variadic!"


def test_update_possible_values_4():
    var = Variadic()
    var.update_possible_values(
        PossibleValues(), PossibleValues((Uniadic({1, 5}), Uniadic({4, 5})))
    )

    with pytest.raises(ValueError) as err_info:
        var.update_possible_values(PossibleValues((Uniadic({2, 5}),)))
    assert str(err_info.value) == "Incompatible possible values for Variadic!"


def test_update_possible_values_5():
    var = Variadic()
    var.update_possible_values(
        PossibleValues(), PossibleValues((uni1 := Uniadic({1, 4}), uni2 := Uniadic()))
    )
    var.update_possible_values(
        PossibleValues((uni3 := Uniadic(), uni4 := Uniadic({5})))
    )
    assert_possibles(var.possibles, None)
    assert uni3.possible_values == uni1.possible_values == {1, 4}
    assert uni4.possible_values == uni2.possible_values == {5}


def test_update_possible_values_6():
    var = Variadic()
    var.update_possible_values(
        PossibleValues(),
        PossibleValues(
            (uni1 := Uniadic({1, 4}), uni2 := Uniadic(), uni3 := Uniadic({6}))
        ),
    )
    var.update_possible_values(
        PossibleValues((uni4 := Uniadic(), uni5 := Uniadic(5), uni6 := Uniadic()))
    )

    assert_possibles(var.possibles, None)
    assert uni4.possible_values == uni1.possible_values == {1, 4}
    assert uni5.possible_values == uni2.possible_values == {5}
    assert uni6.possible_values == uni3.possible_values == {6}


def test_update_possible_values_7():
    var = Variadic()

    var.update_possible_values(
        PossibleValues(),
        PossibleValues(
            (uni1 := Uniadic({1, 4}), uni2 := Uniadic({1, 4}), uni3 := Uniadic({1, 4}))
        ),
    )
    var.update_possible_values(
        PossibleValues(),
        PossibleValues(
            (uni4 := Uniadic(), uni5 := Uniadic(4), uni6 := Uniadic({1, 5}))
        ),
    )
    dnf1 = DNF([AND({uni1: uni4})])
    dnf2 = DNF([AND({uni2: uni5})])
    dnf3 = DNF([AND({uni3: uni6})])

    ref_possibles = {
        0: PossibleValues(),
        3: PossibleValues((uni1, uni2, uni3), [dnf1, dnf2, dnf3]),
    }
    eq1 = Equivalences({uni1, uni4}, {1, 4})
    eq2 = Equivalences({uni2, uni5}, {4})
    eq3 = Equivalences({uni3, uni6}, {1})

    ref_possibles[3].dnf_lookup_table = {
        uni1: eq1,
        uni2: eq2,
        uni3: eq3,
        uni4: eq1,
        uni5: eq2,
        uni6: eq3,
    }
    assert_possibles(var.possibles, ref_possibles)


def test_update_possible_values_8():
    var = Variadic()
    var.update_possible_values(
        PossibleValues(),
        PossibleValues((uni1 := Uniadic(1), uni2 := Uniadic(2), uni3 := Uniadic(5))),
    )
    var.update_possible_values(
        PossibleValues(),
        PossibleValues(
            (uni4 := Uniadic(), uni5 := Uniadic(2), uni6 := Uniadic({1, 5}))
        ),
    )

    dnf1 = DNF([AND({uni1: uni4})])
    dnf2 = DNF([AND({uni2: uni5})])
    dnf3 = DNF([AND({uni3: uni6})])

    ref_possibles = {
        0: PossibleValues(),
        3: PossibleValues((uni1, uni2, uni3), [dnf1, dnf2, dnf3]),
    }
    eq1 = Equivalences({uni1, uni4}, {1})
    eq2 = Equivalences({uni2, uni5}, {2})
    eq3 = Equivalences({uni3, uni6}, {5})

    ref_possibles[3].dnf_lookup_table = {
        uni1: eq1,
        uni2: eq2,
        uni3: eq3,
        uni4: eq1,
        uni5: eq2,
        uni6: eq3,
    }
    assert_possibles(var.possibles, ref_possibles)


def test_update_possible_values_9():
    var = Variadic()
    var.update_possible_values(
        PossibleValues(),
        PossibleValues((uni1 := Uniadic(), uni2 := Uniadic(), uni3 := Uniadic())),
    )
    var.update_possible_values(
        PossibleValues(),
        PossibleValues(
            (uni4 := Uniadic(), uni5 := Uniadic({2, 1}), uni6 := Uniadic({2, 5}))
        ),
    )

    dnf1 = DNF([AND({uni1: uni4})])
    dnf2 = DNF([AND({uni2: uni5})])
    dnf3 = DNF([AND({uni3: uni6})])

    ref_possibles = {
        0: PossibleValues(),
        3: PossibleValues((uni1, uni2, uni3), [dnf1, dnf2, dnf3]),
    }
    eq1 = Equivalences({uni1, uni4}, None)
    eq2 = Equivalences({uni2, uni5}, {2, 1})
    eq3 = Equivalences({uni3, uni6}, {2, 5})

    ref_possibles[3].dnf_lookup_table = {
        uni1: eq1,
        uni2: eq2,
        uni3: eq3,
        uni4: eq1,
        uni5: eq2,
        uni6: eq3,
    }
    assert_possibles(var.possibles, ref_possibles)


def test_update_possible_values_10():
    var = Variadic()
    var.update_possible_values(
        PossibleValues(),
        PossibleValues(
            (uni1 := Uniadic(), uni2 := Uniadic(4), uni3 := Uniadic({1, 5}))
        ),
    )
    var.update_possible_values(
        PossibleValues(),
        PossibleValues(
            (uni4 := Uniadic({1, 4}), uni5 := Uniadic({1, 4}), uni6 := Uniadic({1, 4}))
        ),
    )

    dnf1 = DNF([AND({uni1: uni4})])
    dnf2 = DNF([AND({uni2: uni5})])
    dnf3 = DNF([AND({uni3: uni6})])

    ref_possibles = {
        0: PossibleValues(),
        3: PossibleValues((uni1, uni2, uni3), [dnf1, dnf2, dnf3]),
    }
    eq1 = Equivalences({uni1, uni4}, {1, 4})
    eq2 = Equivalences({uni2, uni5}, {4})
    eq3 = Equivalences({uni3, uni6}, {1})

    ref_possibles[3].dnf_lookup_table = {
        uni1: eq1,
        uni2: eq2,
        uni3: eq3,
        uni4: eq1,
        uni5: eq2,
        uni6: eq3,
    }
    assert_possibles(var.possibles, ref_possibles)


def test_update_possible_values_11():
    var = Variadic()
    var.update_possible_values(
        PossibleValues(),
        PossibleValues(
            (uni1 := Uniadic(), uni2 := Uniadic(2), uni3 := Uniadic({1, 5}))
        ),
    )
    var.update_possible_values(
        PossibleValues(),
        PossibleValues((uni4 := Uniadic(1), uni5 := Uniadic(2), uni6 := Uniadic(5))),
    )

    dnf1 = DNF([AND({uni1: uni4})])
    dnf2 = DNF([AND({uni2: uni5})])
    dnf3 = DNF([AND({uni3: uni6})])

    ref_possibles = {
        0: PossibleValues(),
        3: PossibleValues((uni1, uni2, uni3), [dnf1, dnf2, dnf3]),
    }
    eq1 = Equivalences({uni1, uni4}, {1})
    eq2 = Equivalences({uni2, uni5}, {2})
    eq3 = Equivalences({uni3, uni6}, {5})

    ref_possibles[3].dnf_lookup_table = {
        uni1: eq1,
        uni2: eq2,
        uni3: eq3,
        uni4: eq1,
        uni5: eq2,
        uni6: eq3,
    }
    assert_possibles(var.possibles, ref_possibles)


def test_update_possible_values_12():
    var = Variadic()
    var.update_possible_values(
        PossibleValues(),
        PossibleValues(
            (uni1 := Uniadic(), uni2 := Uniadic(2), uni3 := Uniadic({1, 5}))
        ),
    )
    var.update_possible_values(
        PossibleValues(),
        PossibleValues((uni4 := Uniadic(), uni5 := Uniadic(), uni6 := Uniadic())),
    )

    dnf1 = DNF([AND({uni1: uni4})])
    dnf2 = DNF([AND({uni2: uni5})])
    dnf3 = DNF([AND({uni3: uni6})])

    ref_possibles = {
        0: PossibleValues(),
        3: PossibleValues((uni1, uni2, uni3), [dnf1, dnf2, dnf3]),
    }
    eq1 = Equivalences({uni1, uni4}, None)
    eq2 = Equivalences({uni2, uni5}, {2})
    eq3 = Equivalences({uni3, uni6}, {1, 5})

    ref_possibles[3].dnf_lookup_table = {
        uni1: eq1,
        uni2: eq2,
        uni3: eq3,
        uni4: eq1,
        uni5: eq2,
        uni6: eq3,
    }
    assert_possibles(var.possibles, ref_possibles)


# @pytest.mark.skip("Known missing feature")
def test_possible_variadic_values_1():
    var = Variadic()
    repr = ShapeRepr(root=var)
    # var.update_possible_values([[], [None, 2, {1, 5}]])
    var.update_possible_values(
        PossibleValues(),
        PossibleValues(
            (uni1 := Uniadic(), uni2 := Uniadic(2), uni3 := Uniadic({1, 5}))
        ),
    )
    # var.update_possible_values([[None, None, None]])
    var.update_possible_values(
        PossibleValues((uni4 := Uniadic(), uni5 := Uniadic(), uni6 := Uniadic()))
    )

    # assert var.possible_values == [[None, 2, {1, 5}]]
    assert uni4.possible_values == uni1.possible_values is None
    assert uni5.possible_values == uni2.possible_values == {2}
    assert uni6.possible_values == uni3.possible_values == {1, 5}

    assert repr.get_shapes() == ["u1", 2, "u2"]


def test_possible_variadic_values_14():
    # V1 <- a, V2
    # V1 = [[], [4], [1, 5], [2, 6, 4]]
    # V2 = [[3], [6, None], [3, None, None]]

    # aV2 = [[a, 3], [a, 6, None], [a, 3, None, None]]
    # matching possibilities = [[2, 6, 4]]
    # possible values for a = {2}

    var1 = Variadic()
    repr1 = ShapeRepr(root=var1)
    # var1.update_possible_values({(), (4,), (1, 5), (2, 6, 4)})
    var1.update_possible_values(
        PossibleValues(),
        PossibleValues((Uniadic(4),)),
        PossibleValues((Uniadic(1), Uniadic(5))),
        PossibleValues((Uniadic(2), Uniadic(6), Uniadic(4))),
    )

    var2 = Variadic()
    repr2 = ShapeRepr(prefix=[Uniadic()], root=var2)
    var2.update_possible_values(
        PossibleValues((Uniadic(3),)),
        PossibleValues((Uniadic(6), Uniadic())),
        PossibleValues((Uniadic(3), Uniadic(), Uniadic())),
    )
    repr1.match(repr2)
    assert repr1.get_shapes() == repr2.get_shapes() == [2, 6, 4]


def test_possible_variadic_values_14_1():
    # V1 <- a, V2 where a.possible_values = {2}
    # V1 = [[], [4], [1, 5], [2, 6, 4]]
    # V2 = [[3], [6, None], [3, None, None]]

    # aV2 = [[{2}, 3], [{2}, 6, None], [{2}, 3, None, None]]
    # matching possibilities = [[2, 6, 4]]
    # possible values for a = {2}

    var1 = Variadic()
    # var1.update_possible_values({(), (4,), (1, 5), (2, 6, 4)})
    var1.update_possible_values(
        PossibleValues(),
        PossibleValues((Uniadic(4),)),
        PossibleValues((Uniadic(1), Uniadic(5))),
        PossibleValues((Uniadic(2), Uniadic(6), Uniadic(4))),
    )
    repr1 = ShapeRepr(root=var1)

    var2 = Variadic()
    var2.update_possible_values(
        PossibleValues((Uniadic(3),)),
        PossibleValues((Uniadic(6), Uniadic())),
        PossibleValues((Uniadic(3), Uniadic(), Uniadic())),
    )
    uni = Uniadic(2)
    repr2 = ShapeRepr(root=var2, prefix=[uni])
    repr1.match(repr2)

    assert repr1.get_shapes() == repr2.get_shapes() == [2, 6, 4]


def test_possible_variadic_values_14_2():
    # V1 <- a, V2 where a.possible_values = {2, 3}
    # V1 = [[], [4], [1, 5], [2, 6, 4]]
    # V2 = [[3], [6, None], [3, None, None]]

    # aV2 = [[{2, 3}, 3], [{2, 3}, 6, None], [{2, 3}, 3, None, None]]
    # matching possibilities = [[2, 6, 4]]
    # possible values for a = {2}

    var1 = Variadic()
    var1.update_possible_values(
        PossibleValues(),
        PossibleValues((Uniadic(4),)),
        PossibleValues((Uniadic(1), Uniadic(5))),
        PossibleValues((Uniadic(2), Uniadic(6), Uniadic(4))),
    )
    repr1 = ShapeRepr(root=var1)

    var2 = Variadic()
    var2.update_possible_values(
        PossibleValues((Uniadic(3),)),
        PossibleValues((Uniadic(6), Uniadic())),
        PossibleValues((Uniadic(3), Uniadic(), Uniadic())),
    )
    uni = Uniadic({2, 3})
    repr2 = ShapeRepr(root=var2, prefix=[uni])
    repr1.match(repr2)

    assert repr1.get_shapes() == repr2.get_shapes() == [2, 6, 4]


def test_possible_variadic_values_14_2_1():
    # V1 <- a, V2 where a.possible_values = {2, 3}
    # V1 = [[], [4], [1, 5], [{2, 10}, 6, 4]]
    # V2 = [[3], [6, None], [3, None, None]]

    # aV2 = [[{2, 3}, 3], [{2, 3}, 6, None], [{2, 3}, 3, None, None]]
    # matching possibilities = [[2, 6, 4]]
    # possible values for a = {2}

    var1 = Variadic()
    # var1.update_possible_values({(), (4,), (1, 5), (2, 6, 4)})
    var1.update_possible_values(
        PossibleValues(),
        PossibleValues((Uniadic(4),)),
        PossibleValues((Uniadic(1), Uniadic(5))),
        PossibleValues((Uniadic(2), Uniadic(6), Uniadic(4))),
    )
    repr1 = ShapeRepr(root=var1)

    var2 = Variadic()
    var2.update_possible_values(
        PossibleValues((Uniadic(3),)),
        PossibleValues((Uniadic(6), Uniadic())),
        PossibleValues((Uniadic(3), Uniadic(), Uniadic())),
    )
    uni = Uniadic({2, 3})
    repr2 = ShapeRepr(root=var2, prefix=[uni])
    repr1.match(repr2)

    assert repr1.get_shapes() == repr2.get_shapes() == [2, 6, 4]


def test_possible_variadic_values_14_2_2():
    # V1 <- a, V2 where a.possible_values = {2, 3, 10}
    # V1 = [[], [4], [1, 5], [{2, 10}, 6, 4]]
    # V2 = [[3], [6, None], [3, None, None]]

    # aV2 = [[{2, 3, 10}, 3], [{2, 3, 10}, 6, None], [{2, 3, 10}, 3, None, None]]
    # matching possibilities = [[{2, 10}, 6, 4]]
    # possible values for a = {2, 10}

    var1 = Variadic()
    var1.update_possible_values(
        PossibleValues(),
        PossibleValues((Uniadic(4),)),
        PossibleValues((Uniadic(1), Uniadic(5))),
        PossibleValues((Uniadic({2, 10}), Uniadic(6), Uniadic(4))),
    )
    repr1 = ShapeRepr(root=var1)

    var2 = Variadic()
    var2.update_possible_values(
        PossibleValues((Uniadic(3),)),
        PossibleValues((Uniadic(6), Uniadic())),
        PossibleValues((Uniadic(3), Uniadic(), Uniadic())),
    )
    uni = Uniadic({2, 3, 10})
    repr2 = ShapeRepr(root=var2, prefix=[uni])
    repr1.match(repr2)

    assert repr1.get_shapes() == repr2.get_shapes() == ["u1", 6, 4]
    assert uni.possible_values == {2, 10}


def test_possible_variadic_values_14_3():
    # V1 <- a, V2 where a.possible_values = {10}
    # V1 = [[], [4], [1, 5], [2, 6, 4]]
    # V2 = [[3], [6, None], [3, None, None]]

    # aV2 = [[{10}, 3], [{10}, 6, None], [{10}, 3, None, None]]
    # matching possibilities = NOT FOUND

    var1 = Variadic()
    var1.update_possible_values(
        PossibleValues(),
        PossibleValues((Uniadic(4),)),
        PossibleValues((Uniadic(1), Uniadic(5))),
        PossibleValues((Uniadic(2), Uniadic(6), Uniadic(4))),
    )
    repr1 = ShapeRepr(root=var1)

    var2 = Variadic()
    var2.update_possible_values(
        PossibleValues((Uniadic(3),)),
        PossibleValues((Uniadic(6), Uniadic())),
        PossibleValues((Uniadic(3), Uniadic(), Uniadic())),
    )
    uni = Uniadic(10)
    repr2 = ShapeRepr(root=var2, prefix=[uni])

    with pytest.raises(ValueError) as err_info:
        repr1.match(repr2)
    assert str(err_info.value) == "Incompatible possible values for Variadic!"


def test_possible_variadic_values_14_4():
    # V1 <- a, V2 where a.possible_values = {10, 20}
    # V1 = [[], [4], [1, 5], [2, 6, 4]]
    # V2 = [[3], [6, None], [3, None, None]]

    # aV2 = [[{10, 20}, 3], [{10, 20}, 6, None], [{10, 20}, 3, None, None]]
    # matching possibilities = NOT FOUND
    var1 = Variadic()
    var1.update_possible_values(
        PossibleValues(),
        PossibleValues((Uniadic(4),)),
        PossibleValues((Uniadic(1), Uniadic(5))),
        PossibleValues((Uniadic(2), Uniadic(6), Uniadic(4))),
    )
    repr1 = ShapeRepr(root=var1)

    var2 = Variadic()
    var2.update_possible_values(
        PossibleValues((Uniadic(3),)),
        PossibleValues((Uniadic(6), Uniadic())),
        PossibleValues((Uniadic(3), Uniadic(), Uniadic())),
    )
    uni = Uniadic({10, 20})
    repr2 = ShapeRepr(root=var2, prefix=[uni])

    with pytest.raises(ValueError) as err_info:
        repr1.match(repr2)
    assert str(err_info.value) == "Incompatible possible values for Variadic!"


def test_possible_variadic_values_15():
    # V1 <- a, V2, b, c

    # V1 = [[], [4], [1, 5], [2, 6, 4], [10, 11, 12, 13, 14, 15]]
    # V2 = [[3], [3, None], [11, None, None]]

    # aV2bc = [[None, 3, None, None], [None, 3, None, None, None],
    # [None, 11, None, None, None, None]]
    # matching possibilities = [[10, 11, 12, 13, 14, 15]]
    var1 = Variadic()
    var1.update_possible_values(
        PossibleValues(),
        PossibleValues((uni1 := Uniadic(4),)),
        PossibleValues((uni2 := Uniadic(1), uni3 := Uniadic(5))),
        PossibleValues((Uniadic(2), Uniadic(6), Uniadic(4))),
        PossibleValues(
            (
                Uniadic(10),
                Uniadic(11),
                Uniadic(12),
                Uniadic(13),
                Uniadic(14),
                Uniadic(15),
            )
        ),
    )
    repr1 = ShapeRepr(root=var1)

    var2 = Variadic()
    var2.update_possible_values(
        PossibleValues((Uniadic(3),)),
        PossibleValues((Uniadic(3), Uniadic())),
        PossibleValues((Uniadic(11), Uniadic(), Uniadic())),
    )
    uni1 = Uniadic()
    uni2 = Uniadic()
    uni3 = Uniadic()
    repr2 = ShapeRepr(root=var2, prefix=[uni1], suffix=[uni2, uni3])
    repr1.match(repr2)

    assert repr1.get_shapes() == repr2.get_shapes() == [10, 11, 12, 13, 14, 15]


def test_possible_variadic_values_16():
    # V1 <- a, V2

    # a = 2 | 6 | 4
    # V1 = [[3], [2, 1], [1, 2, 3]]

    # In this case, "a" should be 2 as it is the only possibility.
    # V1 should also be determined with value of [2, 1]

    # Final result should be [2, 1]
    v2 = Variadic()
    repr2 = ShapeRepr(prefix=[Uniadic({2, 6, 4})], root=v2, suffix=[])

    var = Variadic()
    var.update_possible_values(
        PossibleValues((Uniadic(3),)),
        PossibleValues((Uniadic(2), Uniadic(1))),
        PossibleValues((Uniadic(1), Uniadic(2), Uniadic(3))),
    )
    repr1 = ShapeRepr(root=var)

    repr1.match(repr2)
    assert repr1[0].value == 2
    assert repr1.get_shapes() == [2, 1]


def test_possible_variadic_values_17():
    # V1 <- V2

    # V2 = [[1, {2, 3}, None]]
    # V1 = [[3], [2, 1], [{1, 2, 3}, 2, 3]]

    # Final Result => [1, 2, 3]

    var1 = Variadic()
    var2 = Variadic()

    var1.update_possible_values(
        PossibleValues(()),
        PossibleValues((Uniadic(1), Uniadic({2, 3}), Uniadic())),
    )
    var2.update_possible_values(
        PossibleValues((Uniadic(3),)),
        PossibleValues((Uniadic(2), Uniadic(1))),
        PossibleValues((Uniadic({1, 2, 3}), Uniadic(2), Uniadic(3))),
    )

    repr1 = ShapeRepr(prefix=[], root=var1, suffix=[])
    repr2 = ShapeRepr(prefix=[], root=var2, suffix=[])

    repr1.match(repr2)
    assert repr2.get_shapes() == repr1.get_shapes() == [1, 2, 3]


def test_possible_variadic_values_18():
    # [V1] <- [V2, a]
    # a = {2}
    # V1 = [[], [1, 4], [4, 2, 3, 2]]

    # Final Result => [4, 2, 3, 2]

    repr1 = ShapeRepr(prefix=[], root=Variadic(), suffix=[Uniadic(2)])

    var = Variadic()
    var.update_possible_values(
        PossibleValues(),
        PossibleValues((Uniadic(1), Uniadic(4))),
        PossibleValues((Uniadic(4), Uniadic(2), Uniadic(3), Uniadic(2))),
    )

    repr2 = ShapeRepr(prefix=[], root=var, suffix=[])

    repr1.match(repr2)
    assert repr1.get_shapes() == [4, 2, 3, 2]
    assert repr2.get_shapes() == [4, 2, 3, 2]


def test_possible_variadic_values_19():
    # [V1] <- [V2, a]
    # a = {2}
    # V1 = [[], [1, 4], [4, 2, 3, {2, 3}]]

    # Final Result => [4, 2, 3, 2]

    repr1 = ShapeRepr(prefix=[], root=Variadic(), suffix=[Uniadic(2)])

    var = Variadic()
    var.update_possible_values(
        PossibleValues(),
        PossibleValues((Uniadic(1), Uniadic(4))),
        PossibleValues((Uniadic(4), Uniadic(2), Uniadic(3), Uniadic({2, 3}))),
    )
    repr2 = ShapeRepr(prefix=[], root=var, suffix=[])

    repr1.match(repr2)
    assert repr1.get_shapes() == [4, 2, 3, 2]
    assert repr2.get_shapes() == [4, 2, 3, 2]


def test_possible_variadic_values_20():
    # [V1] <- [V2, a]
    # a = {2, 5}
    # V1 = [[], [1, 4], [5, 2, 3, {2, 3}]]

    # Final Result => [5, 2, 3, 2]

    repr1 = ShapeRepr(prefix=[], root=Variadic(), suffix=[Uniadic({2, 5})])

    var = Variadic()
    var.update_possible_values(
        PossibleValues(),
        PossibleValues((Uniadic(1), Uniadic(4))),
        PossibleValues((Uniadic(5), Uniadic(2), Uniadic(3), Uniadic({2, 3}))),
    )
    repr2 = ShapeRepr(prefix=[], root=var, suffix=[])

    repr1.match(repr2)
    assert repr1.get_shapes() == [5, 2, 3, 2]
    assert repr2.get_shapes() == [5, 2, 3, 2]


def test_possible_variadic_values_21():
    # [V1] <- [V2]
    # V1 = [[{2, 3}, {2, 3}], [{4,5}, {6, 7}, {8, 9}]]
    # V2 = [[1, {2,3}], [5, 6, 9]]

    var1 = Variadic()
    var1.update_possible_values(
        PossibleValues((Uniadic({2, 3}), Uniadic({2, 3}))),
        PossibleValues((Uniadic({4, 5}), Uniadic({6, 7}), Uniadic({8, 9}))),
    )
    repr1 = ShapeRepr(prefix=[], root=var1, suffix=[])

    var2 = Variadic()
    var2.update_possible_values(
        PossibleValues((Uniadic(1), Uniadic({2, 3}))),
        PossibleValues((Uniadic(5), Uniadic(6), Uniadic(9))),
    )

    repr2 = ShapeRepr(prefix=[], root=var2, suffix=[])

    repr1.match(repr2)
    assert repr1.get_shapes() == [5, 6, 9]
    assert repr2.get_shapes() == [5, 6, 9]


def test_possible_variadic_values_22():
    # [V1] <- [V2]
    # V1 = [[{2, 3}, {2, 3}], [{4,5}, {6, 7}, {8, 9}]]
    # V2 = [[1, {2,3}], [5, 6, 9==uni1]]

    # Final Result

    # V1 = [5, 6, 9]
    var1 = Variadic()
    uniadics = (Uniadic({4, 5}), Uniadic({6, 7}), _uni := Uniadic({8, 9}))
    dnf = DNF([AND({(uni1 := Uniadic()): _uni})])
    var1.update_possible_values(
        PossibleValues((Uniadic({2, 3}), Uniadic({2, 3}))),
        PossibleValues(uniadics, [dnf]),
    )
    repr1 = ShapeRepr(prefix=[], root=var1, suffix=[])

    var2 = Variadic()
    var2.update_possible_values(
        PossibleValues((Uniadic(1), Uniadic({2, 3}))),
        PossibleValues((Uniadic(5), Uniadic(6), Uniadic(9))),
    )

    repr2 = ShapeRepr(prefix=[], root=var2, suffix=[])

    repr1.match(repr2)
    assert repr2.get_shapes() == repr1.get_shapes() == [5, 6, 9]
    assert uni1.possible_values == {9}


# @pytest.mark.skip("Known Bug")
def test_possible_variadic_values_23():
    # [aV1] <- [V2b]

    # a = {2, 3, 4}
    # b = {5, 6}
    # V1 = [[], [5], [{9, 1}, {6, 7}]]
    # V2 = [[], [{7, 8}], [3, {9, 10}]]

    # * V1 and V2 should not be equal to [] as {2, 3, 4} & {5, 6} = None

    # * V1 can be equal to 5 because {5} & {5, 6} is not equal to None,
    # However, if V1 is equal to 5. This would also mean V2 should be
    # equal to {7, 8}, However possibilites of a {2, 3, 4} & {7, 8} is None.
    # Therefore, len(V1) cannot be equal to 1

    # * Only one possibiliy is left. V1 is equal to [{9, 10}, {6, 7}] and
    # V2 is equal to [3, {9, 1}].

    # Since {6, 7} & {5, 6} = {6}, then b == 6 (V1[1] should be equal to b)

    # {2, 3, 4} & {3} = {3}, then a == 3 (V2[0] should be equal to a)

    # In that case, first element of V1 should be equal to second element of
    # V2. Therefore, {9, 10} & {9, 1} = {9}, Then V1[0] == V2[1] == 9

    # Combining all, Final shape should be [3, 9, 6]

    a = Uniadic({2, 3, 4})
    b = Uniadic({5, 6})
    V1 = Variadic()
    V1.update_possible_values(
        PossibleValues(),
        PossibleValues((Uniadic(5),)),
        PossibleValues((Uniadic({9, 6}), Uniadic({6, 7}))),
    )

    V2 = Variadic()
    V2.update_possible_values(
        PossibleValues(),
        PossibleValues((Uniadic({7, 8}),)),
        PossibleValues((Uniadic(3), Uniadic({9, 10}))),
    )

    repr1 = ShapeRepr(prefix=[a], root=V1, suffix=[])
    repr2 = ShapeRepr(prefix=[], root=V2, suffix=[b])

    repr1.match(repr2)
    assert repr1.get_shapes() == [3, 9, 6]
    assert repr2.get_shapes() == [3, 9, 6]


@pytest.mark.skip(
    "Consider to add a more general match operation \
        which handles handle_numerical_incompatibility method's work"
)
def test_possible_variadic_values_23_1():
    # [aV1] <- [V2b]

    # a = {2, 3, 4}
    # b = {5, 6}
    # V1 = [[], [5], [{9, 1}, {6, 7}]]
    # V2 = [[], [{7, 8}], [3, {9, 10}]]

    # * V1 and V2 should not be equal to [] as {2, 3, 4} & {5, 6} = None

    # * V1 can be equal to 5 because {5} & {5, 6} is not equal to None,
    # However, if V1 is equal to 5. This would also mean V2 should be
    # equal to {7, 8}, However possibilites of a {2, 3, 4} & {7, 8} is None.
    # Therefore, len(V1) cannot be equal to 1

    # * Only one possibiliy is left. V1 is equal to [{9, 1}, {6, 7}] and
    # V2 is equal to [3, {9, 10}].

    # Since {6, 7} & {5, 6} = {6}, then b == 6 (V1[1] should be equal to b)

    # {2, 3, 4} & {3} = {3}, then a == 3 (V2[0] should be equal to a)

    # In that case, first element of V1 should be equal to second element of
    # V2. Therefore, {9, 10} & {9, 1} = {9}, Then V1[0] == V2[1] == 9

    # Combining all, Final shape should be [3, 9, 6]

    a = Uniadic({2, 3, 4})
    b = Uniadic()
    V1 = Variadic()
    V1.update_possible_values(
        PossibleValues(),
        PossibleValues((Uniadic(5),)),
        PossibleValues((Uniadic({9, 6}), Uniadic({6, 7}))),
    )

    V2 = Variadic()
    V2.update_possible_values(
        PossibleValues(),
        PossibleValues((Uniadic({7, 8}),)),
        PossibleValues((Uniadic(3), Uniadic({9, 10}))),
    )

    repr1 = ShapeRepr(prefix=[a], root=V1, suffix=[])
    repr2 = ShapeRepr(prefix=[], root=V2, suffix=[b])

    updates = repr1.match(repr2)

    updates |= b.update_possible_values({5, 6})

    ConstraintSolver()(updates)

    assert repr1.get_shapes() == [3, 9, 6]
    assert repr2.get_shapes() == [3, 9, 6]


# @pytest.mark.skip("Known Bug")
def test_possible_variadic_values_24():
    # [aV1] <- [V2b]
    # a = {2, 3, 4}
    # V1 = [[], [{5, 7}]]

    # V2 =  [[], [{2, 7, 8}]]
    # b = {5, 6}

    a = Uniadic({2, 3, 4})
    b = Uniadic({5, 6})
    V1 = Variadic()
    V1.update_possible_values(PossibleValues(), PossibleValues((Uniadic({5, 7}),)))

    V2 = Variadic()
    V2.update_possible_values(PossibleValues(), PossibleValues((Uniadic({2, 7, 8}),)))

    repr1 = ShapeRepr(prefix=[a], root=V1, suffix=[])
    repr2 = ShapeRepr(prefix=[], root=V2, suffix=[b])

    repr1.match(repr2)
    assert repr1.get_shapes() == [2, 5]
    assert repr2.get_shapes() == [2, 5]


def test_possible_variadic_values_26():
    # [aV1] <- [V2b]
    # a = 2 | 3 | 4
    # V1 = None

    # V2 = None
    # b = 5 | 6

    # Result should be [a, V3, b]

    a = Uniadic({2, 3, 4})
    b = Uniadic({5, 6})

    repr1 = ShapeRepr(prefix=[a], root=Variadic(), suffix=[])
    repr2 = ShapeRepr(prefix=[], root=Variadic(), suffix=[b])

    repr1.match(repr2)
    assert repr1.get_shapes() == ["u1", "(V1, ...)", "u2"]
    assert repr2.get_shapes() == ["u1", "(V1, ...)", "u2"]


def test_possible_variadic_values_27():
    # [V1] <- [aa]
    # a = 2 | 3 | 4
    # V1 = [None, [None], [{2, 3}, {2, 4}]]

    # a should be 2 as {2, 3, 4} & {2, 3} & {2, 4} == {2}

    # Result should be [2, 2]

    a = Uniadic({2, 3, 4})
    v1 = Variadic()
    # v1.update_possible_values({(), (None,), (2, 2), (2, 4), (3, 2), (3, 4)})
    v1.update_possible_values(
        PossibleValues(),
        PossibleValues((Uniadic(),)),
        PossibleValues((Uniadic({2, 3}), Uniadic({2, 4}))),
    )

    repr1 = ShapeRepr(prefix=[a, a], root=None, suffix=[])
    repr2 = ShapeRepr(prefix=[], root=v1, suffix=[])

    repr2.match(repr1)
    assert repr1.get_shapes() == [2, 2]
    assert repr2.get_shapes() == [2, 2]


def test_possible_variadic_values_28():
    # [V1] <- [V2]
    # V1 = [[{2, 3, 4}], [{1, 2}, {2, 3}, {3, 4}]]
    # V2 = [[{5, 7}], [{2, 6}, {3, 7}, {1, 4, 8}]]
    # Result should be [2, 3, 4]

    v1 = Variadic()
    v1.update_possible_values(
        PossibleValues((Uniadic({2, 3, 4}),)),
        PossibleValues((Uniadic({1, 2}), Uniadic({2, 3}), Uniadic({3, 4}))),
    )

    v2 = Variadic()
    v2.update_possible_values(
        PossibleValues((Uniadic({5, 7}),)),
        PossibleValues((Uniadic({2, 6}), Uniadic({3, 7}), Uniadic({1, 4, 8}))),
    )

    repr1 = ShapeRepr(prefix=[], root=v2, suffix=[])
    repr2 = ShapeRepr(prefix=[], root=v1, suffix=[])

    repr2.match(repr1)
    assert repr1.get_shapes() == [2, 3, 4]
    assert repr2.get_shapes() == [2, 3, 4]


def test_possible_variadic_values_29():
    # V1 <- V2

    # V1 = [[3], [2, 1], [1, 2, 3]]

    v2 = Variadic()
    v2.update_possible_values(
        PossibleValues((uni1 := Uniadic({3, 4}),)),
        PossibleValues((uni2 := Uniadic(2), uni3 := Uniadic({1, 5}))),
        PossibleValues((uni4 := Uniadic(1), uni5 := Uniadic(2), uni6 := Uniadic())),
    )

    repr1 = ShapeRepr(root=v2)

    var = Variadic()
    var.update_possible_values(
        PossibleValues((uni7 := Uniadic(3),)),
        PossibleValues((uni8 := Uniadic({2, 4}), uni9 := Uniadic(1))),
        PossibleValues((uni10 := Uniadic(), uni11 := Uniadic(2), uni12 := Uniadic(3))),
    )

    repr2 = ShapeRepr(root=var)
    repr1.match(repr2)

    dnf1 = DNF([AND({uni1: uni7})])
    dnf2 = DNF([AND({uni2: uni8})])
    dnf3 = DNF([AND({uni3: uni9})])
    dnf4 = DNF([AND({uni4: uni10})])
    dnf5 = DNF([AND({uni5: uni11})])
    dnf6 = DNF([AND({uni6: uni12})])

    ref_possibles = {
        1: PossibleValues((uni1,), [dnf1]),
        2: PossibleValues((uni2, uni3), [dnf2, dnf3]),
        3: PossibleValues((uni4, uni5, uni6), [dnf4, dnf5, dnf6]),
    }
    eq1 = Equivalences({uni1, uni7}, {3})
    eq2 = Equivalences({uni2, uni8}, {2})
    eq3 = Equivalences({uni3, uni9}, {1})
    eq4 = Equivalences({uni4, uni10}, {1})
    eq5 = Equivalences({uni5, uni11}, {2})
    eq6 = Equivalences({uni6, uni12}, {3})

    ref_possibles[1].dnf_lookup_table = {uni1: eq1, uni7: eq1}
    ref_possibles[2].dnf_lookup_table = {
        uni2: eq2,
        uni3: eq3,
        uni8: eq2,
        uni9: eq3,
    }
    ref_possibles[3].dnf_lookup_table = {
        uni4: eq4,
        uni5: eq5,
        uni6: eq6,
        uni10: eq4,
        uni11: eq5,
        uni12: eq6,
    }
    assert_possibles(v2.possibles, ref_possibles)


# @pytest.mark.skip("Known missing feature")
def test_impossible():
    m1 = Add()
    m1.set_types(left=Tensor, right=Tensor)
    m1.set_shapes({"left": [1, 1]})
    m2 = Add()
    m2.set_types(left=Tensor, right=Tensor)
    m2.set_shapes({"output": ["a", "b"]})
    model = Model()
    model.extend(m1, left="left", right="right", output="o1")
    model.extend(m2, left="o1", right="right", output="output")

    ref_shapes: dict[str, list] = {
        "left": [1, 1],
        "right": ["(V2, ...)"],
        "o1": ["a", "b"],
        "output": ["a", "b"],
    }

    assert_shapes(model, ref_shapes)


# @pytest.mark.skip("Known missing feature")
def test_less_impossible_yet_not_possible():
    m1 = Add()
    m1.set_types(left=Tensor, right=Tensor)
    m1.set_shapes({"left": [1, 1]})
    m2 = Add()
    m2.set_types(left=Tensor, right=Tensor)
    m2.set_shapes({"output": [2, 3]})
    model = Model()
    model.extend(m1, left="left", right="right", output="o1")
    model.extend(m2, left="o1", right="right", output="output")

    ref_shapes = {"left": [1, 1], "right": [2, 3], "o1": [2, 3], "output": [2, 3]}

    assert_shapes(model, ref_shapes)


# @pytest.mark.skip("Known missing feature")
def test_impossible_variadic_values_1():
    # [aV1] <- [V2b]
    V1 = Variadic()
    a = Uniadic({5, 6})
    b = Uniadic({3})
    repr1 = ShapeRepr(root=V1, prefix=[b])

    V1.update_possible_values(
        PossibleValues((Uniadic(5),)), PossibleValues((Uniadic(9), Uniadic({6, 7})))
    )

    V2 = Variadic()
    repr2 = ShapeRepr(root=V2, suffix=[a])

    V2.update_possible_values(PossibleValues((Uniadic(3), Uniadic({9, 10}))))

    repr1.match(repr2)
    assert repr1.get_shapes() == [3, 9, 6]
    assert repr2.get_shapes() == [3, 9, 6]


def test_update_possible_values_8_possibilities_2_1():
    var = Variadic()

    uniadics1 = (uni1_1 := Uniadic({1, 4, 7}), uni1_2 := Uniadic({5, 6}))
    dnf1 = DNF(
        [
            AND({uni1_1: 1, uni1_2: 5}),
            AND({uni1_1: 4, uni1_2: 5}),
            AND({uni1_1: 1, uni1_2: 6}),
            AND({uni1_1: 4, uni1_2: 6}),
        ]
    )
    var.update_possible_values(PossibleValues(), PossibleValues(uniadics1, [dnf1]))

    uniadics2 = (uni2_1 := Uniadic({1, 4}), uni2_2 := Uniadic({5, 6}))
    dnf2 = DNF([AND({uni2_1: 4, uni2_2: 6}), AND({uni2_1: 1, uni2_2: 5})])
    var.update_possible_values(PossibleValues(), PossibleValues(uniadics2, [dnf2]))

    assert var.possibles is not None
    assert (
        var.possibles[2].dnf_lookup_table[uni2_1]
        == var.possibles[2].dnf_lookup_table[uni1_1]
        == Equivalences({uni1_1, uni2_1}, values={1, 4})
    )
    assert (
        var.possibles[2].dnf_lookup_table[uni2_2]
        == var.possibles[2].dnf_lookup_table[uni1_2]
        == Equivalences({uni1_2, uni2_2}, values={5, 6})
    )


def test_update_possible_values_8_possibilities_2_2():
    # resulting_cnf = [
    #     # {(uni2_1, 4), (uni2_2, 6), (uni1_1, 1), (uni1_2, 5)},
    #     # {(uni2_1, 4), (uni2_2, 6), (uni1_1, 4), (uni1_2, 5)},
    #     # {(uni2_1, 4), (uni2_2, 6), (uni1_1, 1), (uni1_2, 6)},
    #     {(uni2_1, 1), (uni2_2, 5), (uni1_1, 1), (uni1_2, 5)},
    #     {(uni2_1, 4), (uni2_2, 6), (uni1_1, 4), (uni1_2, 6)},
    #     # {(uni2_1, 1), (uni2_2, 5), (uni1_1, 4), (uni1_2, 5)},
    #     # {(uni2_1, 1), (uni2_2, 5), (uni1_1, 1), (uni1_2, 6)},
    #     # {(uni2_1, 1), (uni2_2, 5), (uni1_1, 4), (uni1_2, 6)},
    # ]
    var = Variadic()

    uniadics1 = (uni1_1 := Uniadic({1, 4, 7}), uni1_2 := Uniadic({5, 6}))
    dnf1 = DNF(
        [
            AND({uni1_1: 1, uni1_2: 5}),
            AND({uni1_1: 4, uni1_2: 5}),
            AND({uni1_1: 7, uni1_2: 6}),
            AND({uni1_1: 4, uni1_2: 6}),
        ]
    )
    var.update_possible_values(PossibleValues(), PossibleValues(uniadics1, [dnf1]))
    uniadics2 = (uni2_1 := Uniadic({1, 4}), uni2_2 := Uniadic({5, 6}))
    dnf2 = DNF([AND({uni2_1: 1, uni2_2: 6}), AND({uni2_1: 1, uni2_2: 5})])
    # dnf3 = DNF([AND({uni2_1: 1, uni2_2: 6})]) ->

    var.update_possible_values(
        # PossibleValues(),
        PossibleValues(uniadics2, [dnf2])
    )

    assert var.possibles is None
    assert uni1_1.possible_values == uni2_1.possible_values == {1}
    assert uni1_2.possible_values == uni2_2.possible_values == {5}


def test_update_possible_values_2_3():
    var = Variadic()
    repr = ShapeRepr(root=var)
    my_uni = Uniadic()

    uniadics = (
        uni1 := Uniadic({1, 4}),
        uni2 := Uniadic({5, 6}),
        uni3 := Uniadic({7, 8}),
    )
    dnf1 = DNF([AND({uni1: 1, uni2: 5}), AND({uni1: 4, uni3: 8})])
    dnf2 = DNF([AND({uni2: my_uni})])
    pos_val = PossibleValues(uniadics, [dnf1, dnf2])
    var.update_possible_values(pos_val)

    my_uni.set_value(6)
    updates = Updates()
    updates.add(my_uni)
    solver = ConstraintSolver()
    solver(updates)

    assert uni1.possible_values == {4}
    assert uni2.possible_values == {6}
    assert uni3.possible_values == {8}
    # assert var.possibles is None
    assert repr.get_shapes() == [4, 6, 8]


def test_update_possible_values_30():
    var = Variadic()
    repr = ShapeRepr(root=var)

    my_uni = Uniadic()

    uniadics = (
        uni1 := Uniadic({1, 4}),
        uni2 := Uniadic({5, 6}),
        uni3 := Uniadic({7, 8}),
    )
    dnf1 = DNF([AND({uni1: 1, uni2: 5}), AND({uni1: 4, uni3: 8})])
    dnf2 = DNF([AND({uni2: my_uni})])
    pos_val = PossibleValues(uniadics, [dnf1, dnf2])

    var.update_possible_values(
        PossibleValues(), PossibleValues((Uniadic(), Uniadic())), pos_val
    )
    var.match(new_prefix=[Uniadic(4), Uniadic({5, 6}), Uniadic({7, 8})])
    assert var.possibles is None
    assert uni1.possible_values == {4}
    assert my_uni.possible_values == uni2.possible_values == {5, 6}
    assert uni3.possible_values == {8}

    assert var.possibles is None
    assert repr.get_shapes() == [4, "u1", 8]


def test_update_possible_values_31():
    var = Variadic()
    repr = ShapeRepr(root=var)

    my_uni = Uniadic()

    uniadics = (
        uni1 := Uniadic({1, 4}),
        uni2 := Uniadic({5, 6}),
        uni3 := Uniadic({7, 8}),
    )
    dnf1 = DNF([AND({uni1: 1, uni2: 5}), AND({uni1: 4, uni3: 8})])
    dnf2 = DNF([AND({uni2: my_uni})])

    var.update_possible_values(PossibleValues(uniadics, [dnf1, dnf2]))

    # Check vars_dicts are filled with right lengths
    # assert uni1.metadata.vars_dict == {var: {3}}
    # assert uni2.metadata.vars_dict == {var: {3}}
    # assert uni3.metadata.vars_dict == {var: {3}}
    # assert my_uni.metadata.vars_dict == {var: {3}}
    root = repr.root  # var is updated by extract variadic
    assert root is not None
    assert uni1.metadata.vars_dict[root] == {0}
    assert uni2.metadata.vars_dict[root] == {0}
    assert uni3.metadata.vars_dict[root] == {0}
    assert my_uni.metadata.vars_dict[root] == {0}

    var2 = Variadic()
    var2.update_possible_values(PossibleValues((Uniadic(), Uniadic(), Uniadic())))
    var2.match(new_root=root)

    my_uni.set_value(6)
    updates = Updates()
    updates.add(my_uni)
    solver = ConstraintSolver()
    solver(updates)

    assert uni1.possible_values == {4}
    assert uni2.possible_values == {6}
    assert uni3.possible_values == {8}

    # Check vars_dicts are emptied since no possibilities are left
    assert uni1.metadata.vars_dict == {}
    assert uni2.metadata.vars_dict == {}
    assert uni3.metadata.vars_dict == {}
    assert my_uni.metadata.vars_dict == {}

    # assert var.possibles is None
    assert repr.get_shapes() == [4, 6, 8]


def test_update_possible_values2_removed_zero_length():
    var = Variadic()
    repr = ShapeRepr(root=var)

    var.update_possible_values(
        PossibleValues(),
        PossibleValues((uni1_1 := Uniadic({1, 4}), uni1_2 := Uniadic(5))),
    )
    var.update_possible_values(
        PossibleValues(), PossibleValues((uni2_1 := Uniadic(4), uni2_2 := Uniadic()))
    )
    var.update_possible_values(PossibleValues((Uniadic(), Uniadic())))

    assert uni1_1.possible_values == uni2_1.possible_values == {4}
    assert uni1_2.possible_values == uni2_2.possible_values == {5}

    assert var.possibles is None
    assert repr.get_shapes() == [4, 5]


def test_connect_shapes():
    relu1 = Relu()
    relu2 = Relu()
    relu3 = Relu()
    shape_1: dict[str, list] = {"input": [5, 7, ("Var1", ...)]}
    shape_2: dict[str, list] = {"input": [("Var1", ...), 5, 7]}
    relu1.set_shapes(shape_1)
    relu2.set_shapes(shape_2)
    relu3.set_shapes({"input": [5, 7]})

    model = Model()
    model += relu1(input="")
    model += relu2(input="")
    model += relu3(input="input", output=IOKey(connections={relu1.input, relu2.input}))

    assert model.shapes["input"] == [5, 7]


def test_remove_variadic():
    model = Model()
    sig2 = Sigmoid()
    model += sig2(input="input", output="output")
    shape_1: dict[str, list] = {"input": [7, ("Var1", ...), 5]}
    model.set_shapes(shape_1)
    with pytest.raises(Exception) as err_info:
        # model.shape_map["output"].remove_variadic([Uniadic(5)])
        data = model.conns.get_data("output")
        assert data.edge_type is Tensor
        data_shape = data.shape
        assert data_shape is not None
        next(iter(data_shape.reprs)).remove_variadic([Uniadic(5)])

    assert str(err_info.value) == "Requires minimum of 2 dimensionality, got 1."


# @pytest.mark.skip(reason= "Known Bugs")
def test_bcast_left():
    model = Add()
    shape_1: dict[str, list] = {
        "left": [2, 1, ("V1", ...)],
        "right": [2, 1, ("V2", ...)],
    }
    model.set_shapes(shape_1)

    assert model.output.metadata.edge_type is Tensor
    data_shape = model.output.metadata.shape
    assert data_shape is not None
    assert data_shape.get_shapes() == [2, "u1", "(V1, ...)"]
    model.set_shapes({"left": [2, 1], "right": [2, 1, 3]})
    assert data_shape.get_shapes() == [2, 2, 3]


def test_bcast_right():
    model = MatrixMultiply()
    shape_1: dict[str, list] = {
        "output": [("V1", ...), "x", "k"],
        "left": ["y", "l"],
        "right": [("V2", ...), "z", "m"],
    }
    model.set_shapes(shape_1)


def test_bcast_left_2():
    model = Add()
    shape_1: dict[str, list] = {
        "output": ["a", ("V1", ...)],
        "left": [3, 1, ("V2", ...)],
        "right": [2, ("V3", ...)],
    }
    model.set_shapes(shape_1)

    assert model.output.metadata.edge_type is Tensor
    data_shape = model.output.metadata.shape

    assert data_shape is not None
    assert data_shape.reprs[0][0].possible_values == {3, 2}


@pytest.mark.skip(
    reason="could be testable after set_shapes will accept possible values for uniadics"
)
def test_bcast_left_3():
    model = Add()
    model.set_shapes(
        {
            "output": ["a", ("V1", ...)],
            "left": [{3, 4, 5}, 1, ("V2", ...)],  # type: ignore
            "right": [{2, 3}, ("V3", ...)],
        }
    )

    assert model.output.metadata.edge_type is Tensor
    data_shape = model.output.metadata.shape

    assert data_shape is not None
    assert data_shape.reprs[0][0].possible_values == {2, 3, 4, 5}


# @pytest.mark.skip(reason="Known bug")
def test_bcast_4():
    model = Model()
    add1 = Add()
    add2 = Add()
    add1.set_types(left=Tensor, right=Tensor)
    add2.set_types(left=Tensor, right=Tensor)

    add1.set_shapes({"left": [1, 1]})

    add2.set_shapes({"output": ["a", "b"]})

    # add2.set_shapes({
    #     "output": [3, 5]
    # })

    model += add1()
    model += add2(left=add1.output, right=add1.right)
    ref_shapes: dict[str, list] = {
        "$_Add_0_output": ["a", "b"],
        "$_Add_1_output": ["a", "b"],
        "$input": [1, 1],
        "$right_1": ["(V1, ...)"],
    }
    # ref_shapes = {
    #     '$_Add_0_output': [3, 5],
    #     '$_Add_1_output': [3, 5],
    #     '$input': [1, 1],
    #     '$right_1': ['(V1, ...)']
    # }
    assert_shapes(model, ref_shapes)


def test_bcast_4_len1():
    model = Model()
    add1 = Add()
    add2 = Add()
    add1.set_types(left=Tensor, right=Tensor)
    add2.set_types(left=Tensor, right=Tensor)

    add1.set_shapes({"left": [1]})

    add2.set_shapes({"output": ["a"]})

    model += add1()
    model += add2(left=add1.output, right=add1.right)
    ref_shapes: dict[str, list] = {
        "$_Add_0_output": ["a"],
        "$_Add_1_output": ["a"],
        "$input": [1],
        "$right_1": ["(V1, ...)"],
    }
    assert_shapes(model, ref_shapes)


def test_bcast_pos_val_1():
    model = Model()
    add1 = Add()
    add2 = Add()
    add1.set_types(left=Tensor, right=Tensor)
    add2.set_types(left=Tensor, right=Tensor)

    add1.set_shapes({"left": [1, 1]})
    shape_1: dict[str, list] = {"right": [1, 1], "output": ["a", "b"]}
    add2.set_shapes(shape_1)

    model += add1
    model += add2(left=add1.output)
    ref_shapes: dict[str, list] = {
        "$_Add_0_output": ["u1", "u2"],
        "$_Add_1_output": ["u1", "u2"],
        "$input": [1, 1],
        "$right_0": ["(V1, ...)"],
        "$right_1": [1, 1],
    }
    assert_shapes(model, ref_shapes)


def test_var_empty_pos():
    v1 = Variadic()
    with pytest.raises(ValueError) as err_info:
        v1.update_possible_values()

    assert str(err_info.value) == "Variadic possible values could not be empty!"


def test_bcast_align_match():
    model = Add()
    model.set_shapes({"left": [3, 4, 5, 1], "right": [1, 7]})
    ref_shapes = {
        "left": [3, 4, 5, 1],
        "right": [1, 7],
        "output": [3, 4, 5, 7],
    }
    assert_shapes(model, ref_shapes)


def test_bcast_uniadics():
    from mithril.framework.constraints import bcast_uniadics

    left = ShapeRepr(root=Variadic(), suffix=[Uniadic(), Uniadic()])
    right = ShapeRepr(root=Variadic())
    output = ShapeRepr(root=Variadic(), suffix=[Uniadic(1), Uniadic(2)])

    bcast_uniadics(output, left, right, 0)
    uni_cache: dict[UniadicRecord, str] = {}
    var_cache: dict[Variadic, str] = {}
    assert left.get_shapes(uni_cache, var_cache) == ["(V1, ...)", 1, "u1"]
    assert right.get_shapes(uni_cache, var_cache) == ["(V2, ...)"]
    assert output.get_shapes(uni_cache, var_cache) == ["(V3, ...)", 1, 2]


def test_bcast_align():
    from mithril.framework.constraints import bacast_align_output

    left = ShapeRepr(root=Variadic(), suffix=[Uniadic(), Uniadic()])
    right = ShapeRepr(root=Variadic())
    output = ShapeRepr(root=Variadic(), suffix=[Uniadic(1), Uniadic(2)])

    bacast_align_output(output, left, right, 0)
    uni_cache: dict[UniadicRecord, str] = {}
    var_cache: dict[Variadic, str] = {}
    assert left.get_shapes(uni_cache, var_cache) == ["(V1, ...)", "u1", "u2"]
    assert right.get_shapes(uni_cache, var_cache) == ["(V2, ...)"]
    assert output.get_shapes(uni_cache, var_cache) == ["(V3, ...)", 1, 2]


def test_ands_equality_1():
    a = Uniadic()
    b = Uniadic()
    c = Uniadic()
    d = Uniadic()
    e = Uniadic()
    f = Uniadic()
    g = Uniadic()
    h = Uniadic()

    and1 = AND({a: b, c: d})
    and2 = AND({e: f, g: h})

    a.metadata = e.metadata
    b.metadata = f.metadata

    c.metadata = g.metadata
    d.metadata = h.metadata

    assert and1.is_equal(and2)


def test_ands_equality_2():
    a = Uniadic()
    b = Uniadic()
    c = Uniadic()
    d = Uniadic()
    e = Uniadic()
    f = Uniadic()
    g = Uniadic()
    h = Uniadic()
    i = Uniadic()
    j = Uniadic()

    and1 = AND({a: b, c: d, i: 1})
    and2 = AND({e: f, g: h, j: 1})

    a.metadata = e.metadata
    b.metadata = f.metadata

    c.metadata = g.metadata
    d.metadata = h.metadata

    i.metadata = j.metadata

    assert and1.is_equal(and2)


def test_ands_inequality_1():
    a = Uniadic()
    b = Uniadic()
    c = Uniadic()
    d = Uniadic()
    e = Uniadic()
    f = Uniadic()
    g = Uniadic()
    h = Uniadic()
    i = Uniadic()
    j = Uniadic()

    and1 = AND({a: b, c: d, i: 1})
    and2 = AND({e: f, g: h, j: 2})

    a.metadata = e.metadata
    b.metadata = f.metadata

    c.metadata = g.metadata
    d.metadata = h.metadata

    i.metadata = j.metadata

    assert and1.is_equal(and2)


def test_ands_inequality_2():
    a = Uniadic()
    b = Uniadic()
    c = Uniadic()
    d = Uniadic()
    e = Uniadic()
    f = Uniadic()
    g = Uniadic()
    h = Uniadic()
    i = Uniadic()
    j = Uniadic()

    and1 = AND({a: b, c: d, i: 1})
    and2 = AND({e: f, g: h, j: 1})

    a.metadata = e.metadata
    b.metadata = f.metadata

    c.metadata = g.metadata

    assert and1.is_equal(and2)


def test_var_update_ands_equality_1():
    a = Uniadic()
    b = Uniadic()
    c = Uniadic()
    d = Uniadic()
    e = Uniadic()
    f = Uniadic()
    g = Uniadic()
    h = Uniadic()

    and1 = AND({a: b, c: d})
    and2 = AND({e: f, g: h})

    a.match(e)
    b.match(f)
    c.match(g)
    d.match(h)

    and3 = AND({Uniadic(): 2})
    pos1 = PossibleValues(dnf_list=[DNF([and1]), DNF([and3])])
    pos2 = PossibleValues((Uniadic(),), dnf_list=[DNF([and2])])
    v = Variadic()
    v.update_possible_values(pos1, pos2)

    assert a.metadata == e.metadata == b.metadata == f.metadata
    assert c.metadata == d.metadata == g.metadata == h.metadata


def test_var_update_possibles1():
    a = Uniadic()
    b = Uniadic()
    c = Uniadic()
    d = Uniadic()
    e = Uniadic()

    var = Variadic()
    var.update_possible_values(
        PossibleValues(), PossibleValues((a,)), PossibleValues((b, c))
    )

    var.update_possible_values(
        PossibleValues(), PossibleValues((d,)), PossibleValues((e, d))
    )
    assert var.possibles is not None
    assert (
        var.possibles[1].dnf_lookup_table[a].uniadics
        == var.possibles[1].dnf_lookup_table[d].uniadics
        == {a, d}
    )
    assert (
        var.possibles[2].dnf_lookup_table[b].uniadics
        == var.possibles[2].dnf_lookup_table[e].uniadics
        == {b, e}
    )
    assert (
        var.possibles[2].dnf_lookup_table[d].uniadics
        == var.possibles[2].dnf_lookup_table[c].uniadics
        == {d, c}
    )


def test_extract_uni_from_possibles():
    a = Uniadic()
    b = Uniadic()
    pos2 = PossibleValues((a, b))
    pos1 = PossibleValues((a,))

    v = Variadic()
    repr = ShapeRepr(root=v)
    assert repr.get_shapes() == ["(V1, ...)"]
    v.update_possible_values(pos1, pos2)
    assert repr.get_shapes() == ["u1", "(V1, ...)"]


def test_extract_uni_from_possibles_rev():
    a = Uniadic()
    b = Uniadic()
    pos2 = PossibleValues((a, b))
    pos1 = PossibleValues((b,))

    v = Variadic()
    repr = ShapeRepr(root=v)
    assert repr.get_shapes() == ["(V1, ...)"]
    v.update_possible_values(pos1, pos2)
    assert repr.get_shapes() == ["(V1, ...)", "u1"]


def test_extract_uni_from_possibles_both():
    a = Uniadic()
    b = Uniadic()
    c = Uniadic()
    pos1 = PossibleValues((a, b, c))
    pos2 = PossibleValues((a, c))

    v = Variadic()
    repr = ShapeRepr(root=v)
    assert repr.get_shapes() == ["(V1, ...)"]
    v.update_possible_values(pos1, pos2)
    assert repr.get_shapes() == ["u1", "(V1, ...)", "u2"]

    ref_possibles = {0: PossibleValues(), 1: PossibleValues((b,))}
    assert repr.root is not None
    assert repr.root.possibles is not None
    assert repr.root.possibles.keys() == ref_possibles.keys()
    assert repr.root.possibles[1].uniadics == ref_possibles[1].uniadics


def test_shapes_tensor_item_numeric():
    model = Model()
    relu_model1 = Relu()
    relu_model2 = Relu()
    shape1: dict[str, list] = {"input": [("V1", ...), "u1", "u2"]}
    relu_model1.set_shapes(shape1)
    model += relu_model1(input="input", output="output")
    model += relu_model2(input=relu_model1.output[:, None, :, 2:4], output="output2")
    shape2: dict[str, list] = {"input": [3, 4, 5]}
    model.set_shapes(shape2)

    ref = {
        "output": [3, 4, 5],
        "$_Slice_1_output": None,
        "$_Slice_2_output": None,
        "$_Slice_3_output": None,
        "$_ToTuple_4_output": None,
        "$_Indexer_5_output": [3, 1, 4, 2],
        "output2": [3, 1, 4, 2],
        "input": [3, 4, 5],
        "$start_0": None,
        "$stop_0": None,
        "$step_0": None,
        "$start_1": None,
        "$stop_1": None,
        "$step_1": None,
        "$start_2": None,
        "$stop_2": None,
        "$step_2": None,
        "$input2": None,
    }
    check_shapes_semantically(model.get_shapes(), ref)


def test_shapes_tensor_item_symbolic():
    model = Model()
    relu_model1 = Relu()
    relu_model2 = Relu()
    shape: dict[str, list] = {"input": [("V1", ...), "u1", "u2"]}
    relu_model1.set_shapes(shape)
    model += relu_model1(input="input", output="output")
    model += relu_model2(input=relu_model1.output[:, None, :, 2:4], output="output2")

    ref: Mapping[str, list | None] = {
        "output": ["u1", "(V1, ...)", "u2", "u3"],
        "$_Slice_1_output": None,
        "$_Slice_2_output": None,
        "$_Slice_3_output": None,
        "$_ToTuple_4_output": None,
        "$_Indexer_5_output": ["u4", 1, "u5", "u6", "(V2, ...)"],
        "output2": ["u4", 1, "u5", "u6", "(V2, ...)"],
        "input": ["u1", "(V1, ...)", "u2", "u3"],
        "$start_0": None,
        "$stop_0": None,
        "$step_0": None,
        "$start_1": None,
        "$stop_1": None,
        "$step_1": None,
        "$start_2": None,
        "$stop_2": None,
        "$step_2": None,
        "$input2": None,
    }
    check_shapes_semantically(model.get_shapes(), ref)<|MERGE_RESOLUTION|>--- conflicted
+++ resolved
@@ -5422,58 +5422,7 @@
     add_model_4 = Add()
     add_model_4.set_types(right=Tensor)
     add_model_5 = Add()
-<<<<<<< HEAD
-    model = Model()
-    model += add_model_1(left="left", right="right")
-    model += add_model_2
-    model += add_model_3
-    model += add_model_4
-    model += add_model_5(left="", output=IOKey(name="output"))
-    shape_1: dict[str, list] = {"output": ["a", ("Var1", ...), "b"]}
-    shape_2: dict[str, list] = {"output": ["a", "b", ("Var1", ...)]}
-    shape_3: dict[str, list] = {
-        "left": [("Var1", ...), "a", "b", "c"],
-        "output": [("Var1", ...), "a", "b"],
-    }
-    model.set_shapes(shape_1)
-    model.set_shapes(shape_2)
-    model.set_shapes(shape_3)
-
-    ref_shapes: dict[str, list] = {
-        "$_Add_0_output": ["(V1, ...)", "u1", "u2", "u3"],
-        "$_Add_1_output": ["(V2, ...)", "u4", "u5", "u6"],
-        "$_Add_2_output": ["(V3, ...)", "u7", "u8", "u9"],
-        "$_Add_3_output": ["(V4, ...)", "u10", "u11", "u12"],
-        "left": [
-            ["(V5, ...)", "u13", "u14", "u15"],
-            ["u16", "u17", "(V6, ...)", "u15"],
-            ["u16", "(V7, ...)", "u14", "u15"],
-        ],
-        "right": ["(V8, ...)"],
-        "$_right_0": ["(V9, ...)"],
-        "$_right_1": ["(V10, ...)"],
-        "$_right_2": ["(V11, ...)"],
-        "$_left": ["(V12, ...)"],
-        "$_right_3": ["(V13, ...)"],
-        "output": [
-            ["u16", "(V7, ...)", "u14"],
-            ["(V5, ...)", "u13", "u14"],
-            ["u16", "u17", "(V6, ...)"],
-        ],
-    }
-
-    assert_shapes(model, ref_shapes)
-
-
-def test_variadic_naming_21():
-    add_model_1 = Add()
-    add_model_2 = Add()
-    add_model_3 = Add()
-    add_model_4 = Add()
-    add_model_5 = Add()
-=======
     add_model_5.set_types(left=Tensor, right=Tensor)
->>>>>>> c44e3055
     model = Model()
     model += add_model_1(left="left", right="right")
     model += add_model_2
