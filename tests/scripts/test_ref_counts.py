# Copyright 2022 Synnada, Inc.
#
# Licensed under the Apache License, Version 2.0 (the "License");
# you may not use this file except in compliance with the License.
# You may obtain a copy of the License at
#
#     http://www.apache.org/licenses/LICENSE-2.0
#
# Unless required by applicable law or agreed to in writing, software
# distributed under the License is distributed on an "AS IS" BASIS,
# WITHOUT WARRANTIES OR CONDITIONS OF ANY KIND, either express or implied.
# See the License for the specific language governing permissions and
# limitations under the License.


import sys
from copy import deepcopy

from mithril.framework.common import (
    NOT_GIVEN,
    BaseKey,
    ShapeTemplateType,
    Tensor,
)
from mithril.models import (
    Add,
    BaseModel,
    Buffer,
    Connection,
    ConnectionType,
    Convolution1D,
    ExtendInfo,
    IOKey,
    Linear,
    MatrixMultiply,
    MaxPool1D,
    Model,
    PrimitiveUnion,
    Relu,
    Sigmoid,
    Sum,
)
from mithril.models.primitives import PrimitiveModel

from .test_utils import (
    get_all_data,
    get_all_metadata,
    get_all_nodes,
    get_all_reprs,
    get_all_uniadic_record,
    get_all_uniadics,
)


def get_all_variadics(model: BaseModel):
    return {repr.root for repr in get_all_reprs(model)} - {None}


def assert_objects_deleted(
    all_objects: set, current_objects: set, len_deleted_objects: int
):
    # find the deleted objects
    all_objects -= current_objects

    # also assert number of deleted objects vs expected number of deleted objects
    assert len(all_objects) == len_deleted_objects

    while all_objects:
        # Since getrefcount temporarily creates an additional ref,
        # also we have one additional ref in ref_var variables.
        # So refcount == 2 means it there is no additional reference left.
        deleted_obj = all_objects.pop()
        assert sys.getrefcount(deleted_obj) == 2


def test_deleted_variadic_ref_count_1() -> None:
    class TestModel(PrimitiveModel):
        input: Connection
        output: Connection

        def __init__(self) -> None:
            super().__init__(
                formula_key="buffer",
                input=BaseKey(shape=["a", "b", ("Var1", ...)], type=Tensor),
                output=BaseKey(shape=["c", "d", ("Var2", ...)], type=Tensor),
            )

    model = Model()
    submodel1 = TestModel()
    submodel2 = TestModel()

    assert submodel1.output.metadata.is_tensor
    assert submodel2.output.metadata.is_tensor
    assert submodel1.output.metadata.shape is not None
    assert submodel2.input.metadata.shape is not None
    ref_var1 = next(iter(submodel1.output.metadata.shape.reprs)).root
    ref_var2 = next(iter(submodel2.input.metadata.shape.reprs)).root

    model += submodel1
    model += submodel2
    # Since getrefcount temporarily creates an additional ref,
    # also we have one additional ref in ref_var variables.
    # So refcount == 2 means it there is no additional reference left.
    assert sys.getrefcount(ref_var1) == 3 and sys.getrefcount(ref_var2) == 2


def test_deleted_variadic_ref_count_2() -> None:
    model = Model()

    class MyModel(PrimitiveModel):
        input: Connection
        output: Connection

        def __init__(self) -> None:
            super().__init__(
                formula_key="buffer",
                input=BaseKey(shape=[("Var1", ...)], type=Tensor),
                output=BaseKey(shape=[("Var1", ...)], type=Tensor),
            )

    buff_model1 = MyModel()
    buff_model2 = MyModel()

    assert buff_model1.input.metadata.is_tensor
    assert buff_model2.input.metadata.is_tensor
    assert buff_model1.input.metadata.shape is not None
    assert buff_model2.output.metadata.shape is not None
    ref_var1 = next(iter(buff_model1.input.metadata.shape.reprs)).root
    ref_var2 = next(iter(buff_model2.output.metadata.shape.reprs)).root

    model += buff_model1
    model += buff_model2

    # memo =  {}
    # copied_model = deepcopy(model, memo)
    # assert not (id(ref_var1) in memo and id(ref_var2) in memo)

    assert (sys.getrefcount(ref_var1) == 2 and sys.getrefcount(ref_var2) == 3) or (
        sys.getrefcount(ref_var1) == 3 and sys.getrefcount(ref_var2) == 2
    )


def test_deleted_variadic_ref_count_3():
    # Gather all ever-existed variadics in the model that will be constructed
    all_variadics = set()
    all_variadics |= get_all_variadics(relu1 := Relu())
    all_variadics |= get_all_variadics(relu2 := Relu())
    all_variadics |= get_all_variadics(relu3 := Relu())
    all_variadics |= get_all_variadics(relu4 := Relu())

    model = Model()
    model += relu1
    model += relu2
    model += relu3
    model += relu4

    current_variadcs = get_all_variadics(model)
    assert_objects_deleted(all_variadics, current_variadcs, 3)


def test_deleted_variadic_ref_count_4():
    all_variadics = set()
    all_variadics |= get_all_variadics(sum1 := Sum())
    all_variadics |= get_all_variadics(sum2 := Sum())
    all_variadics |= get_all_variadics(sum3 := Sum())

    model = Model()
    model += sum1
    model += sum2
    model += sum3
    current_variadcs = get_all_variadics(model)
    assert_objects_deleted(all_variadics, current_variadcs, 2)


def test_deleted_variadic_ref_count_5():
    all_variadics = set()
    all_variadics |= get_all_variadics(lin_model1 := Linear())
    all_variadics |= get_all_variadics(relu1 := Relu())
    all_variadics |= get_all_variadics(lin_model2 := Linear())
    all_variadics |= get_all_variadics(relu2 := Relu())
    all_variadics |= get_all_variadics(lin_model3 := Linear())
    all_variadics |= get_all_variadics(matmul1 := MatrixMultiply())
    add1 = Add()
    add1.set_types(left=Tensor, right=Tensor)
    add1.set_cin("left")
    all_variadics |= get_all_variadics(add1)

    model = Model()
    model += lin_model1
    model += relu1
    model += lin_model2
    model += relu2
    model += lin_model3
    model += matmul1
    model += add1

    current_variadcs = get_all_variadics(model)
    assert_objects_deleted(all_variadics, current_variadcs, 9)


def test_deleted_variadic_ref_count_6():
    all_variadics = set()
    all_variadics |= get_all_variadics(
        conv1 := Convolution1D(kernel_size=2, out_channels=2)
    )
    all_variadics |= get_all_variadics(
        conv2 := Convolution1D(kernel_size=2, out_channels=2)
    )
    all_variadics |= get_all_variadics(maxpool1 := MaxPool1D(kernel_size=2))
    all_variadics |= get_all_variadics(
        conv3 := Convolution1D(kernel_size=2, out_channels=2)
    )
    all_variadics |= get_all_variadics(maxpool2 := MaxPool1D(kernel_size=2))

    model = Model()
    model += conv1
    model += conv2
    model += maxpool1
    model += conv3
    model += maxpool2

    current_variadics = get_all_variadics(model)

    assert_objects_deleted(all_variadics, current_variadics, 2)


def test_deleted_variadic_ref_count_7():
    all_variadics = set()
    add_1 = Add()
    add_1.set_types(left=Tensor, right=Tensor)
    add_2 = Add()
    add_2.set_types(left=Tensor, right=Tensor)
    add_3 = Add()
    add_3.set_types(left=Tensor, right=Tensor)
    add_4 = Add()
    add_4.set_types(left=Tensor, right=Tensor)
    add_5 = Add()
    add_5.set_types(left=Tensor, right=Tensor)
    add_6 = Add()
    add_6.set_types(left=Tensor, right=Tensor)
    all_variadics |= get_all_variadics(add_1)
    all_variadics |= get_all_variadics(add_2)
    all_variadics |= get_all_variadics(add_3)
    all_variadics |= get_all_variadics(add_4)
    all_variadics |= get_all_variadics(add_5)
    all_variadics |= get_all_variadics(add_6)

    model = Model()
    model |= add_1
    model |= add_2
    model |= add_3
    model |= add_4
    model |= add_5

    model.merge_connections(
        add_1.left, add_1.right, add_2.left, add_2.right, add_3.left, add_3.right
    )

<<<<<<< HEAD
    model += add_6(left=add_1.left, right="right", output="output")
=======
    model |= add_6(left=conn, right="right", output="output")
>>>>>>> f45c18f4

    current_variadics = get_all_variadics(model)
    assert_objects_deleted(all_variadics, current_variadics, 9)


def test_deleted_variadic_ref_count_8():
    all_variadics = set()
    add1 = Add()
    add1.set_types(left=Tensor, right=Tensor)
    add1.set_cin("left")
    add2 = Add()
    add2.set_types(left=Tensor, right=Tensor)
    add2.set_cin("left")
    all_variadics |= get_all_variadics(add1)
    all_variadics |= get_all_variadics(add2)
    model1 = Model()
    model2 = Model()
    model1 += add1
    model2 += add2
    model1 += model2

    current_variadics = get_all_variadics(model1)

    assert_objects_deleted(all_variadics, current_variadics, 1)


def test_deleted_variadic_ref_count_9():
    all_variadics = set()
    add1 = Add()
    add1.set_types(left=Tensor, right=Tensor)
    add1.set_cin("left")
    all_variadics |= get_all_variadics(add1)

    model = Model()
    model += add1
    for _ in range(5):
        all_variadics |= get_all_variadics(model1 := deepcopy(model))
        model += model1

    current_variadics = get_all_variadics(model)

    assert_objects_deleted(all_variadics, current_variadics, 5)


def test_deleted_variadic_ref_count_10():
    all_variadics = set()
    buffer1 = Buffer()
    buffer1.set_types(input=Tensor)
    buffer2 = Buffer()
    buffer2.set_types(input=Tensor)
    buffer3 = Buffer()
    buffer3.set_types(input=Tensor)
    buffer4 = Buffer()
    buffer4.set_types(input=Tensor)
    all_variadics |= get_all_variadics(buffer1)
    all_variadics |= get_all_variadics(buffer2)
    all_variadics |= get_all_variadics(buffer3)
    all_variadics |= get_all_variadics(buffer4)

    model = Model()

    model += buffer1
    model += buffer2
    model += buffer3
    model += buffer4

    buffer1.set_shapes(input=[1, 2, 3])
    current_variadics = get_all_variadics(model)

    assert_objects_deleted(all_variadics, current_variadics, 4)


def test_deleted_uniadic_ref_count_3():
    all_uniadics = set()
    add_model = Add()
    add_model.set_types(left=Tensor, right=Tensor)
    add_model.set_shapes(left=["a", "b", "c", "d"])
    all_uniadics |= get_all_uniadics(add_model)

    add_model.set_shapes(left=["a", "a", "a", "a"])
    current_uniadics = get_all_uniadics(add_model)

    all_uniadics -= current_uniadics

    while all_uniadics:
        deleted_uniadic = all_uniadics.pop()
        assert sys.getrefcount(deleted_uniadic) == 2


def test_deleted_uniadic_ref_count_4():
    model = Model()
    buff1 = Buffer()
    buff1.set_types(input=Tensor)
    model += buff1
    model += Buffer()
    model += Buffer()
    model += Buffer()
    model += Buffer()

    buff1.set_shapes(input=["a", "b", "c", "d", "e", "f"])
    all_uniadics = get_all_uniadics(model)
    buff1.set_shapes(input=["a", "a", "a", "b", "b", "b"])
    current_uniadics = get_all_uniadics(model)

    all_uniadics -= current_uniadics

    while all_uniadics:
        deleted_uniadic = all_uniadics.pop()
        assert sys.getrefcount(deleted_uniadic) == 2


def test_deleted_uniadic_ref_count_5():
    class MyModel(PrimitiveModel):
        def __init__(self) -> None:
            super().__init__(
                formula_key="buffer",
                input=BaseKey(shape=["a", "b"], type=Tensor),
                output=BaseKey(shape=["c", "d"], type=Tensor),
            )

    all_uniadics = set()
    all_uniadics |= get_all_uniadics(tm1 := MyModel())
    all_uniadics |= get_all_uniadics(tm2 := MyModel())
    all_uniadics |= get_all_uniadics(tm3 := MyModel())
    all_uniadics |= get_all_uniadics(tm4 := MyModel())

    model = Model()
    model += tm1
    model += tm2
    model += tm3
    model += tm4

    current_uniadics = get_all_uniadics(model)
    assert_objects_deleted(all_uniadics, current_uniadics, 6)


def test_deleted_uniadic_ref_count_6():
    buff_model = Buffer()
    buff_model.set_shapes(input=["a", "b"])
    all_uniadics = get_all_uniadics(buff_model)
    buff_model.set_shapes(input=["a", "a"])
    current_uniadics = get_all_uniadics(buff_model)

    all_uniadics -= current_uniadics

    while all_uniadics:
        deleted_uniadic = all_uniadics.pop()
        assert sys.getrefcount(deleted_uniadic) == 2


def test_deleted_uniadic_ref_count_7():
    class MyModel(PrimitiveModel):
        def __init__(self) -> None:
            super().__init__(
                formula_key="buffer",
                input=BaseKey(shape=["a", "b", "c"], type=Tensor),
                output=BaseKey(shape=["c", "d", "e"], type=Tensor),
            )

    all_uniadics = set()
    all_uniadics |= get_all_uniadics(tm1 := MyModel())
    all_uniadics |= get_all_uniadics(tm2 := MyModel())
    all_uniadics |= get_all_uniadics(tm3 := MyModel())
    all_uniadics |= get_all_uniadics(tm4 := MyModel())

    model = Model()
    model += tm1
    model += tm2
    model += tm3
    model += tm4

    current_uniadics = get_all_uniadics(model)
    assert_objects_deleted(all_uniadics, current_uniadics, 9)


def test_deleted_uniadic_ref_count_8():
    class MyModel(PrimitiveModel):
        def __init__(self) -> None:
            super().__init__(
                formula_key="buffer",
                input=BaseKey(shape=["a", "b", "c"], type=Tensor),
                output=BaseKey(shape=["d", "e", "f"], type=Tensor),
            )

        def __call__(  # type: ignore[override]
            self, input: ConnectionType = NOT_GIVEN, output: ConnectionType = NOT_GIVEN
        ):
            return ExtendInfo(self, {"input": input, "output": output})

    all_uniadics = set()
    all_uniadics |= get_all_uniadics(tm1 := MyModel())
    all_uniadics |= get_all_uniadics(tm2 := MyModel())
    all_uniadics |= get_all_uniadics(tm3 := MyModel())
    all_uniadics |= get_all_uniadics(tm4 := MyModel())

    model = Model()
    model += tm1(input="input", output="output")
    model += tm2
    model += tm3
    model += tm4
    model.set_shapes(input=[1, 2, 3])

    current_uniadics = get_all_uniadics(model)
    assert_objects_deleted(all_uniadics, current_uniadics, 12)


def test_deleted_uniadic_ref_count_9():
    class MyModel(PrimitiveModel):
        def __init__(self) -> None:
            super().__init__(
                formula_key="buffer",
                input=BaseKey(shape=[1, 1, 1], type=Tensor),
                output=BaseKey(shape=[1, 1, 1], type=Tensor),
            )

        def __call__(  # type: ignore[override]
            self, input: ConnectionType = NOT_GIVEN, output: ConnectionType = NOT_GIVEN
        ):
            return ExtendInfo(self, {"input": input, "output": output})

    all_uniadics = set()
    all_uniadics |= get_all_uniadics(tm1 := MyModel())
    all_uniadics |= get_all_uniadics(tm2 := MyModel())
    all_uniadics |= get_all_uniadics(tm3 := MyModel())
    all_uniadics |= get_all_uniadics(tm4 := MyModel())

    model = Model()
    model += tm1
    model += tm2
    model += tm3
    model += tm4

    current_uniadics = get_all_uniadics(model)
    assert_objects_deleted(all_uniadics, current_uniadics, 3)


def test_deleted_repr_ref_count_1():
    all_reprs = set()
    buffer1 = Buffer()
    buffer1.set_types(input=Tensor)
    buffer2 = Buffer()
    buffer2.set_types(input=Tensor)
    buffer3 = Buffer()
    buffer3.set_types(input=Tensor)
    buffer4 = Buffer()
    buffer4.set_types(input=Tensor)

    all_reprs |= get_all_reprs(buffer1)
    all_reprs |= get_all_reprs(buffer2)
    all_reprs |= get_all_reprs(buffer3)
    all_reprs |= get_all_reprs(buffer4)

    model = Model()
    model += buffer1
    model += buffer2
    model += buffer3
    model += buffer4

    current_reprs = get_all_reprs(model)
    assert buffer1.input.metadata.shape is not None
    print(sys.getrefcount(list(buffer1.input.metadata.shape.reprs)[0]))
    assert_objects_deleted(all_reprs, current_reprs, 3)


def test_deleted_repr_ref_count_2():
    all_reprs = set()
    buffer1 = Buffer()
    buffer1.set_types(input=Tensor)
    buffer2 = Buffer()
    buffer2.set_types(input=Tensor)
    buffer3 = Buffer()
    buffer3.set_types(input=Tensor)
    buffer4 = Buffer()
    buffer4.set_types(input=Tensor)
    all_reprs |= get_all_reprs(buffer1)
    all_reprs |= get_all_reprs(buffer2)
    all_reprs |= get_all_reprs(buffer3)
    all_reprs |= get_all_reprs(buffer4)

    model = Model()
    model += buffer1
    model += buffer2
    model += buffer3
    model += buffer4

    buffer1_shape: ShapeTemplateType = ["a", "b", ("Var1", ...)]
    buffer1.set_shapes(input=buffer1_shape)
    all_reprs |= get_all_reprs(model)
    buffer1_shape = ["a", ("Var1", ...), "b"]
    buffer1.set_shapes(input=buffer1_shape)
    all_reprs |= get_all_reprs(model)
    buffer1_shape = [("Var1", ...), "a", "b"]
    buffer1.set_shapes(input=buffer1_shape)
    all_reprs |= get_all_reprs(model)
    buffer1.set_shapes(input=["a", "b"])
    current_reprs = get_all_reprs(model)

    assert_objects_deleted(all_reprs, current_reprs, 5)


def test_deleted_repr_ref_count_3():
    all_reprs = set()
    buffer1 = Buffer()
    buffer1.set_types(input=Tensor)
    buffer2 = Buffer()
    buffer2.set_types(input=Tensor)
    buffer3 = Buffer()
    buffer3.set_types(input=Tensor)
    buffer4 = Buffer()
    buffer4.set_types(input=Tensor)
    all_reprs |= get_all_reprs(buffer1)
    all_reprs |= get_all_reprs(buffer2)
    all_reprs |= get_all_reprs(buffer3)
    all_reprs |= get_all_reprs(buffer4)

    model = Model()
    model += buffer1
    model += buffer2
    model += buffer3
    model += buffer4

    buffer1_shape: ShapeTemplateType = ["a", "b", ("Var1", ...)]
    buffer1.set_shapes(input=buffer1_shape)
    all_reprs |= get_all_reprs(model)
    buffer1_shape = ["a", ("Var1", ...), "b"]
    buffer1.set_shapes(input=buffer1_shape)
    all_reprs |= get_all_reprs(model)
    buffer1_shape = [("Var1", ...), "a", "b"]
    buffer1.set_shapes(input=buffer1_shape)
    all_reprs |= get_all_reprs(model)
    current_reprs = get_all_reprs(model)
    assert_objects_deleted(all_reprs, current_reprs, 3)


def test_deleted_repr_ref_count_4():
    all_reprs = set()
    buffer1 = Buffer()
    buffer1.set_types(input=Tensor)
    buffer2 = Buffer()
    buffer2.set_types(input=Tensor)
    buffer3 = Buffer()
    buffer3.set_types(input=Tensor)
    buffer4 = Buffer()
    buffer4.set_types(input=Tensor)
    all_reprs |= get_all_reprs(buffer1)
    all_reprs |= get_all_reprs(buffer2)
    all_reprs |= get_all_reprs(buffer3)
    all_reprs |= get_all_reprs(buffer4)

    buffer1.set_shapes(input=[1, 1])
    all_reprs |= get_all_reprs(buffer1)

    model = Model()
    model += buffer1
    model += buffer2
    model += buffer3
    model += buffer4

    current_reprs = get_all_reprs(model)
    assert_objects_deleted(all_reprs, current_reprs, 3)


def test_deleted_repr_ref_count_5() -> None:
    class MyModel(PrimitiveModel):
        input: Connection
        output: Connection

        def __init__(self) -> None:
            super().__init__(
                formula_key="buffer",
                input=BaseKey(shape=[("Var1", ...), "a"], type=Tensor),
                output=BaseKey(shape=["a", ("Var1", ...)], type=Tensor),
            )

        def __call__(  # type: ignore[override]
            self, input: ConnectionType = NOT_GIVEN, output: ConnectionType = NOT_GIVEN
        ):
            return ExtendInfo(self, {"input": input, "output": output})

    all_reprs = set()
    all_reprs |= get_all_reprs(tm1 := MyModel())
    all_reprs |= get_all_reprs(tm2 := MyModel())
    all_reprs |= get_all_reprs(tm3 := MyModel())
    all_reprs |= get_all_reprs(tm4 := MyModel())
    all_reprs |= get_all_reprs(tm5 := MyModel())
    all_reprs |= get_all_reprs(tm6 := MyModel())
    all_reprs |= get_all_reprs(tm7 := MyModel())
    all_reprs |= get_all_reprs(tm8 := MyModel())
    all_reprs |= get_all_reprs(tm9 := MyModel())

    model = Model()
    model |= tm1(input="input1")
    model |= tm2(input=tm1.output)
    model |= tm3(input=tm2.output, output="output1")

    model |= tm4(input="input2")
    model |= tm5(input=tm1.output)
    model |= tm6(input=tm2.output, output="output2")

    model |= tm7(input="input3")
    model |= tm8(input=tm1.output)
    model |= tm9(input=tm2.output, output="output3")

    model.set_shapes(
        input1=["a", "b", "c"],
        input2=["c", "a", "b"],
        input3=["b", "c", "a"],
    )

    current_reprs = get_all_reprs(model)
    assert_objects_deleted(all_reprs, current_reprs, 15)


# @pytest.mark.skip("investigate later")
def test_deleted_repr_ref_count_6() -> None:
    class MyModel(PrimitiveModel):
        input: Connection
        output: Connection

        def __init__(self) -> None:
            super().__init__(
                formula_key="buffer",
                input=BaseKey(shape=[("Var1", ...), "a"], type=Tensor),
                output=BaseKey(shape=["a", ("Var1", ...)], type=Tensor),
            )

        def __call__(  # type: ignore[override]
            self, input: ConnectionType = NOT_GIVEN, output: ConnectionType = NOT_GIVEN
        ):
            return ExtendInfo(self, {"input": input, "output": output})

    all_reprs = set()
    all_reprs |= get_all_reprs(tm1 := MyModel())
    all_reprs |= get_all_reprs(tm2 := MyModel())
    all_reprs |= get_all_reprs(tm3 := MyModel())
    all_reprs |= get_all_reprs(tm4 := MyModel())
    all_reprs |= get_all_reprs(tm5 := MyModel())
    all_reprs |= get_all_reprs(tm6 := MyModel())
    all_reprs |= get_all_reprs(tm7 := MyModel())
    all_reprs |= get_all_reprs(tm8 := MyModel())
    all_reprs |= get_all_reprs(tm9 := MyModel())

    model = Model()
    model |= tm1(input="input1")
    model |= tm2(input=tm1.output)
    model |= tm3(input=tm2.output, output="output1")

    model |= tm4(input="input2")
    model |= tm5(input=tm1.output)
    model |= tm6(input=tm2.output, output="output2")

    model |= tm7(input="input3")
    model |= tm8(input=tm1.output)
    model |= tm9(input=tm2.output, output="output3")

    model.set_shapes(
        input1=["a", "b", "c"],
        input2=["c", "a", "b"],
        input3=["b", "c", "a"],
    )

    current_reprs = get_all_reprs(model)
    assert_objects_deleted(all_reprs, current_reprs, 15)


def test_deleted_repr_ref_count_7() -> None:
    class MyModel(PrimitiveModel):
        input: Connection
        output: Connection

        def __init__(self) -> None:
            super().__init__(
                formula_key="buffer",
                input=BaseKey(shape=[("Var1", ...), "a"], type=Tensor),
                output=BaseKey(shape=["a", ("Var1", ...)], type=Tensor),
            )

        def __call__(  # type: ignore[override]
            self, input: ConnectionType = NOT_GIVEN, output: ConnectionType = NOT_GIVEN
        ):
            return ExtendInfo(self, {"input": input, "output": output})

    all_reprs = set()
    all_reprs |= get_all_reprs(tm1 := MyModel())
    all_reprs |= get_all_reprs(tm2 := MyModel())
    all_reprs |= get_all_reprs(tm3 := MyModel())
    all_reprs |= get_all_reprs(tm4 := MyModel())

    model = Model()
    model |= tm1(input="input1")
    model |= tm2(input=tm1.output, output="output")

    model |= tm3(input="input2")
    model |= tm4(input=tm1.output, output="output2")

    model.set_shapes(input1=["a", "b"], input2=["b", "a"])

    current_reprs = get_all_reprs(model)
    assert_objects_deleted(all_reprs, current_reprs, 6)


def test_deleted_repr_ref_count_8() -> None:
    class MyModel(PrimitiveModel):
        input: Connection
        output: Connection

        def __init__(self) -> None:
            super().__init__(
                formula_key="buffer",
                input=BaseKey(shape=["a", "b"], type=Tensor),
                output=BaseKey(shape=["b", "a"], type=Tensor),
            )

        def __call__(  # type: ignore[override]
            self, input: ConnectionType = NOT_GIVEN, output: ConnectionType = NOT_GIVEN
        ):
            return ExtendInfo(self, {"input": input, "output": output})

    all_reprs = set()
    all_reprs |= get_all_reprs(tm1 := MyModel())
    all_reprs |= get_all_reprs(tm2 := MyModel())
    all_reprs |= get_all_reprs(tm3 := MyModel())
    all_reprs |= get_all_reprs(tm4 := MyModel())

    model = Model()
    model |= tm1(input="input1")
    model |= tm2(input=tm1.output, output="output")

    model |= tm3(input="input2")
    model |= tm4(input=tm1.output, output="output2")

    model.set_shapes(input1=["a", "b"], input2=["b", "a"])

    current_reprs = get_all_reprs(model)
    assert_objects_deleted(all_reprs, current_reprs, 6)


def test_deleted_repr_ref_count_9():
    all_reprs = set()
    buffer1 = Buffer()
    buffer1.set_types(input=Tensor)
    buffer2 = Buffer()
    buffer2.set_types(input=Tensor)
    all_reprs |= get_all_reprs(buffer1)
    all_reprs |= get_all_reprs(buffer2)

    model = Model()
    model |= buffer1(input="input1", output="output1")
    model |= buffer2(input="input2", output="output2")

    model.set_shapes(input1=["a", "b"], input2=["a", "b"])

    current_reprs = get_all_reprs(model)
    assert_objects_deleted(all_reprs, current_reprs, 1)


def test_deleted_repr_ref_count_10():
    all_reprs = set()
    buffer1 = Buffer()
    buffer1.set_types(input=Tensor)
    buffer2 = Buffer()
    buffer2.set_types(input=Tensor)
    all_reprs |= get_all_reprs(buffer1)
    all_reprs |= get_all_reprs(buffer2)

    model = Model()

    model |= buffer1(input="input1", output="output1")
    model |= buffer2(input="output1", output="output2")

    current_reprs = get_all_reprs(model)
    assert_objects_deleted(all_reprs, current_reprs, 1)


def test_deleted_repr_ref_count_10_1():
    all_reprs = set()
    buffer1 = Buffer()
    buffer1.set_types(input=Tensor)
    buffer2 = Buffer()
    buffer2.set_types(input=Tensor)
    all_reprs |= get_all_reprs(buffer1)
    all_reprs |= get_all_reprs(buffer2)

    model = Model()

    model |= buffer1(input="input1", output="output1")
    model |= buffer2(input="input2", output="output2")

    model.set_shapes(input1=[1, 2], input2=[1, 2])

    current_reprs = get_all_reprs(model)
    assert_objects_deleted(all_reprs, current_reprs, 1)


def test_deleted_node_ref_count_1():
    all_reprs = set()
    buffer1 = Buffer()
    buffer1.set_types(input=Tensor)
    buffer2 = Buffer()
    buffer2.set_types(input=Tensor)
    buffer3 = Buffer()
    buffer3.set_types(input=Tensor)
    all_reprs |= get_all_nodes(buffer1)
    all_reprs |= get_all_nodes(buffer2)
    all_reprs |= get_all_nodes(buffer3)

    model = Model()

    model += buffer1
    model += buffer2
    model += buffer3

    current_reprs = get_all_nodes(model)
    assert_objects_deleted(all_reprs, current_reprs, 2)


def test_deleted_node_ref_count_2():
    all_reprs = set()
    buffer1 = Buffer()
    buffer1.set_types(input=Tensor)
    buffer2 = Buffer()
    buffer2.set_types(input=Tensor)
    buffer3 = Buffer()
    buffer3.set_types(input=Tensor)
    all_reprs |= get_all_nodes(buffer1)
    all_reprs |= get_all_nodes(buffer2)
    all_reprs |= get_all_nodes(buffer3)

    model = Model()

    model += buffer1
    model += buffer2
    model += buffer3

    buffer3_shape: ShapeTemplateType = ["a", ("Var1", ...)]
    buffer3.set_shapes(input=buffer3_shape)
    buffer2_shape: ShapeTemplateType = [("Var1", ...), "a"]
    buffer2.set_shapes(output=buffer2_shape)

    current_reprs = get_all_nodes(model)
    assert_objects_deleted(all_reprs, current_reprs, 2)


def test_deleted_node_ref_count_3():
    all_reprs = set()
    add1 = Add()
    add1.set_types(left=Tensor, right=Tensor)
    add1.set_cin("left")
    add2 = Add()
    add2.set_types(left=Tensor, right=Tensor)
    add2.set_cin("left")
    add3 = Add()
    add3.set_types(left=Tensor, right=Tensor)
    add3.set_cin("left")
    all_reprs |= get_all_nodes(add1)
    all_reprs |= get_all_nodes(add2)
    all_reprs |= get_all_nodes(add3)

    model = Model()

    model += add1
    model += add2
    model += add3

    current_reprs = get_all_nodes(model)
    assert_objects_deleted(all_reprs, current_reprs, 2)


def test_deleted_node_ref_count_4():
    all_reprs = set()
    buffer1 = Buffer()
    buffer1.set_types(input=Tensor)
    buffer2 = Buffer()
    buffer2.set_types(input=Tensor)
    buffer3 = Buffer()
    buffer3.set_types(input=Tensor)
    buffer4 = Buffer()
    buffer4.set_types(input=Tensor)
    all_reprs |= get_all_nodes(buffer1)
    all_reprs |= get_all_nodes(buffer2)
    all_reprs |= get_all_nodes(buffer3)
    all_reprs |= get_all_nodes(buffer4)

    model = Model()

    model |= buffer1(input="input1")
    model |= buffer2(input=buffer1.output, output="output1")

    model |= buffer3(input="input2")
    model |= buffer4(input=buffer1.output, output="output2")

    input_shape: ShapeTemplateType = ["a", ("Var1", ...)]
    model.set_shapes(input1=input_shape, input2=input_shape)

    current_reprs = get_all_nodes(model)
    assert_objects_deleted(all_reprs, current_reprs, 3)


def test_deleted_tensors_ref_count_1():
    all_reprs = set()
    all_reprs |= get_all_data(buffer1 := Buffer())
    all_reprs |= get_all_data(buffer2 := Buffer())
    all_reprs |= get_all_data(buffer3 := Buffer())
    all_reprs |= get_all_data(buffer4 := Buffer())

    model = Model()

    model += buffer1
    model += buffer2
    model += buffer3
    model += buffer4

    current_reprs = get_all_data(model)
    assert_objects_deleted(all_reprs, current_reprs, 3)


def test_deleted_tensors_ref_count_2():
    all_reprs = set()
    all_reprs |= get_all_data(buffer1 := Buffer())
    all_reprs |= get_all_data(buffer2 := Buffer())
    all_reprs |= get_all_data(buffer3 := Buffer())
    all_reprs |= get_all_data(buffer4 := Buffer())

    model = Model()

    model |= buffer1(input="input1")
    model |= buffer2(input=buffer1.output, output="output1")

    model |= buffer3(input="input2")
    model |= buffer4(input=buffer3.output, output="output2")

    current_reprs = get_all_data(model)
    assert_objects_deleted(all_reprs, current_reprs, 2)


def test_deleted_tensors_ref_count_3():
    all_reprs = set()
    all_reprs |= get_all_data(buffer1 := Buffer())
    all_reprs |= get_all_data(buffer2 := Buffer())
    all_reprs |= get_all_data(buffer3 := Buffer())
    all_reprs |= get_all_data(buffer4 := Buffer())
    all_reprs |= get_all_data(buffer5 := Buffer())
    all_reprs |= get_all_data(buffer6 := Buffer())
    all_reprs |= get_all_data(buffer7 := Buffer())

    model = Model()

<<<<<<< HEAD
    model += buffer1(output=IOKey(name="output1"))
    model += buffer2(input="", output=IOKey(name="output2"))
    model += buffer3(input="", output=IOKey(name="output3"))
    model += buffer4(input="input4", output=IOKey(name="output4"))
    model += buffer5(input="input5", output=IOKey(name="output5"))
    model += buffer6(input="input6", output=IOKey(name="output6"))
    model.merge_connections(buffer1.input, buffer2.input, buffer3.input, model.output4)  # type: ignore
    model += buffer7(input=buffer1.input, output=IOKey(name="output"))
=======
    model |= buffer1(output=IOKey(name="output1"))
    model |= buffer2(output=IOKey(name="output2"))
    model |= buffer3(output=IOKey(name="output3"))
    model |= buffer4(input="input4", output=IOKey(name="output4"))
    model |= buffer5(input="input5", output=IOKey(name="output5"))
    model |= buffer6(input="input6", output=IOKey(name="output6"))
    connections = {buffer1.input, buffer2.input, buffer3.input, model.output4}  # type: ignore
    conn = IOKey(connections=connections)

    model |= buffer7(input=conn, output=IOKey(name="output"))
>>>>>>> f45c18f4

    current_reprs = get_all_data(model)
    # NOTE: 7 output tensors are exposed so created and they replaced the previous ones.
    # We have to take this account while checking the deleted objects. We expect 4
    # objects to be deleted but after |= operation, we will have 7 additional objects
    # in the set. So we should expect 11 objects to be deleted.
    all_reprs |= current_reprs
    # assert_objects_deleted(all_reprs, current_reprs, 4 + 7)
    assert_objects_deleted(all_reprs, current_reprs, 4)


def test_deleted_scalars_ref_count_1():
    all_reprs = set()

    all_reprs |= get_all_data(union1 := PrimitiveUnion(n=1))
    all_reprs |= get_all_data(union2 := PrimitiveUnion(n=1))
    all_reprs |= get_all_data(union3 := PrimitiveUnion(n=1))

    model = Model()

    model += union1
    model += union2
    model += union3

    current_reprs = get_all_data(model)
    assert_objects_deleted(all_reprs, current_reprs, 2)


def test_deleted_edge_ref_count_1():
    all_metadata = set()

    all_metadata |= get_all_metadata(buffer1 := Buffer())
    all_metadata |= get_all_metadata(buffer2 := Buffer())
    all_metadata |= get_all_metadata(buffer3 := Buffer())

    model = Model()

    model += buffer1
    model += buffer2
    model += buffer3

    current_metadata = get_all_metadata(model)
    assert_objects_deleted(all_metadata, current_metadata, 2)


def test_deleted_edge_ref_count_2():
    all_metadata = set()

    all_metadata |= get_all_metadata(add1 := Add())
    all_metadata |= get_all_metadata(add2 := Add())
    all_metadata |= get_all_metadata(add3 := Add())

    model = Model()
    add1.set_cin("left")
    add2.set_cin("left")
    add3.set_cin("left")

    model += add1
    model += add2
    model += add3

    current_metadata = get_all_metadata(model)
    assert_objects_deleted(all_metadata, current_metadata, 2)


def test_deleted_edge_ref_count_3():
    all_metadata = set()

    all_metadata |= get_all_metadata(add1 := Add())
    all_metadata |= get_all_metadata(add2 := Add())
    all_metadata |= get_all_metadata(add3 := Add())

    model = Model()

    model |= add1(output="output", right="right3")
    model |= add2(output=add1.left, right="right2")
    model |= add3(output=add2.left, right="right1", left="left")

    current_metadata = get_all_metadata(model)
    assert_objects_deleted(all_metadata, current_metadata, 2)


def test_deleted_edge_ref_count_4():
    all_metadata = set()
    all_metadata |= get_all_metadata(add1 := Add())
    all_metadata |= get_all_metadata(add2 := Add())
    all_metadata |= get_all_metadata(add3 := Add())
    all_metadata |= get_all_metadata(add4 := Add())

    add1.set_cin("left")
    add2.set_cin("left")
    add3.set_cin("left")
    add4.set_cin("left")

    model4 = Model()
    model3 = Model()
    model2 = Model()
    model1 = Model()

    model4 += add1

    model3 += model4
    model3 += add2

    model2 += model3
    model2 += add3

    model1 += model2
    model1 += add4

    current_metadata = get_all_metadata(model1)

    assert_objects_deleted(all_metadata, current_metadata, 3)


def test_deleted_edge_ref_count_5():
    all_metadata = set()
    all_metadata |= get_all_metadata(add1 := Add())
    all_metadata |= get_all_metadata(add2 := Add())
    all_metadata |= get_all_metadata(add3 := Add())
    all_metadata |= get_all_metadata(add4 := Add())

    add1.set_cin("left")
    add2.set_cin("left")
    add3.set_cin("left")
    add4.set_cin("left")

    model4 = Model()
    model3 = Model()
    model2 = Model()
    model1 = Model()

    model4 += add1

    model3 += model4
    model3 += add2

    model2 += model3
    model2 += add3

    model1 += model2
    model1 += add4

    current_metadata = get_all_metadata(model1)

    assert_objects_deleted(all_metadata, current_metadata, 3)


# def test_deleted_edge_ref_count_6():
#     all_metadata = set()
#     all_metadata |= get_all_metadata(sigmoid1 := Sigmoid())
#     all_metadata |= get_all_metadata(sigmoid2 := Sigmoid())
#     all_metadata |= get_all_metadata(sigmoid3 := Sigmoid())
#     all_metadata |= get_all_metadata(sigmoid4 := Sigmoid())

#     three_sigmoid_model = Model()

#     three_sigmoid_model += sigmoid1(input="input1", output="output1")
#     three_sigmoid_model += sigmoid2(input="input2", output="output2")
#     three_sigmoid_model += sigmoid3(input="input3", output="output3")

#     main_model = Model()

#     main_model += three_sigmoid_model(
#         input1="input1",
#         input2="input2",
#         input3="input3",
#         output1="output1",
#         output2="output2",
#         output3="output3",
#     )
#     conn = Connect(main_model.output1, main_model.input2, name="abcd")

#     main_model += sigmoid4(input=conn, output="output5")

#     current_metadata = get_all_metadata(main_model)

#     assert_objects_deleted(all_metadata, current_metadata, 2


def test_deleted_edge_ref_count_6():
    all_metadata = set()
    all_metadata |= get_all_metadata(sigmoid1 := Sigmoid())
    all_metadata |= get_all_metadata(sigmoid2 := Sigmoid())
    all_metadata |= get_all_metadata(sigmoid3 := Sigmoid())
    all_metadata |= get_all_metadata(sigmoid4 := Sigmoid())

    three_sigmoid_model = Model()

    three_sigmoid_model |= sigmoid1(input="input1", output=IOKey(name="output1"))
    three_sigmoid_model |= sigmoid2(input="input2", output=IOKey(name="output2"))
    three_sigmoid_model |= sigmoid3(input="input3", output=IOKey(name="output3"))

    main_model = Model()

    main_model |= three_sigmoid_model(
        input1="input1",
        input2="input2",
        input3="input3",
        output1=IOKey(name="output1"),
        output2=IOKey(name="output2"),
        output3=IOKey(name="output3"),
    )
<<<<<<< HEAD
    main_model.merge_connections(main_model.output1, main_model.input2, name="abcd")  # type: ignore
    main_model += sigmoid4(input=main_model.abcd, output=IOKey(name="output5"))  # type: ignore
=======
    connections = {main_model.output1, main_model.input2}  # type: ignore
    conn = IOKey(name="abcd", expose=True, connections=connections)

    main_model |= sigmoid4(input=conn, output=IOKey(name="output5"))
>>>>>>> f45c18f4

    current_metadata = get_all_metadata(main_model)  # 2input + 4output = 6
    # NOTE: 4 new output metadata is created, in order to take these into account
    # we should add current_metadata to all_metadata.
    all_metadata |= current_metadata  # 8old + 4new = 12

    assert_objects_deleted(all_metadata, current_metadata, 2)


def test_deleted_uni_record_ref_count_1():
    all_record = set()
    all_record |= get_all_uniadic_record(sigmoid1 := Sigmoid())
    sigmoid1.set_shapes(input=[2, 3, 4])
    all_record |= get_all_uniadic_record(sigmoid1)

    all_record |= get_all_uniadic_record(sigmoid2 := Sigmoid())
    sigmoid2.set_shapes(input=[2, 3, 4])
    all_record |= get_all_uniadic_record(sigmoid2)

    model = Model()

    model += sigmoid1
    model += sigmoid2

    current_records = get_all_uniadic_record(model)

    assert_objects_deleted(all_record, current_records, 3)


def test_deleted_uni_record_ref_count_2():
    all_record = set()
    all_record |= get_all_uniadic_record(sigmoid1 := Sigmoid())
    sigmoid1.set_shapes(input=[2, 3, 4])
    all_record |= get_all_uniadic_record(sigmoid1)

    all_record |= get_all_uniadic_record(sigmoid2 := Sigmoid())
    sigmoid2.set_shapes(input=[2, 3, 4])
    all_record |= get_all_uniadic_record(sigmoid2)

    all_record |= get_all_uniadic_record(sigmoid3 := Sigmoid())
    sigmoid3.set_shapes(input=[2, 3, 4])
    all_record |= get_all_uniadic_record(sigmoid3)

    all_record |= get_all_uniadic_record(sigmoid4 := Sigmoid())
    sigmoid4.set_shapes(input=[2, 3, 4])
    all_record |= get_all_uniadic_record(sigmoid4)

    model = Model()

    model += sigmoid1
    model += sigmoid2
    model += sigmoid3
    model += sigmoid4

    current_records = get_all_uniadic_record(model)

    assert_objects_deleted(all_record, current_records, 9)


def test_deleted_uni_record_ref_count_3():
    all_record = set()
    all_record |= get_all_uniadic_record(sigmoid1 := Sigmoid())

    sigmoid1_shape: ShapeTemplateType = ["a", "b", 4]
    sigmoid1.set_shapes(input=sigmoid1_shape)
    all_record |= get_all_uniadic_record(sigmoid1)

    sigmoid1_shape = [4, 4, 4]
    sigmoid1.set_shapes(input=sigmoid1_shape)
    all_record |= get_all_uniadic_record(sigmoid1)

    current_records = get_all_uniadic_record(sigmoid1)

    assert_objects_deleted(all_record, current_records, 2)


def test_deleted_uni_record_ref_count_4():
    all_record = set()
    all_record |= get_all_uniadic_record(sigmoid1 := Sigmoid())

    sigmoid1_shape: ShapeTemplateType = [1, ("V1", ...)]
    sigmoid1.set_shapes(input=sigmoid1_shape)
    all_record |= get_all_uniadic_record(sigmoid1)

    sigmoid1_shape = [("V1", ...), "a"]
    sigmoid1.set_shapes(input=sigmoid1_shape)
    all_record |= get_all_uniadic_record(sigmoid1)

    sigmoid1_shape = [("V1", ...), 1]
    sigmoid1.set_shapes(input=sigmoid1_shape)
    all_record |= get_all_uniadic_record(sigmoid1)

    current_records = get_all_uniadic_record(sigmoid1)

    assert_objects_deleted(all_record, current_records, 1)


def test_deleted_uni_record_ref_count_5():
    all_record = set()
    all_record |= get_all_uniadic_record(sigmoid1 := Sigmoid())

    sigmoid1_shape: ShapeTemplateType = ["b", ("V1", ...)]
    sigmoid1.set_shapes(input=sigmoid1_shape)
    all_record |= get_all_uniadic_record(sigmoid1)

    sigmoid1_shape = [("V1", ...), "a"]
    sigmoid1.set_shapes(input=sigmoid1_shape)
    all_record |= get_all_uniadic_record(sigmoid1)

    sigmoid1_shape = [1, ("V1", ...), 1]
    sigmoid1.set_shapes(input=sigmoid1_shape)

    current_records = get_all_uniadic_record(sigmoid1)

    assert_objects_deleted(all_record, current_records, 1)


def test_deleted_uniadic_ref_count_2() -> None:
    model = Model()

    class MyModel(PrimitiveModel):
        input: Connection
        output: Connection

        def __init__(self) -> None:
            super().__init__(
                formula_key="buffer",
                input=BaseKey(shape=["a1"], type=Tensor),
                output=BaseKey(shape=["a2"], type=Tensor),
            )

    buff_model1 = MyModel()
    buff_model2 = MyModel()

    assert buff_model1.output.metadata.is_tensor
    assert buff_model2.input.metadata.is_tensor
    assert buff_model1.output.metadata.shape is not None
    assert buff_model2.input.metadata.shape is not None
    ref_var1 = next(iter(buff_model1.output.metadata.shape.reprs))[0]
    ref_var2 = next(iter(buff_model2.input.metadata.shape.reprs))[0]

    model += buff_model1
    model += buff_model2

    diff_roots = set()

    for tensor in get_all_data(model):
        assert tensor.is_tensor
        node = tensor.shape
        assert node is not None
        for repr in node.reprs:
            diff_roots.add(repr.root)

    # Since getrefcount temporarily creates an additional ref,
    # also we have one additional ref in ref_var variables.
    # So refcount == 2 means it there is no additional reference left.
    assert sys.getrefcount(ref_var1) == 2 or sys.getrefcount(ref_var2) == 2


def test_deleted_uniadic_ref_count() -> None:
    class MyModel(PrimitiveModel):
        input: Connection
        output: Connection

        def __init__(self) -> None:
            super().__init__(
                formula_key="buffer",
                input=BaseKey(shape=["a", "b"], type=Tensor),
                output=BaseKey(shape=["c", "d"], type=Tensor),
            )

    model = Model()
    submodel1 = MyModel()
    submodel2 = MyModel()

    assert submodel1.output.metadata.is_tensor
    assert submodel2.input.metadata.is_tensor
    assert submodel1.output.metadata.shape is not None
    assert submodel2.input.metadata.shape is not None
    ref_var1 = next(iter(submodel1.output.metadata.shape.reprs))[0]
    ref_var2 = next(iter(submodel2.input.metadata.shape.reprs))[0]

    model += submodel1
    model += submodel2

    # Since getrefcount temporarily creates an additional ref,
    # also we have one additional ref in ref_var variables.
    # So refcount == 2 means it there is no additional reference left.
    assert sys.getrefcount(ref_var1) == 2 or sys.getrefcount(ref_var2) == 2


def test_deleted_repr_ref_count() -> None:
    class MyModel(PrimitiveModel):
        input: Connection
        output: Connection

        def __init__(self) -> None:
            super().__init__(
                formula_key="buffer",
                input=BaseKey(shape=["a", "b"], type=Tensor),
                output=BaseKey(shape=["c", "d"], type=Tensor),
            )

    model = Model()
    submodel1 = MyModel()
    submodel2 = MyModel()

    assert submodel1.output.metadata.is_tensor
    assert submodel2.input.metadata.is_tensor
    assert submodel1.output.metadata.shape is not None
    assert submodel2.input.metadata.shape is not None
    ref_var1 = next(iter(submodel1.output.metadata.shape.reprs))
    ref_var2 = next(iter(submodel2.input.metadata.shape.reprs))

    model += submodel1
    model += submodel2

    # Since getrefcount temporarily creates an additional ref,
    # also we have one additional ref in ref_var variables.
    # So refcount == 2 means it there is no additional reference left.
    assert sys.getrefcount(ref_var1) == 2 or sys.getrefcount(ref_var2) == 2


def test_deleted_node_ref_count() -> None:
    class MyModel(PrimitiveModel):
        input: Connection
        output: Connection

        def __init__(self) -> None:
            super().__init__(
                formula_key="buffer",
                input=BaseKey(shape=["a", "b"], type=Tensor),
                output=BaseKey(shape=["c", "d"], type=Tensor),
            )

    model = Model()
    submodel1 = MyModel()
    submodel2 = MyModel()

    assert submodel1.output.metadata.is_tensor
    assert submodel2.input.metadata.is_tensor
    ref_var1 = submodel1.output.metadata.shape
    ref_var2 = submodel2.input.metadata.shape

    model += submodel1
    model += submodel2

    # Since getrefcount temporarily creates an additional ref,
    # also we have one additional ref in ref_var variables.
    # So refcount == 2 means it there is no additional reference left.
    assert sys.getrefcount(ref_var1) == 2 or sys.getrefcount(ref_var2) == 2


def test_deleted_tensor_ref_count() -> None:
    class MyModel(PrimitiveModel):
        input: Connection
        output: Connection

        def __init__(self) -> None:
            super().__init__(
                formula_key="buffer",
                input=BaseKey(shape=["a", "b"], type=Tensor),
                output=BaseKey(shape=["c", "d"], type=Tensor),
            )

    model = Model()
    submodel1 = MyModel()
    submodel2 = MyModel()

    ref_var1 = submodel1.output.metadata
    ref_var2 = submodel2.input.metadata

    model += submodel1
    model += submodel2

    # Since getrefcount temporarily creates an additional ref,
    # also we have one additional ref in ref_var variables.
    # So refcount == 2 means it there is no additional reference left.
    assert sys.getrefcount(ref_var1) == 2 or sys.getrefcount(ref_var2) == 2


def test_deleted_edge_ref_count() -> None:
    class MyModel(PrimitiveModel):
        input: Connection
        output: Connection

        def __init__(self) -> None:
            super().__init__(
                formula_key="buffer",
                input=BaseKey(shape=["a", "b"], type=Tensor),
                output=BaseKey(shape=["c", "d"], type=Tensor),
            )

    model = Model()
    submodel1 = MyModel()
    submodel2 = MyModel()

    ref_var1 = submodel1.output.metadata
    ref_var2 = submodel2.input.metadata

    model += submodel1
    model += submodel2

    # Since getrefcount temporarily creates an additional ref,
    # also we have one additional ref in ref_var variables.
    # So refcount == 2 means it there is no additional reference left.
    assert sys.getrefcount(ref_var1) == 2 or sys.getrefcount(ref_var2) == 2


def test_simple_test():
    all_reprs = set()
    buff = Buffer()
    buff.set_types(input=Tensor)
    assert buff.input.metadata.shape is not None
    print("bbbuuufff: ", sys.getrefcount(list(buff.input.metadata.shape.reprs)[0]))
    all_reprs |= get_all_reprs(buff)
    while all_reprs:
        obj = all_reprs.pop()
        print("bbbuuufff: ", sys.getrefcount(obj))<|MERGE_RESOLUTION|>--- conflicted
+++ resolved
@@ -256,11 +256,7 @@
         add_1.left, add_1.right, add_2.left, add_2.right, add_3.left, add_3.right
     )
 
-<<<<<<< HEAD
-    model += add_6(left=add_1.left, right="right", output="output")
-=======
-    model |= add_6(left=conn, right="right", output="output")
->>>>>>> f45c18f4
+    model |= add_6(left=add_1.left, right="right", output="output")
 
     current_variadics = get_all_variadics(model)
     assert_objects_deleted(all_variadics, current_variadics, 9)
@@ -1008,27 +1004,14 @@
 
     model = Model()
 
-<<<<<<< HEAD
-    model += buffer1(output=IOKey(name="output1"))
-    model += buffer2(input="", output=IOKey(name="output2"))
-    model += buffer3(input="", output=IOKey(name="output3"))
-    model += buffer4(input="input4", output=IOKey(name="output4"))
-    model += buffer5(input="input5", output=IOKey(name="output5"))
-    model += buffer6(input="input6", output=IOKey(name="output6"))
-    model.merge_connections(buffer1.input, buffer2.input, buffer3.input, model.output4)  # type: ignore
-    model += buffer7(input=buffer1.input, output=IOKey(name="output"))
-=======
     model |= buffer1(output=IOKey(name="output1"))
     model |= buffer2(output=IOKey(name="output2"))
     model |= buffer3(output=IOKey(name="output3"))
     model |= buffer4(input="input4", output=IOKey(name="output4"))
     model |= buffer5(input="input5", output=IOKey(name="output5"))
     model |= buffer6(input="input6", output=IOKey(name="output6"))
-    connections = {buffer1.input, buffer2.input, buffer3.input, model.output4}  # type: ignore
-    conn = IOKey(connections=connections)
-
-    model |= buffer7(input=conn, output=IOKey(name="output"))
->>>>>>> f45c18f4
+    model.merge_connections(buffer1.input, buffer2.input, buffer3.input, model.output4)  # type: ignore
+    model |= buffer7(input=buffer1.input, output=IOKey(name="output"))
 
     current_reprs = get_all_data(model)
     # NOTE: 7 output tensors are exposed so created and they replaced the previous ones.
@@ -1232,15 +1215,8 @@
         output2=IOKey(name="output2"),
         output3=IOKey(name="output3"),
     )
-<<<<<<< HEAD
     main_model.merge_connections(main_model.output1, main_model.input2, name="abcd")  # type: ignore
-    main_model += sigmoid4(input=main_model.abcd, output=IOKey(name="output5"))  # type: ignore
-=======
-    connections = {main_model.output1, main_model.input2}  # type: ignore
-    conn = IOKey(name="abcd", expose=True, connections=connections)
-
-    main_model |= sigmoid4(input=conn, output=IOKey(name="output5"))
->>>>>>> f45c18f4
+    main_model |= sigmoid4(input=main_model.abcd, output=IOKey(name="output5"))  # type: ignore
 
     current_metadata = get_all_metadata(main_model)  # 2input + 4output = 6
     # NOTE: 4 new output metadata is created, in order to take these into account
