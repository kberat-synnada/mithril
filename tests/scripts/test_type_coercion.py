--- conflicted
+++ resolved
@@ -158,21 +158,12 @@
     shp_1 = Shape()
     tensor_1 = ToTensor()
     tensor_2 = ToTensor()
-<<<<<<< HEAD
     model |= tensor_1(input=[[[1]]])
-    model |= add_1(left=tensor_1.output, right=IOKey("right", type=Tensor))
+    model |= add_1(left=tensor_1.output, right=IOKey("right", differantiable=True))
     model |= shp_1(input=add_1.output)
     model |= tensor_2(input=shp_1.output)
     model |= Add()(
-        left=IOKey("left", type=Tensor),
-=======
-    model += tensor_1(input=[[[1]]])
-    model += add_1(left=tensor_1.output, right=IOKey("right", differantiable=True))
-    model += shp_1(input=add_1.output)
-    model += tensor_2(input=shp_1.output)
-    model += Add()(
         left=IOKey("left", differantiable=True),
->>>>>>> 5b9d92c4
         right=tensor_2.output,
         output="output",
     )
@@ -187,15 +178,9 @@
         left=IOKey(value=[[[1]]]).tensor(),
         right=IOKey("right", differantiable=True),
     )
-<<<<<<< HEAD
     model |= shp_2(input=add_2.output)
     model |= Add()(
-        left=IOKey("left", type=Tensor),
-=======
-    model += shp_2(input=add_2.output)
-    model += Add()(
         left=IOKey("left", differantiable=True),
->>>>>>> 5b9d92c4
         right=shp_2.output.tensor(),
         output="output",
     )
@@ -1112,22 +1097,15 @@
     model = Model()
     add_model_1 = Add()
     add_model_2 = Add()
-<<<<<<< HEAD
-    add_model_1.set_types(left=Tensor, right=Tensor)
-    add_model_2.set_types(left=Tensor, right=Tensor)
-    model |= add_model_1(left="left", right="right", output=IOKey(name="output2"))
-    model |= add_model_2(left="left1", right="right1")
-=======
-    model += add_model_1(
+    model |= add_model_1(
         left=IOKey("left", differantiable=True),
         right=IOKey("right", differantiable=True),
         output=IOKey(name="output2"),
     )
-    model += add_model_2(
+    model |= add_model_2(
         left=IOKey("left1", differantiable=True),
         right=IOKey("right1", differantiable=True),
     )
->>>>>>> 5b9d92c4
 
     conn = IOKey(
         connections={add_model_2.output, model.right},  # type: ignore
@@ -1178,22 +1156,15 @@
     model = Model()
     add_model_1 = Add()
     add_model_2 = Add()
-<<<<<<< HEAD
-    add_model_1.set_types(left=Tensor, right=Tensor)
-    add_model_2.set_types(left=Tensor, right=Tensor)
-    model |= add_model_1(left="left", right="right", output=IOKey(name="output2"))
-    model |= add_model_2(left="left1", right="right1")
-=======
-    model += add_model_1(
+    model |= add_model_1(
         left=IOKey("left", differantiable=True),
         right=IOKey("right", differantiable=True),
         output=IOKey(name="output2"),
     )
-    model += add_model_2(
+    model |= add_model_2(
         left=IOKey("left1", differantiable=True),
         right=IOKey("right1", differantiable=True),
     )
->>>>>>> 5b9d92c4
     conns = {add_model_2.output, model.right}  # type: ignore
     conn = IOKey(name="abcd", expose=True, connections=conns)  # type: ignore
     model |= (buf := Buffer())(input=conn, output=IOKey(name="output"))
@@ -1246,22 +1217,14 @@
     model = Model()
     add_model_1 = Add()
     add_model_2 = Add()
-<<<<<<< HEAD
-    add_model_1.set_types(left=Tensor, right=Tensor)
-    add_model_2.set_types(left=Tensor, right=Tensor)
-    model |= add_model_1(left="left", right="right")
-    model |= add_model_2(
-        left=add_model_1.output, right="right1", output=IOKey(name="output1")
-=======
-    model += add_model_1(
+    model |= add_model_1(
         left=IOKey("left", differantiable=True),
         right=IOKey("right", differantiable=True),
     )
-    model += add_model_2(
+    model |= add_model_2(
         left=add_model_1.output,
         right=IOKey("right1", differantiable=True),
         output=IOKey(name="output1"),
->>>>>>> 5b9d92c4
     )
     conn = IOKey(
         connections={add_model_1.output, model.right1},  # type: ignore
@@ -1411,11 +1374,7 @@
     # Auto conversion
     auto_model |= Relu()(input="input")
     auto_model += (shp := Shape())
-<<<<<<< HEAD
-    auto_model |= Add()(left=shp.output.tensor(), right=IOKey(type=Tensor))
-=======
-    auto_model += Add()(left=shp.output.tensor(), right=IOKey(differantiable=True))
->>>>>>> 5b9d92c4
+    auto_model |= Add()(left=shp.output.tensor(), right=IOKey(differantiable=True))
 
     # Manuel conversion
     manual_model = Model()
@@ -1484,15 +1443,9 @@
     add_model_1 = Add()
     add_model_2 = Add()
 
-<<<<<<< HEAD
-    model |= reduce_model_1(input="input1", axis="axis1")
-    model |= reduce_model_2(input="input2", axis="axis2")
+    model |= reduce_model_1(input=IOKey("input1", differantiable=True), axis="axis1")
+    model |= reduce_model_2(input=IOKey("input2", differantiable=True), axis="axis2")
     model |= add_model_1(
-=======
-    model += reduce_model_1(input=IOKey("input1", differantiable=True), axis="axis1")
-    model += reduce_model_2(input=IOKey("input2", differantiable=True), axis="axis2")
-    model += add_model_1(
->>>>>>> 5b9d92c4
         left=reduce_model_1.axis.tensor(), right=reduce_model_2.axis.tensor()
     )
     model |= reduce_model_3(input=add_model_1.output, axis=0)
@@ -1531,13 +1484,8 @@
     reduce_model_1 = Sum(axis=TBD)
     reduce_model_2 = Sum(axis=TBD)
     l_relu = LeakyRelu()
-<<<<<<< HEAD
-    model |= reduce_model_1(input="input1", axis="axis1")
-    model |= reduce_model_2(input="input2", axis="axis2")
-=======
-    model += reduce_model_1(input=IOKey("input1", differantiable=True), axis="axis1")
-    model += reduce_model_2(input=IOKey("input2", differantiable=True), axis="axis2")
->>>>>>> 5b9d92c4
+    model |= reduce_model_1(input=IOKey("input1", differantiable=True), axis="axis1")
+    model |= reduce_model_2(input=IOKey("input2", differantiable=True), axis="axis2")
     axis1 = reduce_model_1.axis.tensor().sum()
     axis2 = reduce_model_2.axis.tensor().sum()
 
@@ -1587,15 +1535,10 @@
         left=IOKey("left", type=Tensor),
         right=IOKey(value=[0, 1]).tensor(),
     )
-<<<<<<< HEAD
     model |= (to_list := TensorToList())(input=add_model.output)
-    model |= reduce_model(input="input", axis=to_list.output, output="output")
-=======
-    model += (to_list := TensorToList())(input=add_model.output)
-    model += reduce_model(
+    model |= reduce_model(
         input=IOKey("input", differantiable=True), axis=to_list.output, output="output"
     )
->>>>>>> 5b9d92c4
 
     pm = compile(model=model, backend=backend, jit=False)
     params = {"input": backend.ones(1, 2, 3, 4, 5)}
@@ -1620,15 +1563,10 @@
         left=IOKey("left", type=Tensor),
         right=IOKey(value=[0, 1]).tensor(),
     )
-<<<<<<< HEAD
     model |= (to_list := TensorToList())(input=add_model.output)
-    model |= reduce_model(input="input", axis=to_list.output, output="output")
-=======
-    model += (to_list := TensorToList())(input=add_model.output)
-    model += reduce_model(
+    model |= reduce_model(
         input=IOKey("input", differantiable=True), axis=to_list.output, output="output"
     )
->>>>>>> 5b9d92c4
 
     pm = compile(model=model, backend=backend, jit=False)
 
@@ -1647,15 +1585,9 @@
     model = Model(enforce_jit=False)
     add = Add()
     to_list = TensorToList()
-<<<<<<< HEAD
-    model |= add(left=IOKey("left", type=Tensor), right=Tensor([2.0]))
+    model |= add(left=IOKey("left", differantiable=True), right=Tensor([2.0]))
     model |= to_list(input=add.output)
     model |= Buffer()(input=to_list.output.tensor(), output="output")
-=======
-    model += add(left=IOKey("left", differantiable=True), right=Tensor([2.0]))
-    model += to_list(input=add.output)
-    model += Buffer()(input=to_list.output.tensor(), output="output")
->>>>>>> 5b9d92c4
 
     pm = compile(model=model, backend=backend, jit=False)
     params = {"left": backend.array([2.0])}
@@ -1672,7 +1604,7 @@
     buff_model = Buffer()
     model = Model(enforce_jit=False)
     model |= mlp_model(input="input")
-    model |= to_list
+    model += to_list
     model |= buff_model(input=to_list.output.tensor(), output="output")
     constant_keys = {"input": backend.array([[1.0]])}
 
@@ -1702,18 +1634,9 @@
     buff_model_1 = Buffer()
     buff_model_2 = Buffer()
     buff_model_3 = Buffer()
-<<<<<<< HEAD
-    buff_model_1.set_types(input=Tensor)
-    buff_model_2.set_types(input=Tensor)
-    buff_model_3.set_types(input=Tensor)
-    model |= buff_model_1(input="input1")
-    model |= buff_model_2(input="input2")
-    model |= buff_model_3(input="input3")
-=======
-    model += buff_model_1(input=IOKey("input1", differantiable=True))
-    model += buff_model_2(input=IOKey("input2", differantiable=True))
-    model += buff_model_3(input=IOKey("input3", differantiable=True))
->>>>>>> 5b9d92c4
+    model |= buff_model_1(input=IOKey("input1", differantiable=True))
+    model |= buff_model_2(input=IOKey("input2", differantiable=True))
+    model |= buff_model_3(input=IOKey("input3", differantiable=True))
 
     in1 = buff_model_1.output
     in2 = buff_model_2.output
