--- conflicted
+++ resolved
@@ -1423,15 +1423,8 @@
 
     model2 = Model()
     model2 += Buffer()(input="input1", output=IOKey(name="output"))
-<<<<<<< HEAD
-    model2 += (add := Add())(left="input1", right=3)
-    model2 += (div := Divide())(numerator=add.output, denominator=2)
-=======
-    model2 += Add()(left="input1", right=Tensor(3))
-    model2 += (div := Divide())(
-        numerator=model2.canonical_output, denominator=Tensor(2)
-    )
->>>>>>> c44e3055
+    model2 += (add := Add())(left="input1", right=Tensor(3))
+    model2 += (div := Divide())(numerator=add.output, denominator=Tensor(2))
     model2 += Buffer()(input=div.output, output=IOKey(name="output1"))
     model2 += Relu()(input=div.output, output=IOKey(name="output2"))
 
