# Copyright 2022 Synnada, Inc.
#
# Licensed under the Apache License, Version 2.0 (the "License");
# you may not use this file except in compliance with the License.
# You may obtain a copy of the License at
#
#     http://www.apache.org/licenses/LICENSE-2.0
#
# Unless required by applicable law or agreed to in writing, software
# distributed under the License is distributed on an "AS IS" BASIS,
# WITHOUT WARRANTIES OR CONDITIONS OF ANY KIND, either express or implied.
# See the License for the specific language governing permissions and
# limitations under the License.

import re
from collections.abc import Mapping, Sequence
from types import EllipsisType

import jax.numpy as jnp
import numpy as np
import pytest

from mithril import JaxBackend, NumpyBackend, compile
from mithril.backends.with_autograd.jax_backend.ops import (
    add,
    partial,
    reduce_mean,
    shape,
    to_tensor,
)
from mithril.framework import NOT_GIVEN, ConnectionType, ExtendInfo
from mithril.framework.common import BaseKey, Tensor
from mithril.framework.constraints import bcast
from mithril.models import (
    TBD,
    Add,
    CustomPrimitiveModel,
    Indexer,
    IOKey,
    Item,
    MatrixMultiply,
    Mean,
    Model,
    Multiply,
    PrimitiveUnion,
    Reshape,
    Shape,
    Slice,
    TensorToList,
    ToTensor,
)

from .test_utils import assert_results_equal

to_tensor = partial(to_tensor, device="cpu")

############################################################################################
# In this file some of our models are tested to see if they are jittable
# in all possible cases.
############################################################################################


class MyModel(Model):
    def __init__(self, dimension: int | None = None) -> None:
        """This model implements above model.

        mult_model = MatrixMultiplication()
        sum_model = Add()
        self.extend(mult_model, input = "input", rhs = "w")
        self.extend(sum_model, input = mult_model.output, rhs = "b")
        self.extend((reshp := Reshape(shape = [sum_model.output.shape[:], 1, 1])),
        input = sum_model.output) self.extend((sum2 := Sum()), input = sum_model.
        output.shape[mult_model.output.shape[reshp.output.shape[-1]]], rhs = 3.0)
        self.extend(Multiplication(), input = sum2.output, rhs = 2.0, output =
        IOKey(name = "output"))
        """
        sum_slc = Model()
        sum_slc |= (slc := Slice(start=None, stop=None, step=None))
        sum_slc |= Indexer()(input="input", index=slc.output, output=IOKey("output"))
        super().__init__()
        mult_model = MatrixMultiply()
        sum_model = Add()
        sum_model.set_types(left=Tensor, right=Tensor)
        self |= mult_model(left="input", right="w")  # (10, 1)
        self |= sum_model(left=mult_model.output, right="b")  # (10, 1)
        self |= (sum_shp := Shape())(input=sum_model.output)  # (10, 1)
        self |= sum_slc(input=sum_shp.output)  # (10, 1)
        self |= (uni := PrimitiveUnion(n=3))(
            input1=sum_slc.output,  # type: ignore
            input2=1,
            input3=1,
        )  # (10, 1, 1, 1)
        self |= (reshp_1 := Reshape())(
            input=sum_model.output, shape=uni.output
        )  # (10, 1, 1, 1)
        self |= (reshp_shp := Shape())(input=reshp_1.output)  # (10, 1, 1, 1)
        self |= (idx_1 := Indexer())(index=-1, input=reshp_shp.output)  # 1
        self |= (mult_shp := Shape())(input=mult_model.output)  # (10, 1)
        self |= (idx_2 := Indexer())(index=idx_1.output, input=mult_shp.output)  # 1
        self |= (idx_3 := Indexer())(index=idx_2.output, input=sum_shp.output)  # 1
        self |= (tens := ToTensor())(input=idx_3.output)  # array(1)
        self |= (sum := Add())(left=tens.output, right=Tensor(3.0))  # array(4)
        self |= Multiply()(
            left=sum.output, right=Tensor(2.0), output=IOKey(name="output")
        )  # array(8)

        shapes: Mapping[str, Sequence[str | tuple[str, EllipsisType] | int | None]] = {
            "input": ["N", ("Var_inter", ...), "d_in"],
            "w": ["d_in", dimension],
            "b": [dimension],
        }
        self.set_shapes(shapes)


class MyModel2(Model):
    def __init__(self, dimension: int | None = None) -> None:
        """This model implements above model.

        mult_model = MatrixMultiplication()
        sum_model = Add()
        self.extend(mult_model, input = "input", rhs = "w")
        self.extend(sum_model, input = mult_model.output, rhs = "b")
        self.extend((reshp := Reshape(shape = [sum_model.output.shape[:], 1, 1])),
        input = sum_model.output) self.extend((sum2 := Sum()), input = sum_model.
        output.shape[mult_model.output.shape[reshp.output.shape[-1]]], rhs = 3.0)
        self.extend(Multiplication(), input = sum2.output, rhs = 2.0, output =
        IOKey(name = "output"))
        """
        super().__init__()
        mult_model = MatrixMultiply()
        sum_model = Add()
        self += mult_model(left="input", right="w")  # (10, 1)
        self += sum_model(
            left=mult_model.output, right=IOKey("b", type=Tensor)
        )  # (10, 1)
        self += (sum_shp := Shape())(input=sum_model.output)  # (10, 1)
        self += (uni := PrimitiveUnion(n=3))(
            input1=sum_shp.output, input2=1, input3=3
        )  # (10, 1, 1, 1)
        self += (idx_1 := Indexer())(index=-1, input=uni.output)  # 1
        self += (tens := ToTensor())(input=idx_1.output)  # array(1)
        self += Multiply()(
            left=tens.output, right=Tensor(2.0), output=IOKey(name="output")
        )  # array(8)

        shapes: Mapping[str, Sequence[str | tuple[str, EllipsisType] | int | None]] = {
            "input": ["N", ("Var_inter", ...), "d_in"],
            "w": ["d_in", dimension],
            "b": [dimension],
        }
        self.set_shapes(shapes)


np_input = np.random.randn(10, 3).astype(np.float32)


def test_mymodel_numpy():
    model = MyModel(dimension=1)
    static_inputs = {"input": np_input}
    compiled_model = compile(
        model=model,
        backend=NumpyBackend(),
        constant_keys=static_inputs,
        jit=False,
        inference=True,
    )
    inputs = compiled_model.randomize_params()
    result = compiled_model.evaluate(inputs)
    ref_output = {"output": np.array(8.0)}
    assert_results_equal(result, ref_output)


def test_mymodel_jax_1():
    model = MyModel(dimension=1)
    static_inputs = {"input": jnp.array(np_input)}
    compiled_model = compile(
        model=model,
        backend=JaxBackend(),
        constant_keys=static_inputs,
        jit=False,
        inference=True,
    )
    inputs = compiled_model.randomize_params()
    result = compiled_model.evaluate(inputs)
    out = result["output"]
    assert isinstance(out, jnp.ndarray)
    ref_output = {"output": jnp.array(8.0)}
    assert_results_equal(result, ref_output)


@pytest.mark.skip(reason="Provide ref_output!")
def test_mymodel_jax_2():
    model = MyModel2(dimension=1)
    static_inputs = {"input": jnp.array(np_input)}
    compiled_model = compile(
        model=model,
        backend=JaxBackend(),
        constant_keys=static_inputs,
        jit=False,
        inference=True,
    )
    inputs = compiled_model.randomize_params()
    result = compiled_model.evaluate(inputs)
    out = result["output"]
    assert isinstance(out, jnp.ndarray)
    # assert_results_equal(result, ref_output)


def test_mymodel_jax():
    """This function tests if jax model is
    properly jitted.
    """
    static_inputs = {"input": jnp.array(np_input)}

    # set a dict_counter dict, if the function is properly jitted,
    # We only
    jit_counter = {"jit_counter": 0}

    def adder(left, right):
        jit_counter["jit_counter"] += 1
        return left + right

    JaxBackend.register_primitive(adder)

    class Adder(CustomPrimitiveModel):
        def __init__(self) -> None:
            super().__init__(
                formula_key="adder",
                output=BaseKey(shape=[("Var_out", ...)], type=Tensor),
                left=BaseKey(shape=[("Var_1", ...)], type=Tensor),
                right=BaseKey(shape=[("Var_2", ...)], type=Tensor),
            )
            self.add_constraint(fn=bcast, keys=["output", "left", "right"])

        def __call__(  # type: ignore[override]
            self,
            left: ConnectionType = NOT_GIVEN,
            right: ConnectionType = NOT_GIVEN,
            output: ConnectionType = NOT_GIVEN,
        ) -> ExtendInfo:
            kwargs = {"left": left, "right": right, "output": output}
            return ExtendInfo(self, kwargs)

    model = MyModel(dimension=1)
<<<<<<< HEAD
    model |= Adder()(left="output", right="r1", output=IOKey(name="o1"))
=======
    model += Adder()(
        left="output", right=IOKey("r1", differantiable=True), output=IOKey(name="o1")
    )
>>>>>>> 5b9d92c4
    compiled_model = compile(
        model=model, backend=JaxBackend(), constant_keys=static_inputs, jit=True
    )
    inputs = compiled_model.randomize_params()
    compiled_model.evaluate(inputs)
    compiled_model.evaluate(inputs)
    compiled_model.evaluate(inputs)
    assert jit_counter["jit_counter"] == 1


def test_logical_model_jittable_1():
    """Tests for jittablity in Logical domain. Since this model
    requires TensorToList operation before ToTensor, it breaks the
    jit.
    """
    model = Model()
    model |= (add1 := Add())(left="l1", right="l2", output=IOKey(name="out1"))
    model |= (add2 := Add())(left="l3", right="l4")
    with pytest.raises(Exception) as error_info:
        model |= Item()(input=IOKey(name="input", connections={add1.left, add2.left}))
    modified_msg = re.sub("\\s*", "", str(error_info.value))
    expected_msg = (
        "Model with enforced Jit can not be extended by a non-jittable model! \
                    Jit can be unforced by setting enforce_jit = False"
    )
    assert modified_msg == re.sub("\\s*", "", expected_msg)


def test_logical_model_jittable_2():
    """Tests for jittablity in Logical domain. Since this model
    sets enforce_jit to False, no error will be thrown.
    """
    model = Model()
    model |= (add1 := Add())(left="l1", right="l2", output=IOKey(name="out1"))
    model |= (add2 := Add())(left="l3", right="l4")
    model.enforce_jit = False
    input = IOKey(name="input", connections={add1.left, add2.left}, expose=True)
    model |= Item()(input=input)
    assert not model.enforce_jit


def test_logical_model_jittable_3():
    """Tests for jittablity in Logical domain. Since this model
    does not enforce Jit in its init, no error will be thrown.
    """
    model = Model(enforce_jit=False)
    model |= (add1 := Add())(left="l1", right="l2", output=IOKey(name="out1"))
    model |= (add2 := Add())(left="l3", right="l4")
    model.enforce_jit = False
    input = IOKey(name="input", connections={add1.left, add2.left}, expose=True)
    model |= Item()(input=input)
    assert not model.enforce_jit


def test_physical_model_jit_1():
    """Tests for jittablity in Physical domain. Since compilation is done
    with jit = False, no errors will be raised when model is not jittable.
    """
    model = Model(enforce_jit=False)
    add1 = Add()
    add2 = Add()
<<<<<<< HEAD
    add2.set_types(left=Tensor, right=Tensor)
    model |= add1(left="l1", right="l2", output=IOKey(name="out1"))
    model |= add2(left="l3", right="l4")
    model.enforce_jit = False
    input = IOKey(name="input", connections={add1.left, add2.left}, expose=True)
    model |= Item()(input=input)
=======
    model += add1(
        left=IOKey("l1", differantiable=True),
        right=IOKey("l2", differantiable=True),
        output=IOKey(name="out1"),
    )
    model += add2(
        left=IOKey("l3", differantiable=True), right=IOKey("l4", differantiable=True)
    )
    model.enforce_jit = False
    input = IOKey(
        name="input",
        connections={add1.left, add2.left},
        expose=True,
        differantiable=True,
    )
    model += Item()(input=input)
>>>>>>> 5b9d92c4

    backend = JaxBackend()
    compiled_model = compile(model=model, backend=backend, jit=False)
    inputs = compiled_model.randomize_params()
    output_gradients = {"out1": backend.ones_like(inputs["input"])}
    compiled_model.evaluate_all(inputs, output_gradients=output_gradients)


def test_physical_model_jit_2():
    """Tests for jittablity in Physical domain. Since compilation is done
    with jit = True, exception will be raised because model is not jittable.
    """
    model = Model(enforce_jit=False)
    model |= (add1 := Add())(left="l1", right="l2", output=IOKey(name="out1"))
    model |= (add2 := Add())(left="l3", right="l4")
    model.enforce_jit = False
    input = IOKey(name="input", connections={add1.left, add2.left}, expose=True)
    model |= Item()(input=input)

    backend = JaxBackend()

    with pytest.raises(Exception) as error_info:
        compile(model=model, backend=backend, jit=True)

    expected_msg = "Model is not jittable. Can only be compiled with jit = False."
    assert str(error_info.value) == expected_msg


def test_jit_1():
    jit_counter = {"jit_counter": 0}

    def adder(left, right):
        jit_counter["jit_counter"] += 1
        return left + right

    JaxBackend.register_primitive(adder)

    class Adder(CustomPrimitiveModel):
        def __init__(self) -> None:
            super().__init__(
                formula_key="adder",
                output=BaseKey(shape=[("Var_out", ...)], type=Tensor),
                left=BaseKey(shape=[("Var_1", ...)], type=Tensor),
                right=BaseKey(shape=[("Var_2", ...)], type=Tensor),
            )
            self.add_constraint(fn=bcast, keys=["output", "left", "right"])

    add_model = Add()
    model = Model()
    model |= add_model(left="left", right="right")
    with pytest.raises(Exception) as err_info:
        model |= TensorToList()(add_model.output)
    assert str(err_info.value) == (
        "Model with enforced Jit can not be extended by a non-jittable model!     "
        "                        Jit can be unforced by setting enforce_jit = False"
    )


def test_jit_2():
    backend = JaxBackend()
    model = Model(enforce_jit=False)
<<<<<<< HEAD
    model |= (add_model := Add())(
        left=IOKey("left", type=Tensor), right=IOKey("right", type=Tensor)
=======
    model += (add_model := Add())(
        left=IOKey("left", differantiable=True),
        right=IOKey("right", differantiable=True),
>>>>>>> 5b9d92c4
    )
    in1 = add_model.output
    out1 = in1.shape
    out2 = out1.tensor().sum()
    mean_model = Mean(axis=TBD)
<<<<<<< HEAD
    model |= (to_list := Item())(input=out2)
    model |= mean_model(input="input", axis=to_list.output, output=IOKey(name="output"))
=======
    model += (to_list := Item())(input=out2)
    model += mean_model(
        input=IOKey("input", differantiable=True),
        axis=to_list.output,
        output=IOKey(name="output"),
    )
>>>>>>> 5b9d92c4
    pm = compile(model=model, backend=backend, jit=False)
    params = {
        "left": backend.randn(1, 1),
        "right": backend.randn(1, 1),
        "input": backend.randn(1, 1, 1, 1, 1, 1, 1, 1, 1),
    }
    pm.evaluate(params=params)
    # TODO: Make required assertions!!!


def test_jit_3():
    backend = JaxBackend()
    model = Model()
    model |= Mean(axis=TBD)(input="input", output=IOKey(name="output"), axis="axis")
    pm = compile(model=model, backend=backend, jit=False)

    inputs = {"input": backend.randn(1, 2, 3, 2, 3, 2, 3, 2), "axis": 3}

    pm.evaluate(data=inputs)  # type: ignore


def test_jit_4():
    backend = JaxBackend()
    model = Model()
    model |= Mean(axis=TBD)(input="input", output=IOKey(name="output"), axis="axis")
    pm = compile(model=model, backend=backend, jit=True, constant_keys={"axis": 3})

    inputs = {"input": backend.randn(1, 2, 3, 2, 3, 2, 3, 2)}

    pm.evaluate(data=inputs)


def test_jit_5():
    backend = JaxBackend()
    import jax

    @jax.jit
    def evaluate(params):
        input = params["input"]
        keepdim_1 = False
        left = params["left"]
        right = params["right"]
        _Add_0_output = add(left, right)
        _Shape_1_output = shape(_Add_0_output)
        sum_shape = sum(_Shape_1_output)
        idx = (sum_shape**2) * 2 + 3
        output = reduce_mean(input, axis=sum(_Shape_1_output), keepdim=keepdim_1)
        for _ in range(idx):
            output = output + 1
        return {"output": output}

    params = {
        "left": backend.randn(1, 1),
        "right": backend.randn(1, 1),
        "input": backend.randn(1, 1, 1, 1, 1, 1, 1, 1, 1),
    }
    evaluate(params)
    evaluate(params)
    evaluate(params)<|MERGE_RESOLUTION|>--- conflicted
+++ resolved
@@ -242,13 +242,9 @@
             return ExtendInfo(self, kwargs)
 
     model = MyModel(dimension=1)
-<<<<<<< HEAD
-    model |= Adder()(left="output", right="r1", output=IOKey(name="o1"))
-=======
-    model += Adder()(
+    model |= Adder()(
         left="output", right=IOKey("r1", differantiable=True), output=IOKey(name="o1")
     )
->>>>>>> 5b9d92c4
     compiled_model = compile(
         model=model, backend=JaxBackend(), constant_keys=static_inputs, jit=True
     )
@@ -310,20 +306,12 @@
     model = Model(enforce_jit=False)
     add1 = Add()
     add2 = Add()
-<<<<<<< HEAD
-    add2.set_types(left=Tensor, right=Tensor)
-    model |= add1(left="l1", right="l2", output=IOKey(name="out1"))
-    model |= add2(left="l3", right="l4")
-    model.enforce_jit = False
-    input = IOKey(name="input", connections={add1.left, add2.left}, expose=True)
-    model |= Item()(input=input)
-=======
-    model += add1(
+    model |= add1(
         left=IOKey("l1", differantiable=True),
         right=IOKey("l2", differantiable=True),
         output=IOKey(name="out1"),
     )
-    model += add2(
+    model |= add2(
         left=IOKey("l3", differantiable=True), right=IOKey("l4", differantiable=True)
     )
     model.enforce_jit = False
@@ -333,8 +321,7 @@
         expose=True,
         differantiable=True,
     )
-    model += Item()(input=input)
->>>>>>> 5b9d92c4
+    model |= Item()(input=input)
 
     backend = JaxBackend()
     compiled_model = compile(model=model, backend=backend, jit=False)
@@ -396,30 +383,20 @@
 def test_jit_2():
     backend = JaxBackend()
     model = Model(enforce_jit=False)
-<<<<<<< HEAD
     model |= (add_model := Add())(
-        left=IOKey("left", type=Tensor), right=IOKey("right", type=Tensor)
-=======
-    model += (add_model := Add())(
         left=IOKey("left", differantiable=True),
         right=IOKey("right", differantiable=True),
->>>>>>> 5b9d92c4
     )
     in1 = add_model.output
     out1 = in1.shape
     out2 = out1.tensor().sum()
     mean_model = Mean(axis=TBD)
-<<<<<<< HEAD
     model |= (to_list := Item())(input=out2)
-    model |= mean_model(input="input", axis=to_list.output, output=IOKey(name="output"))
-=======
-    model += (to_list := Item())(input=out2)
-    model += mean_model(
+    model |= mean_model(
         input=IOKey("input", differantiable=True),
         axis=to_list.output,
         output=IOKey(name="output"),
     )
->>>>>>> 5b9d92c4
     pm = compile(model=model, backend=backend, jit=False)
     params = {
         "left": backend.randn(1, 1),
