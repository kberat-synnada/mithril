# Copyright 2022 Synnada, Inc.
#
# Licensed under the Apache License, Version 2.0 (the "License");
# you may not use this file except in compliance with the License.
# You may obtain a copy of the License at
#
#     http://www.apache.org/licenses/LICENSE-2.0
#
# Unless required by applicable law or agreed to in writing, software
# distributed under the License is distributed on an "AS IS" BASIS,
# WITHOUT WARRANTIES OR CONDITIONS OF ANY KIND, either express or implied.
# See the License for the specific language governing permissions and
# limitations under the License.

import re
from collections.abc import Mapping, Sequence
from types import EllipsisType

import jax.numpy as jnp
import numpy as np
import pytest

from mithril import JaxBackend, NumpyBackend, compile
from mithril.cores.python.jax.ops import (
    add,
    partial,
    reduce_mean,
    shape,
    to_tensor,
)
from mithril.framework import NOT_GIVEN, ConnectionType, ExtendInfo
from mithril.framework.common import BaseKey, Tensor
from mithril.framework.constraints import bcast
from mithril.models import (
    TBD,
    Add,
    CustomPrimitiveModel,
    Indexer,
    IOKey,
    Item,
    MatrixMultiply,
    Mean,
    Model,
    Multiply,
    PrimitiveUnion,
    Reshape,
    Shape,
    Slice,
    TensorToList,
    ToTensor,
)

from .test_utils import assert_results_equal

to_tensor = partial(to_tensor, device="cpu")

############################################################################################
# In this file some of our models are tested to see if they are jittable
# in all possible cases.
############################################################################################


class MyModel(Model):
    def __init__(self, dimension: int | None = None) -> None:
        """This model implements above model.

        mult_model = MatrixMultiplication()
        sum_model = Add()
        self.extend(mult_model, input = "input", rhs = "w")
        self.extend(sum_model, input = mult_model.output, rhs = "b")
        self.extend((reshp := Reshape(shape = [sum_model.output.shape[:], 1, 1])),
        input = sum_model.output) self.extend((sum2 := Sum()), input = sum_model.
        output.shape[mult_model.output.shape[reshp.output.shape[-1]]], rhs = 3.0)
        self.extend(Multiplication(), input = sum2.output, rhs = 2.0, output =
        IOKey(name = "output"))
        """
        sum_slc = Model()
        sum_slc |= (slc := Slice(start=None, stop=None, step=None))
        sum_slc |= Indexer()(input="input", index=slc.output, output=IOKey("output"))
        super().__init__()
        mult_model = MatrixMultiply()
        sum_model = Add()
        sum_model.set_types(left=Tensor, right=Tensor)
        self |= mult_model(left="input", right="w")  # (10, 1)
        self |= sum_model(left=mult_model.output, right="b")  # (10, 1)
        self |= (sum_shp := Shape())(input=sum_model.output)  # (10, 1)
        self |= sum_slc(input=sum_shp.output)  # (10, 1)
        self |= (uni := PrimitiveUnion(n=3))(
            input1=sum_slc.output,  # type: ignore
            input2=1,
            input3=1,
        )  # (10, 1, 1, 1)
        self |= (reshp_1 := Reshape())(
            input=sum_model.output, shape=uni.output
        )  # (10, 1, 1, 1)
        self |= (reshp_shp := Shape())(input=reshp_1.output)  # (10, 1, 1, 1)
        self |= (idx_1 := Indexer())(index=-1, input=reshp_shp.output)  # 1
        self |= (mult_shp := Shape())(input=mult_model.output)  # (10, 1)
        self |= (idx_2 := Indexer())(index=idx_1.output, input=mult_shp.output)  # 1
        self |= (idx_3 := Indexer())(index=idx_2.output, input=sum_shp.output)  # 1
        self |= (tens := ToTensor())(input=idx_3.output)  # array(1)
        self |= (sum := Add())(left=tens.output, right=Tensor(3.0))  # array(4)
        self |= Multiply()(
            left=sum.output, right=Tensor(2.0), output=IOKey(name="output")
        )  # array(8)

        shapes: Mapping[str, Sequence[str | tuple[str, EllipsisType] | int | None]] = {
            "input": ["N", ("Var_inter", ...), "d_in"],
            "w": ["d_in", dimension],
            "b": [dimension],
        }
        self.set_shapes(**shapes)


class MyModel2(Model):
    def __init__(self, dimension: int | None = None) -> None:
        """This model implements above model.

        mult_model = MatrixMultiplication()
        sum_model = Add()
        self.extend(mult_model, input = "input", rhs = "w")
        self.extend(sum_model, input = mult_model.output, rhs = "b")
        self.extend((reshp := Reshape(shape = [sum_model.output.shape[:], 1, 1])),
        input = sum_model.output) self.extend((sum2 := Sum()), input = sum_model.
        output.shape[mult_model.output.shape[reshp.output.shape[-1]]], rhs = 3.0)
        self.extend(Multiplication(), input = sum2.output, rhs = 2.0, output =
        IOKey(name = "output"))
        """
        super().__init__()
        mult_model = MatrixMultiply()
        sum_model = Add()
        self += mult_model(left="input", right="w")  # (10, 1)
        self += sum_model(
            left=mult_model.output, right=IOKey("b", type=Tensor)
        )  # (10, 1)
        self += (sum_shp := Shape())(input=sum_model.output)  # (10, 1)
        self += (uni := PrimitiveUnion(n=3))(
            input1=sum_shp.output, input2=1, input3=3
        )  # (10, 1, 1, 1)
        self += (idx_1 := Indexer())(index=-1, input=uni.output)  # 1
        self += (tens := ToTensor())(input=idx_1.output)  # array(1)
        self += Multiply()(
            left=tens.output, right=Tensor(2.0), output=IOKey(name="output")
        )  # array(8)

        shapes: Mapping[str, Sequence[str | tuple[str, EllipsisType] | int | None]] = {
            "input": ["N", ("Var_inter", ...), "d_in"],
            "w": ["d_in", dimension],
            "b": [dimension],
        }
        self.set_shapes(**shapes)


np_input = np.random.randn(10, 3).astype(np.float32)


def test_mymodel_numpy():
    model = MyModel(dimension=1)
    static_inputs = {"input": np_input}
    compiled_model = compile(
        model=model,
        backend=NumpyBackend(),
        constant_keys=static_inputs,
        jit=False,
        inference=True,
    )
    inputs = compiled_model.randomize_params()
    result = compiled_model.evaluate(inputs)
    ref_output = {"output": np.array(8.0)}
    assert_results_equal(result, ref_output)


def test_mymodel_jax_1():
    model = MyModel(dimension=1)
    static_inputs = {"input": jnp.array(np_input)}
    compiled_model = compile(
        model=model,
        backend=JaxBackend(),
        constant_keys=static_inputs,
        jit=False,
        inference=True,
    )
    inputs = compiled_model.randomize_params()
    result = compiled_model.evaluate(inputs)
    out = result["output"]
    assert isinstance(out, jnp.ndarray)
    ref_output = {"output": jnp.array(8.0)}
    assert_results_equal(result, ref_output)


@pytest.mark.skip(reason="Provide ref_output!")
def test_mymodel_jax_2():
    model = MyModel2(dimension=1)
    static_inputs = {"input": jnp.array(np_input)}
    compiled_model = compile(
        model=model,
        backend=JaxBackend(),
        constant_keys=static_inputs,
        jit=False,
        inference=True,
    )
    inputs = compiled_model.randomize_params()
    result = compiled_model.evaluate(inputs)
    out = result["output"]
    assert isinstance(out, jnp.ndarray)
    # assert_results_equal(result, ref_output)


def test_mymodel_jax():
    """This function tests if jax model is
    properly jitted.
    """
    static_inputs = {"input": jnp.array(np_input)}

    # set a dict_counter dict, if the function is properly jitted,
    # We only
    jit_counter = {"jit_counter": 0}

    def adder(left, right):
        jit_counter["jit_counter"] += 1
        return left + right

    JaxBackend.register_primitive(adder)

    class Adder(CustomPrimitiveModel):
        def __init__(self) -> None:
            super().__init__(
                formula_key="adder",
                output=BaseKey(shape=[("Var_out", ...)], type=Tensor),
                left=BaseKey(shape=[("Var_1", ...)], type=Tensor),
                right=BaseKey(shape=[("Var_2", ...)], type=Tensor),
            )
            self.add_constraint(fn=bcast, keys=["output", "left", "right"])

        def __call__(  # type: ignore[override]
            self,
            left: ConnectionType = NOT_GIVEN,
            right: ConnectionType = NOT_GIVEN,
            output: ConnectionType = NOT_GIVEN,
        ) -> ExtendInfo:
            kwargs = {"left": left, "right": right, "output": output}
            return ExtendInfo(self, kwargs)

    model = MyModel(dimension=1)
    model |= Adder()(
        left="output", right=IOKey("r1", differantiable=True), output=IOKey(name="o1")
    )
    compiled_model = compile(
        model=model, backend=JaxBackend(), constant_keys=static_inputs, jit=True
    )
    inputs = compiled_model.randomize_params()
    compiled_model.evaluate(inputs)
    compiled_model.evaluate(inputs)
    compiled_model.evaluate(inputs)
    assert jit_counter["jit_counter"] == 1


def test_logical_model_jittable_1():
    """Tests for jittablity in Logical domain. Since this model
    requires TensorToList operation before ToTensor, it breaks the
    jit.
    """
    model = Model()
    model |= (add1 := Add())(left="l1", right="l2", output=IOKey(name="out1"))
    model |= (add2 := Add())(left="l3", right="l4")
    with pytest.raises(Exception) as error_info:
<<<<<<< HEAD
        model.merge_connections(add1.left, add2.left, name="input")
        model += Item()(add1.left)
=======
        model |= Item()(input=IOKey(name="input", connections={add1.left, add2.left}))
>>>>>>> f45c18f4
    modified_msg = re.sub("\\s*", "", str(error_info.value))
    expected_msg = (
        "Model with enforced Jit can not be extended by a non-jittable model! \
                    Jit can be unforced by setting enforce_jit = False"
    )
    assert modified_msg == re.sub("\\s*", "", expected_msg)


def test_logical_model_jittable_2():
    """Tests for jittablity in Logical domain. Since this model
    sets enforce_jit to False, no error will be thrown.
    """
    model = Model()
    model |= (add1 := Add())(left="l1", right="l2", output=IOKey(name="out1"))
    model |= (add2 := Add())(left="l3", right="l4")
    model.enforce_jit = False
<<<<<<< HEAD
    model.merge_connections(add1.left, add2.left, name="input")
    model += Item()(input=add1.left)
=======
    input = IOKey(name="input", connections={add1.left, add2.left}, expose=True)
    model |= Item()(input=input)
>>>>>>> f45c18f4
    assert not model.enforce_jit


def test_logical_model_jittable_3():
    """Tests for jittablity in Logical domain. Since this model
    does not enforce Jit in its init, no error will be thrown.
    """
    model = Model(enforce_jit=False)
    model |= (add1 := Add())(left="l1", right="l2", output=IOKey(name="out1"))
    model |= (add2 := Add())(left="l3", right="l4")
    model.enforce_jit = False
<<<<<<< HEAD
    model.merge_connections(add1.left, add2.left, name="input")
    model += Item()(input="input")
=======
    input = IOKey(name="input", connections={add1.left, add2.left}, expose=True)
    model |= Item()(input=input)
>>>>>>> f45c18f4
    assert not model.enforce_jit


def test_physical_model_jit_1():
    """Tests for jittablity in Physical domain. Since compilation is done
    with jit = False, no errors will be raised when model is not jittable.
    """
    model = Model(enforce_jit=False)
    add1 = Add()
    add2 = Add()
    model |= add1(
        left=IOKey("l1", differantiable=True),
        right=IOKey("l2", differantiable=True),
        output=IOKey(name="out1"),
    )
    model |= add2(
        left=IOKey("l3", differantiable=True), right=IOKey("l4", differantiable=True)
    )
    model.enforce_jit = False
<<<<<<< HEAD
    model.merge_connections(add1.left, add2.left, name="input")
    model += Item()(input="input")
=======
    input = IOKey(
        name="input",
        connections={add1.left, add2.left},
        expose=True,
        differantiable=True,
    )
    model |= Item()(input=input)
>>>>>>> f45c18f4

    backend = JaxBackend()
    compiled_model = compile(model=model, backend=backend, jit=False)
    inputs = compiled_model.randomize_params()
    output_gradients = {"out1": backend.ones_like(inputs["input"])}
    compiled_model.evaluate_all(inputs, output_gradients=output_gradients)


def test_physical_model_jit_2():
    """Tests for jittablity in Physical domain. Since compilation is done
    with jit = True, exception will be raised because model is not jittable.
    """
    model = Model(enforce_jit=False)
    model |= (add1 := Add())(left="l1", right="l2", output=IOKey(name="out1"))
    model |= (add2 := Add())(left="l3", right="l4")
    model.enforce_jit = False
<<<<<<< HEAD
    model.merge_connections(add1.left, add2.left, name="input")
    model += Item()(input="input")
=======
    input = IOKey(name="input", connections={add1.left, add2.left}, expose=True)
    model |= Item()(input=input)
>>>>>>> f45c18f4

    backend = JaxBackend()

    with pytest.raises(Exception) as error_info:
        compile(model=model, backend=backend, jit=True)

    expected_msg = "Model is not jittable. Can only be compiled with jit = False."
    assert str(error_info.value) == expected_msg


def test_jit_1():
    jit_counter = {"jit_counter": 0}

    def adder(left, right):
        jit_counter["jit_counter"] += 1
        return left + right

    JaxBackend.register_primitive(adder)

    class Adder(CustomPrimitiveModel):
        def __init__(self) -> None:
            super().__init__(
                formula_key="adder",
                output=BaseKey(shape=[("Var_out", ...)], type=Tensor),
                left=BaseKey(shape=[("Var_1", ...)], type=Tensor),
                right=BaseKey(shape=[("Var_2", ...)], type=Tensor),
            )
            self.add_constraint(fn=bcast, keys=["output", "left", "right"])

    add_model = Add()
    model = Model()
    model |= add_model(left="left", right="right")
    with pytest.raises(Exception) as err_info:
        model |= TensorToList()(add_model.output)
    assert str(err_info.value) == (
        "Model with enforced Jit can not be extended by a non-jittable model!     "
        "                        Jit can be unforced by setting enforce_jit = False"
    )


def test_jit_2():
    backend = JaxBackend()
    model = Model(enforce_jit=False)
    model |= (add_model := Add())(
        left=IOKey("left", differantiable=True),
        right=IOKey("right", differantiable=True),
    )
    in1 = add_model.output
    out1 = in1.shape
    out2 = out1.tensor().sum()
    mean_model = Mean(axis=TBD)
    model |= (to_list := Item())(input=out2)
    model |= mean_model(
        input=IOKey("input", differantiable=True),
        axis=to_list.output,
        output=IOKey(name="output"),
    )
    pm = compile(model=model, backend=backend, jit=False)
    params = {
        "left": backend.randn(1, 1),
        "right": backend.randn(1, 1),
        "input": backend.randn(1, 1, 1, 1, 1, 1, 1, 1, 1),
    }
    pm.evaluate(params=params)
    # TODO: Make required assertions!!!


def test_jit_3():
    backend = JaxBackend()
    model = Model()
    model |= Mean(axis=TBD)(input="input", output=IOKey(name="output"), axis="axis")
    pm = compile(model=model, backend=backend, jit=False)

    inputs = {"input": backend.randn(1, 2, 3, 2, 3, 2, 3, 2), "axis": 3}

    pm.evaluate(data=inputs)  # type: ignore


def test_jit_4():
    backend = JaxBackend()
    model = Model()
    model |= Mean(axis=TBD)(input="input", output=IOKey(name="output"), axis="axis")
    pm = compile(model=model, backend=backend, jit=True, constant_keys={"axis": 3})

    inputs = {"input": backend.randn(1, 2, 3, 2, 3, 2, 3, 2)}

    pm.evaluate(data=inputs)


def test_jit_5():
    backend = JaxBackend()
    import jax

    @jax.jit
    def evaluate(params):
        input = params["input"]
        keepdim_1 = False
        left = params["left"]
        right = params["right"]
        _Add_0_output = add(left, right)
        _Shape_1_output = shape(_Add_0_output)
        sum_shape = sum(_Shape_1_output)
        idx = (sum_shape**2) * 2 + 3
        output = reduce_mean(input, axis=sum(_Shape_1_output), keepdim=keepdim_1)
        for _ in range(idx):
            output = output + 1
        return {"output": output}

    params = {
        "left": backend.randn(1, 1),
        "right": backend.randn(1, 1),
        "input": backend.randn(1, 1, 1, 1, 1, 1, 1, 1, 1),
    }
    evaluate(params)
    evaluate(params)
    evaluate(params)<|MERGE_RESOLUTION|>--- conflicted
+++ resolved
@@ -264,12 +264,8 @@
     model |= (add1 := Add())(left="l1", right="l2", output=IOKey(name="out1"))
     model |= (add2 := Add())(left="l3", right="l4")
     with pytest.raises(Exception) as error_info:
-<<<<<<< HEAD
         model.merge_connections(add1.left, add2.left, name="input")
-        model += Item()(add1.left)
-=======
-        model |= Item()(input=IOKey(name="input", connections={add1.left, add2.left}))
->>>>>>> f45c18f4
+        model |= Item()(add1.left)
     modified_msg = re.sub("\\s*", "", str(error_info.value))
     expected_msg = (
         "Model with enforced Jit can not be extended by a non-jittable model! \
@@ -286,13 +282,8 @@
     model |= (add1 := Add())(left="l1", right="l2", output=IOKey(name="out1"))
     model |= (add2 := Add())(left="l3", right="l4")
     model.enforce_jit = False
-<<<<<<< HEAD
     model.merge_connections(add1.left, add2.left, name="input")
-    model += Item()(input=add1.left)
-=======
-    input = IOKey(name="input", connections={add1.left, add2.left}, expose=True)
-    model |= Item()(input=input)
->>>>>>> f45c18f4
+    model |= Item()(input=add1.left)
     assert not model.enforce_jit
 
 
@@ -304,13 +295,8 @@
     model |= (add1 := Add())(left="l1", right="l2", output=IOKey(name="out1"))
     model |= (add2 := Add())(left="l3", right="l4")
     model.enforce_jit = False
-<<<<<<< HEAD
     model.merge_connections(add1.left, add2.left, name="input")
-    model += Item()(input="input")
-=======
-    input = IOKey(name="input", connections={add1.left, add2.left}, expose=True)
-    model |= Item()(input=input)
->>>>>>> f45c18f4
+    model |= Item()(input="input")
     assert not model.enforce_jit
 
 
@@ -330,18 +316,8 @@
         left=IOKey("l3", differantiable=True), right=IOKey("l4", differantiable=True)
     )
     model.enforce_jit = False
-<<<<<<< HEAD
     model.merge_connections(add1.left, add2.left, name="input")
-    model += Item()(input="input")
-=======
-    input = IOKey(
-        name="input",
-        connections={add1.left, add2.left},
-        expose=True,
-        differantiable=True,
-    )
-    model |= Item()(input=input)
->>>>>>> f45c18f4
+    model |= Item()(input="input")
 
     backend = JaxBackend()
     compiled_model = compile(model=model, backend=backend, jit=False)
@@ -358,13 +334,8 @@
     model |= (add1 := Add())(left="l1", right="l2", output=IOKey(name="out1"))
     model |= (add2 := Add())(left="l3", right="l4")
     model.enforce_jit = False
-<<<<<<< HEAD
     model.merge_connections(add1.left, add2.left, name="input")
-    model += Item()(input="input")
-=======
-    input = IOKey(name="input", connections={add1.left, add2.left}, expose=True)
-    model |= Item()(input=input)
->>>>>>> f45c18f4
+    model |= Item()(input="input")
 
     backend = JaxBackend()
 
