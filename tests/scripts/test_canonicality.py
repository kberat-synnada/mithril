# Copyright 2022 Synnada, Inc.
#
# Licensed under the Apache License, Version 2.0 (the "License");
# you may not use this file except in compliance with the License.
# You may obtain a copy of the License at
#
#     http://www.apache.org/licenses/LICENSE-2.0
#
# Unless required by applicable law or agreed to in writing, software
# distributed under the License is distributed on an "AS IS" BASIS,
# WITHOUT WARRANTIES OR CONDITIONS OF ANY KIND, either express or implied.
# See the License for the specific language governing permissions and
# limitations under the License.

from copy import deepcopy

import pytest

import mithril as ml
from mithril.framework.common import Tensor
from mithril.models import (
    Add,
    Buffer,
    Convolution2D,
    Divide,
    Gelu,
    IOKey,
    Linear,
    LogisticRegression,
    Model,
    Relu,
    Sigmoid,
    Sine,
    Tanh,
)


def test_canonical_output_1():
    # extend to the canvas model
    model = Model()
    conv = Convolution2D(3, 4)
    model += conv()
    assert model.cin == model.conns.get_con_by_metadata(conv.input.metadata)
    assert model.cout == model.conns.get_con_by_metadata(conv.output.metadata)

    model = Model()
    conv = Convolution2D(3, 4)
    model += conv(input="input")

    assert model.cin.key == "input"
    assert model.cout == model.conns.get_con_by_metadata(conv.output.metadata)

    model = Model()
    conv = Convolution2D(3, 4)
    model += conv(output="output")

    assert model.cin == model.conns.get_con_by_metadata(conv.input.metadata)
    assert model.cout.key == "output"

    model = Model()
    conv = Convolution2D(3, 4)
    model += conv(input="input", output="output")

    assert model.cin.key == "input"
    assert model.cout.key == "output"


def test_canonical_output_2():
    # iadd operator to the canvas model
    model = Model()
    model += (c1 := Convolution2D(3, 4))
    # += operator defaultly sets input="input" if there is not any input

    assert model.cin == model.conns.get_con_by_metadata(c1.input.metadata)
    assert model.cout == model.conns.get_con_by_metadata(c1.output.metadata)


def test_canonical_output_3():
    # First iadd operator then extend
    model = Model()
    c1 = Convolution2D(3, 4)
    c2 = Convolution2D(3, 4)
    model |= c1
    model |= c2(input=c1.output)

    assert model.cin == model.conns.get_con_by_metadata(c1.input.metadata)
    assert model.cout == model.conns.get_con_by_metadata(c2.output.metadata)


def test_canonical_output_4():
    # First iadd operator then extend but use canonical_output to extend
    model = Model()
    c1 = Convolution2D(3, 4)
    c2 = Convolution2D(3, 4)
    model |= c1
    model |= c2(input=model.cout)

    assert model.cin == model.conns.get_con_by_metadata(c1.input.metadata)
    assert model.cout == model.conns.get_con_by_metadata(c2.output.metadata)


def test_canonical_output_5():
    # First extend then iadd operator
    model = Model()
    model += Convolution2D(3, 4)(input="input")
    model += (c2 := Convolution2D(3, 4))

    assert model.cin.key == "input"
    assert model.cout == model.conns.get_con_by_metadata(c2.output.metadata)


def test_canonical_output_6():
    # Don't use canonical output in extend
    model = Model()
    l1 = LogisticRegression()
    l2 = Linear()
    model |= l1(input="input")
    model |= l2(input=l1.probs_output)

    assert model.cin == model.conns.get_con_by_metadata(l1.input.metadata)

    assert model.conns.cins == {model.conns.get_con_by_metadata(l1.input.metadata)}

    assert model.conns.couts == {
        model.conns.get_con_by_metadata(l1.output.metadata),
        model.conns.get_con_by_metadata(l2.output.metadata),
    }

    model = Model()
    l1 = LogisticRegression()
    l2 = Linear()

    model |= l1(input="input")
    model |= l2(input=l1.output)

    assert model.cin == model.conns.get_con_by_metadata(l1.input.metadata)

    assert model.conns.cins == {model.conns.get_con_by_metadata(l1.input.metadata)}

    assert model.conns.couts == {model.conns.get_con_by_metadata(l2.output.metadata)}


def test_canonical_output_8():
    modelsub = Model()
    modelsub |= Sigmoid()(input="in1", output=IOKey(name="out1"))
    modelsub |= Sigmoid()(input="in2", output=IOKey(name="out2"))
    modelsub.set_cin("in2")
    modelsub.set_cout("out2")

    modelsub2 = deepcopy(modelsub)

    model = Model()
    model |= modelsub(
        in1="in1", in2="in2", out1=IOKey(name="out1"), out2=IOKey(name="out2")
    )
    model |= modelsub2(in2="out2", in1="out1", out1=IOKey(name="out4"))

    assert model.cin == model.conns.get_con_by_metadata(
        modelsub.in2.metadata  # type: ignore
    )
    assert model.cout == model.conns.get_con_by_metadata(
        modelsub2.out2.metadata  # type: ignore
    )


def test_canonical_output_9():
    modelsub = Model()
    modelsub |= Sigmoid()(input="in1", output=IOKey(name="out1"))
    modelsub |= Sigmoid()(input="in2", output=IOKey(name="out2"))
    modelsub.set_cin("in2")
    modelsub.set_cout("out2")

    modelsub2 = deepcopy(modelsub)

    model = Model()
    model |= modelsub(
        in1="in1", in2="in2", out1=IOKey(name="out1"), out2=IOKey(name="out2")
    )
    model |= modelsub2(in1="out2", in2="out1", out1=IOKey(name="out4"))

    assert model.cin == model.conns.get_con_by_metadata(
        modelsub.in2.metadata  # type: ignore
    )
    assert model.cout == model.conns.get_con_by_metadata(
        modelsub2.out2.metadata  # type: ignore
    )


def test_canonical_output_10():
    # Canonical output is None
    modelsub = Model()
    modelsub |= Sigmoid()(input="in1", output=IOKey(name="out1"))
    modelsub |= Sigmoid()(input="in2", output=IOKey(name="out2"))
    modelsub.set_cin("in2")
    modelsub.set_cout("out2")

    modelsub2 = deepcopy(modelsub)

    model = Model()
    model |= modelsub(
        in1="in1", in2="in2", out1=IOKey(name="out1"), out2=IOKey(name="out2")
    )
    model |= modelsub2(in2="out2", out2="in1")

    assert model.cin == model.conns.get_con_by_metadata(
        modelsub.in2.metadata  # type: ignore
    )
    assert model.conns.couts == set()


def test_canonical_output_11():
    # Canonical input is None
    modelsub = Model()
    modelsub |= Sigmoid()(input="in1", output=IOKey(name="out1"))
    modelsub |= Sigmoid()(input="in2", output=IOKey(name="out2"))
    modelsub.set_cin("in2")
    modelsub.set_cout("out2")

    model = Model()
    model |= modelsub(
        in1="in1", in2="in2", out1=IOKey(name="out1"), out2=IOKey(name="out2")
    )
    model |= Sigmoid()(input="out1", output="in2")

    assert model.conns.cins == set()
    assert model.cout == model.conns.get_con_by_metadata(
        modelsub.out2.metadata  # type: ignore
    )


def test_canonical_output_14():
    # Canonical output is NOT_AVAILABLE for a while then redetermined
    modelsub = Model()
    modelsub |= Sigmoid()(input="in1", output=IOKey(name="out1"))
    modelsub |= Sigmoid()(input="in2", output=IOKey(name="out2"))
    modelsub.set_cin("in2")
    modelsub.set_cout("out2")

    modelsub2 = deepcopy(modelsub)

    model = Model()
    model |= modelsub(
        in1="in1", in2="in2", out1=IOKey(name="out1"), out2=IOKey(name="out2")
    )
    model |= modelsub2(in2="out2", out2="in1")

    model |= (relu := Relu())(input=IOKey("input"), output=IOKey("output"))

    assert model.conns.cins == {
        model.conns.get_con_by_metadata(relu.input.metadata),
        model.conns.get_con_by_metadata(modelsub.in2.metadata),  # type: ignore
    }

    assert model.conns.couts == {model.conns.get_con_by_metadata(relu.output.metadata)}


def test_canonical_output_exposed_1():
    model1 = Model()
    model1 |= Linear(dimension=32)
    model1 += Relu()
    model1 |= Linear(dimension=16)(input=model1.cout, output="output1")

    model1._freeze()

    assert list(model1.conns.output_keys) == ["output1"]
    assert "output1" in model1.external_keys


def test_canonical_output_exposed_2():
    # Canonical output should be considered as exposed in extend info
    model1 = Model()
    model1 |= Linear(dimension=32)
    model1 += Relu()
    model1 |= Linear(dimension=16)(input=model1.cout, output="output1")

    extend_info = model1(output1="output1")
    assert extend_info.connections == {"output1": "output1"}


def test_canonical_output_exposed_3():
    model1 = Model()
    model1 |= Linear(dimension=32)
    model1 += Relu()
    model1 |= Linear(dimension=16)(input=model1.cout, output="output1")

    model = Model()
    model |= model1(output1="output1")

    model._freeze()
    assert list(model.output_keys) == ["output1"]


def test_canonical_input_1():
    # Override canonical input keep canonical output same
    model = Model()
    linear = Linear()
    model |= linear(input="input1")
    model |= LogisticRegression()(input="input2", output="input1")

    assert model.cin.key == "input2"
    assert model.cout == model.conns.get_con_by_metadata(linear.output.metadata)
    # assert model.cout.key == 'Linear_0_output'


def test_canonical_input_2():
    # Override canonical input and canonical output
    model = Model()
    logistic = LogisticRegression()
    model |= (lin1 := Linear())(input="input1")
    model |= logistic(input="input2", probs_output="input1")

    assert model.cin.key == "input2"

    assert model.conns.couts == {
        model.conns.get_con_by_metadata(lin1.output.metadata),
        model.conns.get_con_by_metadata(logistic.output.metadata),
    }


def test_canonical_input_3():
    # Override canonical input keep canonical output same but complex
    model = Model()
    linear1 = Linear()
    linear2 = Linear()
    logistic = LogisticRegression()

    model |= linear1(input="input1")
    model |= linear2(input="input2")
    model |= logistic(input="input3", output="input1")

    assert model.conns.cins == {
        model.conns.get_con_by_metadata(linear2.input.metadata),
        model.conns.get_con_by_metadata(logistic.input.metadata),
    }

    assert model.conns.couts == {
        model.conns.get_con_by_metadata(linear1.output.metadata),
        model.conns.get_con_by_metadata(linear2.output.metadata),
    }


def test_canonical_input_5():
    # Override canonical input keep canonical output same but complex
    model = Model()
    model |= (l1 := Linear())
    model += Linear()
    model += (l2 := Linear())
    model |= Linear()(input=l2.output, output="my_output")

    assert model.cin == model.conns.get_con_by_metadata(l1.input.metadata)
    assert model.cout.key == "my_output"


def test_canonical_input_7():
    model = Model()
    model_1 = Model()
    model_1 |= Relu()(input="input1", output=IOKey(name="output1"))
    model_1 |= Sigmoid()(input="input2", output=IOKey(name="output2"))
    model_1.set_cin("input2")
    model_1.set_cout("output2")
    gelu5 = Gelu()

    model_2 = Model()
    model_2 |= Tanh()(input="input1", output=IOKey(name="output1"))
    model_2 |= Sine()(input="input2", output=IOKey(name="output2"))
    model_1.set_cin("input2")
    model_1.set_cout("output2")
    model |= gelu5()
    model |= model_1(input1="input", output1=gelu5.input)
    model |= model_2(
        input2=gelu5.output,
        output2=model_1.input2,  # type: ignore
        input1=model_1.output2,  # type: ignore
        output1=IOKey(name="output"),
    )

    assert model.conns.cins == set()
    assert model.conns.couts == {
        model.conns.get_con_by_metadata(model_2.output1.metadata)  # type: ignore
    }


def test_canonical_input_8():
    model = Model()

    model |= Tanh()(input="input1", output="output1")
    model |= Sine()(input="input2", output="input1")

    assert model.cin.key == "input2"
    assert model.cout.key == "output1"


def test_canonical_input_9():
    # Canonical input is NOT_AVAILABLE for a while then redetermined
    modelsub = Model()
    modelsub |= Sigmoid()(input="in1", output=IOKey(name="out1"))
    modelsub |= Sigmoid()(input="in2", output=IOKey(name="out2"))
    modelsub.set_cin("in2")
    modelsub.set_cout("out2")

    model = Model()
    model |= modelsub(
        in1="in1", in2="in2", out1=IOKey(name="out1"), out2=IOKey(name="out2")
    )
    model |= Sigmoid()(input="out1", output="in2")

    model |= (relu := Relu())(input="input", output="output")

    assert model.conns.cins == {
        model.conns.get_con_by_metadata(relu.input.metadata),
    }

    assert model.conns.couts == {
        model.conns.get_con_by_metadata(relu.output.metadata),
        model.conns.get_con_by_metadata(modelsub.out2.metadata),  # type: ignore
    }


def test_canonical_input_10():
    # Valued cannection cannot be canonical input
    model = Model()
    model |= Divide()(numerator=3, denominator="input2", output="output")

    assert model.conns.cins == set()


def test_canonical_input_11():
    # Valued cannection cannot be canonical input
    model = Model()
    model |= (buff := Buffer())
    model |= Divide()(numerator=3, denominator="input2", output="output")

    canonical_input = model.cin
    assert canonical_input.metadata == buff.input.metadata


def test_canonical_input_12():
    # Valued cannection cannot be canonical input
    model = Model()
    model |= (buff := Buffer())
    model |= Buffer()(input=3 / buff.output)

    canonical_input = model.cin
    assert canonical_input.metadata == buff.input.metadata


def test_canonical_dual_iadd_op():
    model1 = Model()
    model1 |= (c1 := Convolution2D(3, 4))
    model1 += Convolution2D(3, 4)

    model = Model()
    model |= model1
    model += Convolution2D(3, 4)
    model += (c4 := Convolution2D(3, 4))

    assert model.cin == model.conns.get_con_by_metadata(c1.input.metadata)
    assert model.cout == model.conns.get_con_by_metadata(c4.output.metadata)


def test_set_cin():
    model = LogisticRegression()
    # Change cin to weight.
    model.set_cin("weight")
    assert model.cin == model.weight
    # Change cin to bias.
    model.set_cin("bias")
    assert model.cin == model.bias
    # Set previous cin ("weight") again.
    model.set_cin("weight")
    assert model.cin == model.weight
    # Try setting multiple cin
    model.set_cin("weight", "bias")
    assert model.conns.cins == {model.weight, model.bias}
    # TODO: we can directly raise an error in cin property
    with pytest.raises(KeyError) as err_info:
        assert model.cin
    assert (
        str(err_info.value) == "'Currently, there exists 2 canonical inputs, "
        "model should have exactly one canonical input!'"
    )


def test_set_cout():
    model = LogisticRegression()
    # Change cout to probs_output.
    model.set_cout("probs_output")
    assert model.cout == model.probs_output
    # Change cout to output.
    model.set_cout("output")
    assert model.cout == model.output
    # Set previous cout ("probs_output") again.
    model.set_cout("probs_output")
    assert model.cout == model.probs_output
    # Try setting multiple cout
    model.set_cout("probs_output", "output")
    assert model.conns.couts == {model.probs_output, model.output}
    # TODO: we can directly raise an error in cout property
    with pytest.raises(KeyError) as err_info:
        assert model.cout

    assert (
        str(err_info.value) == "'Currently, there exists 2 canonical outputs, "
        "model should have exactly one canonical output!'"
    )


def test_set_values():
    model1 = Model() + Add()(left="left", right="right")

    assert model1.conns.cins == {model1.left, model1.right}  # type: ignore
    model1.set_values(left=Tensor([[3]]))
    assert model1.conns.cins == {model1.right}  # type: ignore
    model1.set_values(right=Tensor([[3]]))
    assert model1.conns.cins == set()

    model2 = Add(left=Tensor([[3]]))
    assert model2.conns.cins == {model2.right}

    model3 = Add(right=Tensor([[3]]))
    assert model3.conns.cins == {model3.left}

    model4 = Add(left=Tensor([[3]]), right=Tensor([[3]]))
    assert model4.conns.cins == set()


# TODO: Add more tests for available single_canonical_input
def test_child_single_available_canonical_input_with_name():
    model = Model()
    model |= Linear(input=Tensor([[3]]))

    model += (add := Add())(right="right")

    assert model.conns.cins == {
        model.conns.get_con_by_metadata(add.right.metadata),
    }


def test_child_single_available_canonical_input_with_values():
    model = Model()
    model |= Linear(input=Tensor([[3]]))

    model += Add()(right=Tensor([[3]]))
    assert model.conns.cins == set()


def test_child_single_available_canonical_input_with_io_key():
    model = Model()
    model |= Linear(input=Tensor([[3]]))
    model += (add := Add())(right=IOKey("right"))
    assert model.conns.cins == {
        model.conns.get_con_by_metadata(add.right.metadata),
    }


def test_child_single_available_canonical_input_with_valued_io_key():
    model = Model()
    model |= Linear(input=Tensor([[3]]))

    model += Add()(right=IOKey("right", Tensor([[3]])))
    assert model.conns.cins == set()


def test_child_single_available_canonical_input_with_connection():
    model = Model()
    model |= Linear()(input=Tensor([[3]]), output="lin_out1")
    model |= Linear()(input=Tensor([[3]]), output="lin_out2")
    model.set_cout("lin_out1")
    model += Add()(right="lin_out2")
    assert model.conns.cins == set()


def test_child_zero_available_canonical_input():
    model = Model()
    model |= Linear()(input=Tensor([[3]]), output="lin_out1")
    model |= Linear()(input=Tensor([[3]]), output="lin_out2")
    model.set_cout("lin_out1")

    model |= Add()(left=model.cout, right="lin_out2")
    assert model.conns.cins == set()


def test_child_zero_canonical_input():
    model = Model()
    model |= Linear()(input=Tensor([[3]]), output="lin_out1")
    model.set_cout("lin_out1")

    add_model = Add()
    add_model.set_cin()
    with pytest.raises(KeyError) as err_info:
        model += add_model()
    ref = "'No existing canonical input is found to extension model! Use |= operator.'"
    assert str(err_info.value) == ref


def test_child_single_canonical_input():
    model = Model()
    assert model.conns.cins == set()

    model |= Buffer()(input="input1", output="output1")
    assert model.conns.cins == {model.input1}  # type: ignore

    model |= Buffer()(input="input2", output="input1")
    assert model.conns.cins == {model.input2}  # type: ignore

    model |= Buffer()(input="input3", output="input2")
    assert model.conns.cins == {model.input3}  # type: ignore


def test_parent_single_canonical_output():
    model = Model()
    assert model.conns.couts == set()

    model |= Buffer()(input="input1", output="output1")
    assert model.conns.couts == {model.output1}  # type: ignore

    model += Buffer()(output="output2")
    assert model.conns.couts == {model.output2}  # type: ignore

    model += Buffer()(output="output3")
    assert model.conns.couts == {model.output3}  # type: ignore


def test_child_multi_canonical_input_error():
    child = Model()
    child |= Add()
    child |= Add()

    parent = Model()
    parent |= Relu()
    with pytest.raises(KeyError) as err_info:
        parent += child
    ref = (
        "'Submodel must have single available canonical input! "
        "Set canonical input or use |= operator.'"
    )
    assert str(err_info.value) == ref


def test_parent_multi_canonical_output_error():
    parent = Model()
    parent |= Add()
    parent |= Add()

    with pytest.raises(KeyError) as err_info:
        parent += Buffer()
    ref = (
        "'Currently, there exists 2 canonical outputs, "
        "model should have exactly one canonical output!'"
    )

    assert str(err_info.value) == ref


def test_child_no_canonical_input_error():
    child = Model()
    child |= Add()
    child.set_cin()

    parent = Model()
    parent |= Relu()
    with pytest.raises(KeyError) as err_info:
        parent += child
    ref = "'No existing canonical input is found to extension model! Use |= operator.'"
    assert str(err_info.value) == ref


def test_parent_no_canonical_output_error():
    parent = Model()
    parent |= Divide()
    parent += Divide()
    parent.set_cout()

    with pytest.raises(KeyError) as err_info:
        parent += Buffer()
    ref = (
        "'Currently, there exists 0 canonical outputs, "
        "model should have exactly one canonical output!'"
    )
    assert str(err_info.value) == ref


def test_new_connection_unconnected_input():
    model = Model()
    assert model.conns.cins == set()

    model |= Relu()(input="input1", output="output1")
    assert model.conns.cins == {model.input1}  # type: ignore

    model |= Relu()(input="input2", output="output2")
    assert model.conns.cins == {model.input1, model.input2}  # type: ignore

    model |= Relu()(input="input3", output="output3")
    assert model.conns.cins == {
        model.input1,  # type: ignore
        model.input2,  # type: ignore
        model.input3,  # type: ignore
    }


def test_new_connection_exposed_internal_output():
    model = Model()
    assert model.conns.couts == set()

    model |= Relu()(input="input1", output=IOKey("output1", expose=True))
    assert model.conns.couts == {model.output1}  # type: ignore

    model |= Relu()(input="input2", output=IOKey("input1", expose=True))
    assert model.conns.couts == {model.output1, model.input1}  # type: ignore

    model |= Relu()(input="input3", output=IOKey("input2", expose=True))
    assert model.conns.couts == {
        model.output1,  # type: ignore
        model.input1,  # type: ignore
        model.input2,  # type: ignore
    }


def test_new_connection_multi_output_without_call():
    model = Model()
    model |= (submodel := LogisticRegression())
    assert model.conns.couts == {
        model.conns.get_con_by_metadata(submodel.output.metadata)
    }


def test_unexposed_canonical_output_connection_after_freeze():
    model = Model()
    model += Linear()
    model += Linear()
    model += Linear()
    assert len(model.conns.output_connections) == 0
    model._freeze()
    assert set(model.conns.output_connections) == {model.cout}


def test_unexposed_canonical_output_connection_after_extension():
    model = Model()
    model += Linear()
    model += Linear()
    model += Linear()

    bigger_model = Model()
    bigger_model |= model

    assert bigger_model.cout == bigger_model.conns.get_con_by_metadata(
        model.cout.metadata
    )


def test_new_connection_multi_output_exposed_noncanonical_output():
    submodel1 = Model()
    submodel1 |= (l1 := LogisticRegression())(
        probs_output=IOKey("output1", expose=True)
    )

    submodel2 = Model()
    submodel2 |= (l2 := LogisticRegression())(
        probs_output=IOKey("output1", expose=True)
    )

    bigger_model = Model()
    bigger_model += submodel1
    bigger_model |= submodel2

    assert bigger_model.conns.couts == {
        bigger_model.conns.get_con_by_metadata(l1.output.metadata),
        bigger_model.conns.get_con_by_metadata(l2.output.metadata),
    }


def test_new_connection_multi_output_expose_false_canonical_output():
    submodel1 = Model()
    submodel1 |= (l1 := LogisticRegression())(
        probs_output=IOKey("output1", expose=True),
        output=IOKey("output2", expose=False),
    )

    submodel2 = Model()
    submodel2 |= (l2 := LogisticRegression())(
        probs_output=IOKey("output1", expose=True),
        output=IOKey("output2", expose=False),
    )

    bigger_model = Model()
    bigger_model += submodel1
    bigger_model |= submodel2

    # assert bigger_model.conns.couts == set()

    assert bigger_model.conns.couts == {
        bigger_model.conns.get_con_by_metadata(l1.output.metadata),
        bigger_model.conns.get_con_by_metadata(l2.output.metadata),
    }


def test_new_connection_multi_output_set_name():
    submodel = LogisticRegression()
    model = Model()
    model |= submodel(probs_output="output1", output="output2")
    assert model.conns.couts == {
        model.conns.get_con_by_metadata(submodel.output.metadata),
    }


def test_existing_connection_parent_input_updated_to_input():
    model = Model()
    assert model.conns.cins == set()

    model |= Relu()(input="input1")
    assert model.conns.cins == {model.input1}  # type: ignore

    # Add Relu input to existing input1
    model |= Relu()(input="input1")
    assert model.conns.cins == {model.input1}  # type: ignore


def test_existing_connection_parent_input_updated_to_internal():
    model = Model()
    assert model.conns.cins == set()

    model |= Relu()(input="input1")
    assert model.conns.cins == {model.input1}  # type: ignore

    # Add Relu input to existing input1
    model |= Relu(input=Tensor(3))(output="input1")  # input1 is now internal
    assert model.conns.cins == set()


def test_existing_connection_parent_internal_updated_to_internal():
    model = Model()
    model |= Relu()(input="input1", output="output1")
    assert model.conns.couts == {model.output1}  # type: ignore

    model += Relu()(output="output2")
    assert model.conns.couts == {model.output2}  # type: ignore

    # Make internal output1 stay internal
    model |= Relu()(model.output1, output="output3")  # type: ignore
    assert model.conns.couts == {model.output2, model.output3}  # type: ignore


def test_existing_connection_parent_internal_updated_to_output():
    model = Model()
    model |= Relu()(input="input1", output="output1")
    assert model.conns.couts == {model.output1}  # type: ignore

    model += Relu()(output="output2")
    assert model.conns.couts == {model.output2}  # type: ignore

    # Make internal output1 exposed
<<<<<<< HEAD
    model |= Relu()(input=model.output1, output="output3")  # type: ignore
    model.set_outputs(model.output1)  # type: ignore
    assert model.conns.couts == {model.output2.data, model.output3.data}  # type: ignore
=======
    in_key = IOKey(connections={model.output1}, expose=True)  # type: ignore
    model |= Relu()(input=in_key, output="output3")
    assert model.conns.couts == {model.output2, model.output3}  # type: ignore
>>>>>>> f45c18f4


def test_existing_connection_parent_internal_updated_to_output2():
    model = Model()
    model |= Relu()(input="input1", output="output1")
    assert model.conns.couts == {model.output1}  # type: ignore

    # Make internal output1 exposed
<<<<<<< HEAD
    model |= Relu()(input=model.output1, output="output3")  # type: ignore
    model.set_outputs(model.output1)  # type: ignore
    assert model.conns.couts == {model.output3.data}  # type: ignore
=======
    in_key = IOKey(connections={model.output1}, expose=True)  # type: ignore
    model |= Relu()(input=in_key, output="output3")
    assert model.conns.couts == {model.output3}  # type: ignore
>>>>>>> f45c18f4


def test_existing_connection_parent_internal_updated_to_output3():
    model = Model()
    model |= Relu()(input="input1", output=IOKey("output1"))
    model += Relu()(output="output3")
    assert model.conns.couts == {model.output3}  # type: ignore

    model = Model()
    model |= Relu()(input="input1", output=IOKey("output1"))
    model |= Relu()(input=model.output1, output="output3")  # type: ignore
    assert model.conns.couts == {model.output3}  # type: ignore


def test_existing_connection_parent_output_updated_to_internal():
    model = Model()
    model |= Relu()(input="input1", output="output1")
    assert model.conns.couts == {model.output1}  # type: ignore

    # output1 is now internal
    model |= Relu()(input=model.output1, output="output2")  # type: ignore
    assert model.conns.couts == {model.output2}  # type: ignore


# TODO: Add tests with IOKey with multiple connections for input and output


def test_compile_multi_canonical_output_no_exposed_output():
    model = Model()
    model |= Relu()("input1")
    model |= Relu()("input2")
    model |= Relu()("input3")

    backend = ml.JaxBackend()
    pm = ml.compile(model, backend)
    assert pm.output_keys == ["__output", "_output", "output"]


def test_error_compile_no_canonical_output_no_exposed_output():
    model = Model()
    model |= Relu()
    model |= Relu()
    model |= Relu()
    model.set_cout()

    backend = ml.JaxBackend()
    with pytest.raises(KeyError) as err_info:
        ml.compile(model, backend)
    assert str(err_info.value) == "'Models with no output keys can not be compiled.'"


def test_error_strict_no_available_canonical_input():
    # Strict
    add = Add()
    model = Model()
    model |= Relu()
    with pytest.raises(KeyError) as err_info:
        model += add(model.cout, model.cout)  # -> raises error

    assert str(err_info.value) == (
        "'Submodel must have single available canonical input! "
        "Set canonical input or use |= operator.'"
    )<|MERGE_RESOLUTION|>--- conflicted
+++ resolved
@@ -849,15 +849,9 @@
     assert model.conns.couts == {model.output2}  # type: ignore
 
     # Make internal output1 exposed
-<<<<<<< HEAD
     model |= Relu()(input=model.output1, output="output3")  # type: ignore
     model.set_outputs(model.output1)  # type: ignore
-    assert model.conns.couts == {model.output2.data, model.output3.data}  # type: ignore
-=======
-    in_key = IOKey(connections={model.output1}, expose=True)  # type: ignore
-    model |= Relu()(input=in_key, output="output3")
     assert model.conns.couts == {model.output2, model.output3}  # type: ignore
->>>>>>> f45c18f4
 
 
 def test_existing_connection_parent_internal_updated_to_output2():
@@ -866,15 +860,9 @@
     assert model.conns.couts == {model.output1}  # type: ignore
 
     # Make internal output1 exposed
-<<<<<<< HEAD
     model |= Relu()(input=model.output1, output="output3")  # type: ignore
     model.set_outputs(model.output1)  # type: ignore
-    assert model.conns.couts == {model.output3.data}  # type: ignore
-=======
-    in_key = IOKey(connections={model.output1}, expose=True)  # type: ignore
-    model |= Relu()(input=in_key, output="output3")
     assert model.conns.couts == {model.output3}  # type: ignore
->>>>>>> f45c18f4
 
 
 def test_existing_connection_parent_internal_updated_to_output3():
