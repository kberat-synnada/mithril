# Copyright 2022 Synnada, Inc.
#
# Licensed under the Apache License, Version 2.0 (the "License");
# you may not use this file except in compliance with the License.
# You may obtain a copy of the License at
#
#     http://www.apache.org/licenses/LICENSE-2.0
#
# Unless required by applicable law or agreed to in writing, software
# distributed under the License is distributed on an "AS IS" BASIS,
# WITHOUT WARRANTIES OR CONDITIONS OF ANY KIND, either express or implied.
# See the License for the specific language governing permissions and
# limitations under the License.

import pytest

import mithril as ml
from mithril.models import Model, Power, Tensor


def test_power_call_threshold_iokey():
    model = Model()
    pow = Power(robust=True)
    model += pow(threshold=ml.IOKey("t", Tensor(0.1)))
    assert model.t.metadata.value == 0.1  # type: ignore


def test_error_not_robust_power_call_threshold_iokey():
    pow = Power(robust=False)

    with pytest.raises(ValueError) as error_info:
        pow(threshold=ml.IOKey("t", 0.1))

    error_msg = str(error_info.value)
    assert error_msg == "Threshold cannot be specified when robust mode is off"


def test_error_not_robust_power_call_threshold_str():
    pow = Power(robust=False)

    with pytest.raises(ValueError) as error_info:
        pow(threshold="t")

    error_msg = str(error_info.value)
    assert error_msg == "Threshold cannot be specified when robust mode is off"


def test_error_not_robust_power_call_threshold_float():
    pow = Power(robust=False)

    with pytest.raises(ValueError) as error_info:
        pow(threshold=0.1)

    error_msg = str(error_info.value)
    assert error_msg == "Threshold cannot be specified when robust mode is off"


def test_compile_robust_power_call_with_default_threshold():
    backend = ml.TorchBackend()
    pow = Power(robust=True)
    pm = ml.compile(pow, backend)
    pm.evaluate(data={"base": backend.ones(3, 3), "exponent": backend.ones(3, 3)})


@pytest.mark.skip(
    reason="This test is not yet implemented. Naming convention bugs"
    "should be fix when ToTensor like auto-added models created."
)
def test_error_robust_power_call_threshold_re_set_value():
    rob_pow = Model()
    primitive_pow = Power(robust=True)
    rob_pow += primitive_pow(threshold="threshold")
<<<<<<< HEAD
    primitive_pow.set_values(threshold=1.3)
    from mithril.core import Constant
=======
    primitive_pow.set_values({"threshold": 1.3})
    from mithril.types import Constant
>>>>>>> 4febf7a5

    mean_model = Model()
    with pytest.raises(ValueError):
        mean_model += rob_pow(threshold=Constant.MIN_POSITIVE_SUBNORMAL)


@pytest.mark.skip(
    reason="This test is not yet implemented. Naming convention bugs"
    "should be fix when ToTensor like auto-added models created."
)
def test_error_robust_power_call_threshold_input_keys():
    model1 = Model()
    pow1 = Power(robust=True)
    model1 += pow1(threshold=ml.IOKey("thres", 0.1))

    model2 = Model()
    pow2 = Power(robust=True)
    model2 += pow2(threshold="thres")
    model2.set_values(thres=0.1)

    assert model1.input_keys == model2.input_keys<|MERGE_RESOLUTION|>--- conflicted
+++ resolved
@@ -70,13 +70,8 @@
     rob_pow = Model()
     primitive_pow = Power(robust=True)
     rob_pow += primitive_pow(threshold="threshold")
-<<<<<<< HEAD
     primitive_pow.set_values(threshold=1.3)
-    from mithril.core import Constant
-=======
-    primitive_pow.set_values({"threshold": 1.3})
     from mithril.types import Constant
->>>>>>> 4febf7a5
 
     mean_model = Model()
     with pytest.raises(ValueError):
