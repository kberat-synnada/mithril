# Copyright 2022 Synnada, Inc.
#
# Licensed under the Apache License, Version 2.0 (the "License");
# you may not use this file except in compliance with the License.
# You may obtain a copy of the License at
#
#     http://www.apache.org/licenses/LICENSE-2.0
#
# Unless required by applicable law or agreed to in writing, software
# distributed under the License is distributed on an "AS IS" BASIS,
# WITHOUT WARRANTIES OR CONDITIONS OF ANY KIND, either express or implied.
# See the License for the specific language governing permissions and
# limitations under the License.

import mithril
from mithril import JaxBackend
from mithril.framework.common import Tensor
from mithril.models import (
    Add,
    Buffer,
    Equal,
    FloorDivide,
    Greater,
    GreaterEqual,
    IOKey,
    Less,
    LessEqual,
    Linear,
    Model,
    Multiply,
    NotEqual,
)


def test_buffer():
    model = Model()
    buffer = Buffer()
    model += buffer(input=IOKey("input", differantiable=True))
    assert model.input.metadata.differentiable  # type: ignore


def test_linear():
    model = Linear()
    assert not model.input.metadata.differentiable


def test_linear_compile():
    model = Model()
    model += Linear()(input="input", weight="weight", bias="bias")
    backend = JaxBackend()
    pm = mithril.compile(model, backend)
    assert "input" in pm.flat_graph.runtime_static_keys


def test_input_data_to_trainable():
    model = Model()
    model += Linear()(input="input")
    model += Linear()(weight=model.input)  # type: ignore
    assert model.input.metadata.differentiable  # type: ignore


def test_input_data_to_trainable_compile():
    model = Model()
    model += Linear()(input="input")
    model += Linear()(weight=model.input)  # type: ignore

    backend = JaxBackend()
    pm = mithril.compile(model, backend)
    assert (
        "input"
        not in pm.flat_graph.runtime_static_keys | pm.flat_graph.cached_data.keys()
    )


def test_internal_data_to_trainable():
    model = Model()
<<<<<<< HEAD
    model |= Linear()(input="internal_key")
    model |= Linear()(input="input", output=model.internal_key)  # type: ignore
    assert model.internal_key.metadata.differentiable  # type: ignore
=======
    model += Linear()(input="internal_key")
    model += Linear()(input="input", output=model.internal_key)  # type: ignore

    pm = mithril.compile(model, JaxBackend(), jit=False, use_short_namings=False)
    assert pm.data["linear_0_matrixmultiply_output"].differentiable  # type: ignore
    assert pm.data["linear_1_matrixmultiply_output"].differentiable  # type: ignore
>>>>>>> 5b9d92c4


def test_set_diff_data_and_param():
    model = Multiply()
    model.set_types(left=Tensor, right=Tensor)
    model.set_differentiability(left=False)
    assert not model.left.metadata.differentiable
    model.set_differentiability(left=True)
    assert model.left.metadata.differentiable
    model.set_differentiability(left=False)
    assert not model.left.metadata.differentiable


def test_match_tensor_with_value_data_and_param():
    model1 = Multiply()
    model1.set_types(left=Tensor)
    model1.set_differentiability(left=False)

    assert not model1.left.metadata.differentiable

    model2 = Multiply()
    model2.set_types(left=Tensor)
    model2.set_differentiability(left=True)

    assert model2.left.metadata.differentiable

    model = Model()
    model += model1(left="my_input")
    model += model2(left="my_input")
    assert model.my_input.metadata.differentiable  # type: ignore


def test_match_tensor_with_value_data_and_param_rev():
    model2 = Multiply()
    model2.set_types(left=Tensor)
    model2.set_differentiability(left=True)

    assert model2.left.metadata.differentiable

    model1 = Multiply()
    model1.set_types(left=Tensor)
    model1.set_differentiability(left=False)

    assert not model1.left.metadata.differentiable

    model = Model()
    model += model1(left="my_input")
    model += model2(left="my_input")
    assert model.my_input.metadata.differentiable  # type: ignore


def test_diff_inference():
    model = Model()
    buff_model = Buffer()
    buff_model.set_types(input=Tensor)
<<<<<<< HEAD
    buff_model.input.set_differentiable(False)
    model |= buff_model(input="input")
    mult = Multiply()
    mult.set_types(left=Tensor, right=Tensor)
    mult.left.set_differentiable(False)
    model |= mult(left="left", right=model.cout, output="output")
=======
    buff_model.set_differentiability(input=False)
    model += buff_model(input="input")
    mult = Multiply()
    mult.set_types(left=Tensor, right=Tensor)
    mult.set_differentiability(left=False)
    model += mult(left="left", right=model.cout, output="output")
>>>>>>> 5b9d92c4

    backend = JaxBackend()
    pm = mithril.compile(model, backend)
    assert not pm.flat_graph.all_data["output"].differentiable


def test_diff_inference_constant_key_to_differentiable_input():
    model = Model()
    buff_model = Buffer()
    model |= buff_model(input="input")
    mult = Multiply()
<<<<<<< HEAD
    model |= mult(left=IOKey("left", type=Tensor), right=model.cout, output="output")
=======
    model += mult(
        left=IOKey("left", type=Tensor, differantiable=True),
        right=model.cout,
        output="output",
    )
>>>>>>> 5b9d92c4

    backend = JaxBackend()
    pm = mithril.compile(
        model, backend, data_keys={"input"}, constant_keys={"left": backend.array(1.0)}
    )
    assert not pm.flat_graph.all_data["output"].differentiable


def test_diff_inference_data_key_to_differentiable_input():
    model = Model()
    buff_model = Buffer()
    model |= buff_model(input="input")
    mult = Multiply()
<<<<<<< HEAD
    model |= mult(left=IOKey("left", type=Tensor), right=model.cout, output="output")
=======
    model += mult(
        left=IOKey("left", type=Tensor, differantiable=True),
        right=model.cout,
        output="output",
    )
>>>>>>> 5b9d92c4

    backend = JaxBackend()
    pm = mithril.compile(model, backend, data_keys={"input", "left"})
    assert not pm.flat_graph.all_data["output"].differentiable


def test_diff_inference_with_data_keys_3():
    model = Model()
    buff_model = Buffer()
    model |= buff_model(input="input", output="buff_out")
    mult = Multiply()
<<<<<<< HEAD
    model |= mult(
        left=IOKey("left", type=Tensor),
        right=model.cout,
        output=IOKey("mult_out"),
    )
    model |= Add()(
        left=IOKey("left", type=Tensor),
=======
    model += mult(
        left=IOKey("left", type=Tensor, differantiable=True),
        right=model.cout,
        output=IOKey("mult_out"),
    )
    model += Add()(
        left=IOKey("left", type=Tensor, differantiable=True),
>>>>>>> 5b9d92c4
        right=buff_model.output,
        output=IOKey("add_out"),
    )

    backend = JaxBackend()
    pm = mithril.compile(model, backend, data_keys={"input"})
    assert pm.flat_graph.all_data["mult_out"].differentiable
    assert pm.flat_graph.all_data["add_out"].differentiable


def test_diff_inference_with_trainable_keys():
    model = Model()
    buff_model = Buffer()
    buff_model.set_types(input=Tensor)
<<<<<<< HEAD
    buff_model.input.set_differentiable(False)
    model |= buff_model(input="input", output="buff_out")
=======
    buff_model.set_differentiability(input=False)

    model += buff_model(input="input", output="buff_out")
>>>>>>> 5b9d92c4
    mult = Multiply()
    model |= mult(
        left=IOKey("left", type=Tensor),
        right=model.cout,
        output=IOKey("mult_out"),
    )
<<<<<<< HEAD
    model |= Add()(left="left", right=buff_model.output, output=IOKey("add_out"))
    model.left.set_differentiable(False)  # type: ignore
=======
    model += Add()(left="left", right=buff_model.output, output=IOKey("add_out"))
    model.set_differentiability(left=False)
>>>>>>> 5b9d92c4

    backend = JaxBackend()
    pm = mithril.compile(model, backend, trainable_keys={"input"})
    assert pm.flat_graph.all_data["mult_out"].differentiable
    assert pm.flat_graph.all_data["add_out"].differentiable


def test_diff_inference_floor_div():
    model = Model()
    model += FloorDivide()("input", "denom", "output")

    pm = mithril.compile(model, JaxBackend(), inference=True)

    assert not pm.flat_graph.all_data["output"].differentiable


def test_diff_inference_relational_ops():
    primitives = [Greater, Less, GreaterEqual, LessEqual, Equal, NotEqual]

    for primitive in primitives:
        model = Model()
        model += primitive()("input", "denom", "output")

        pm = mithril.compile(model, JaxBackend(), inference=True)

        assert not pm.flat_graph.all_data["output"].differentiable


def test_diff_inference_constant_keys_1():
    model = Model()
    model += Multiply()(IOKey("input", differantiable=True), "denom", "output")

    pm = mithril.compile(model, JaxBackend(), constant_keys={"denom": 1.0})

    assert pm.flat_graph.all_data["output"].differentiable
    assert not pm.flat_graph.all_data["denom"].differentiable


def test_diff_inference_constant_keys_2():
    model = Model()
    model += Multiply()(IOKey("input", differantiable=True), "denom", "output")

    backend = JaxBackend()

    pm = mithril.compile(  # type: ignore
        model,
        backend,
        constant_keys={"input": backend.ones((4, 4)), "denom": 1.0},
        inference=True,
    )

    assert not pm.flat_graph.all_data["output"].differentiable
    # assert not pm.flat_graph.all_data["denom"].differentiable
    # assert not pm.flat_graph.all_data["input"].differentiable


def test_diff_inference_add():
    model = Model()
    model += Add()("left", "right", "output")
    assert not model.left.metadata.differentiable  # type: ignore
    assert not model.right.metadata.differentiable  # type: ignore
    assert not model.output.metadata.differentiable  # type: ignore

    model.set_differentiability(left=False)

    assert not model.left.metadata.differentiable  # type: ignore

    model.set_types(left=Tensor)

    assert not model.left.metadata.differentiable  # type: ignore<|MERGE_RESOLUTION|>--- conflicted
+++ resolved
@@ -74,18 +74,12 @@
 
 def test_internal_data_to_trainable():
     model = Model()
-<<<<<<< HEAD
     model |= Linear()(input="internal_key")
     model |= Linear()(input="input", output=model.internal_key)  # type: ignore
-    assert model.internal_key.metadata.differentiable  # type: ignore
-=======
-    model += Linear()(input="internal_key")
-    model += Linear()(input="input", output=model.internal_key)  # type: ignore
 
     pm = mithril.compile(model, JaxBackend(), jit=False, use_short_namings=False)
     assert pm.data["linear_0_matrixmultiply_output"].differentiable  # type: ignore
     assert pm.data["linear_1_matrixmultiply_output"].differentiable  # type: ignore
->>>>>>> 5b9d92c4
 
 
 def test_set_diff_data_and_param():
@@ -141,21 +135,12 @@
     model = Model()
     buff_model = Buffer()
     buff_model.set_types(input=Tensor)
-<<<<<<< HEAD
-    buff_model.input.set_differentiable(False)
+    buff_model.set_differentiability(input=False)
     model |= buff_model(input="input")
-    mult = Multiply()
-    mult.set_types(left=Tensor, right=Tensor)
-    mult.left.set_differentiable(False)
-    model |= mult(left="left", right=model.cout, output="output")
-=======
-    buff_model.set_differentiability(input=False)
-    model += buff_model(input="input")
     mult = Multiply()
     mult.set_types(left=Tensor, right=Tensor)
     mult.set_differentiability(left=False)
-    model += mult(left="left", right=model.cout, output="output")
->>>>>>> 5b9d92c4
+    model |= mult(left="left", right=model.cout, output="output")
 
     backend = JaxBackend()
     pm = mithril.compile(model, backend)
@@ -167,15 +152,11 @@
     buff_model = Buffer()
     model |= buff_model(input="input")
     mult = Multiply()
-<<<<<<< HEAD
-    model |= mult(left=IOKey("left", type=Tensor), right=model.cout, output="output")
-=======
-    model += mult(
+    model |= mult(
         left=IOKey("left", type=Tensor, differantiable=True),
         right=model.cout,
         output="output",
     )
->>>>>>> 5b9d92c4
 
     backend = JaxBackend()
     pm = mithril.compile(
@@ -189,15 +170,11 @@
     buff_model = Buffer()
     model |= buff_model(input="input")
     mult = Multiply()
-<<<<<<< HEAD
-    model |= mult(left=IOKey("left", type=Tensor), right=model.cout, output="output")
-=======
-    model += mult(
+    model |= mult(
         left=IOKey("left", type=Tensor, differantiable=True),
         right=model.cout,
         output="output",
     )
->>>>>>> 5b9d92c4
 
     backend = JaxBackend()
     pm = mithril.compile(model, backend, data_keys={"input", "left"})
@@ -209,23 +186,13 @@
     buff_model = Buffer()
     model |= buff_model(input="input", output="buff_out")
     mult = Multiply()
-<<<<<<< HEAD
-    model |= mult(
-        left=IOKey("left", type=Tensor),
+    model |= mult(
+        left=IOKey("left", type=Tensor, differantiable=True),
         right=model.cout,
         output=IOKey("mult_out"),
     )
     model |= Add()(
-        left=IOKey("left", type=Tensor),
-=======
-    model += mult(
-        left=IOKey("left", type=Tensor, differantiable=True),
-        right=model.cout,
-        output=IOKey("mult_out"),
-    )
-    model += Add()(
-        left=IOKey("left", type=Tensor, differantiable=True),
->>>>>>> 5b9d92c4
+        left=IOKey("left", type=Tensor, differantiable=True),
         right=buff_model.output,
         output=IOKey("add_out"),
     )
@@ -240,27 +207,17 @@
     model = Model()
     buff_model = Buffer()
     buff_model.set_types(input=Tensor)
-<<<<<<< HEAD
-    buff_model.input.set_differentiable(False)
+    buff_model.set_differentiability(input=False)
+
     model |= buff_model(input="input", output="buff_out")
-=======
-    buff_model.set_differentiability(input=False)
-
-    model += buff_model(input="input", output="buff_out")
->>>>>>> 5b9d92c4
     mult = Multiply()
     model |= mult(
         left=IOKey("left", type=Tensor),
         right=model.cout,
         output=IOKey("mult_out"),
     )
-<<<<<<< HEAD
     model |= Add()(left="left", right=buff_model.output, output=IOKey("add_out"))
-    model.left.set_differentiable(False)  # type: ignore
-=======
-    model += Add()(left="left", right=buff_model.output, output=IOKey("add_out"))
-    model.set_differentiability(left=False)
->>>>>>> 5b9d92c4
+    model.set_differentiability(left=False)
 
     backend = JaxBackend()
     pm = mithril.compile(model, backend, trainable_keys={"input"})
