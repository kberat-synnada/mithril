# Copyright 2022 Synnada, Inc.
#
# Licensed under the Apache License, Version 2.0 (the "License");
# you may not use this file except in compliance with the License.
# You may obtain a copy of the License at
#
#     http://www.apache.org/licenses/LICENSE-2.0
#
# Unless required by applicable law or agreed to in writing, software
# distributed under the License is distributed on an "AS IS" BASIS,
# WITHOUT WARRANTIES OR CONDITIONS OF ANY KIND, either express or implied.
# See the License for the specific language governing permissions and
# limitations under the License.

import re

import pytest

import mithril
from mithril import JaxBackend, TorchBackend
from mithril.framework.common import TBD, BaseKey, Tensor
from mithril.framework.constraints import squeeze_constraints
from mithril.models import (
    L2,
    MLP,
    Add,
    Buffer,
    Convolution2D,
    CrossEntropy,
    IOKey,
    Layer,
    Linear,
    Mean,
    Model,
    Operator,
    Relu,
    Sigmoid,
    SquaredError,
    TrainModel,
)
from mithril.models.primitives import PrimitiveModel
from mithril.utils import dict_conversions

from .helper import assert_evaluations_equal, assert_models_equal

# TODO: assigned_constraint utility of dict to models are not tested.
# add tests for assigned_constraint utility of dict to models


def test_linear_expose():
    model = Model()
    model += Linear(dimension=42)(
        input="input", weight="weight", output=IOKey(name="output")
    )
    model_dict_created = dict_conversions.model_to_dict(model)
    model_recreated = dict_conversions.dict_to_model(model_dict_created)
    model_dict_recreated = dict_conversions.model_to_dict(model_recreated)

    assert model_dict_created == model_dict_recreated
    assert_models_equal(model, model_recreated)

    backend = JaxBackend(dtype=mithril.float64)
    assert_evaluations_equal(
        model, model_recreated, backend, static_keys={"input": backend.ones([4, 256])}
    )


def test_linear_expose_set_shapes():
    model = Model()
    lin_1 = Linear()
    lin_2 = Linear()
    model |= lin_1(input="input", weight="weight")
    model |= lin_2(input=lin_1.output, weight="weight1", output=IOKey(name="output2"))
    model.set_shapes({lin_1.bias: [42]})
    model.set_shapes({lin_2.bias: [21]})
    model_dict_created = dict_conversions.model_to_dict(model)
    model_recreated = dict_conversions.dict_to_model(model_dict_created)
    model_dict_recreated = dict_conversions.model_to_dict(model_recreated)

    assert model_dict_created == model_dict_recreated
    assert model.shapes == model_recreated.shapes
    assert_models_equal(model, model_recreated)

    backend = JaxBackend(dtype=mithril.float64)
    assert_evaluations_equal(
        model, model_recreated, backend, static_keys={"input": backend.ones([4, 256])}
    )


def test_linear_expose_set_shapes_extend_from_inputs():
    model = Model()
    lin_1 = Linear()
    lin_2 = Linear()
    model |= lin_2(weight="weight1", output=IOKey(name="output2"))
    model |= lin_1(input="input", weight="weight", output=lin_2.input)
    model.set_shapes({lin_1.bias: [42]})
    model.set_shapes({lin_2.bias: [21]})
    model_dict_created = dict_conversions.model_to_dict(model)
    model_recreated = dict_conversions.dict_to_model(model_dict_created)
    model_dict_recreated = dict_conversions.model_to_dict(model_recreated)

    assert model_dict_created == model_dict_recreated
    assert model.shapes == model_recreated.shapes
    assert_models_equal(model, model_recreated)

    backend = JaxBackend(dtype=mithril.float64)
    assert_evaluations_equal(
        model, model_recreated, backend, static_keys={"input": backend.ones([4, 256])}
    )


def test_linear_set_diff():
    model = Model()
    linear = Linear(dimension=42)
    model += linear(input="input", weight="weight", output=IOKey(name="output"))
    linear.set_differentiability(weight=False)

    model_dict_created = dict_conversions.model_to_dict(model)
    model_recreated = dict_conversions.dict_to_model(model_dict_created)
    model_dict_recreated = dict_conversions.model_to_dict(model_recreated)

    assert model_dict_created == model_dict_recreated
    assert_models_equal(model, model_recreated)

    backend = JaxBackend(dtype=mithril.float64)
    assert_evaluations_equal(
        model,
        model_recreated,
        backend,
        static_keys={
            "input": backend.ones([4, 256]),
            "weight": backend.ones([42, 256]),
        },
    )


def test_linear_expose_2():
    model = Model()
    model |= Linear(dimension=42)(
        input="input", weight="weight", output=IOKey(name="output")
    )
    model_dict_created = dict_conversions.model_to_dict(model)
    model_recreated = dict_conversions.dict_to_model(model_dict_created)
    model_dict_recreated = dict_conversions.model_to_dict(model_recreated)

    assert model_dict_created == model_dict_recreated
    assert_models_equal(model, model_recreated)

    backend = JaxBackend(dtype=mithril.float64)
    assert_evaluations_equal(
        model, model_recreated, backend, static_keys={"input": backend.ones([4, 256])}
    )


def test_linear_not_expose():
    model = Model()
    model |= Linear(dimension=42)(input="input")
    model_dict_created = dict_conversions.model_to_dict(model)
    model_recreated = dict_conversions.dict_to_model(model_dict_created)
    model_dict_recreated = dict_conversions.model_to_dict(model_recreated)

    assert model_dict_created == model_dict_recreated
    assert_models_equal(model, model_recreated)

    backend = JaxBackend(dtype=mithril.float64)
    assert_evaluations_equal(
        model, model_recreated, backend, static_keys={"input": backend.ones([4, 256])}
    )


def test_constant_key():
    model = Model()
    model | Add()(left="input", right=Tensor(3), output=IOKey(name="output"))
    model2 = Model()
    model2 | model(input="input")

    model_dict_created = dict_conversions.model_to_dict(model2)
    model_recreated = dict_conversions.dict_to_model(model_dict_created)
    model_dict_recreated = dict_conversions.model_to_dict(model_recreated)

    assert model_dict_created == model_dict_recreated
    assert_models_equal(model2, model_recreated)

    backend = JaxBackend(dtype=mithril.float64)
    assert_evaluations_equal(
        model2,
        model_recreated,
        backend,
        static_keys={"input": backend.ones([4, 256])},
        inference=True,
    )


def test_constant_key_2():
    model = Model()
<<<<<<< HEAD
    model |= (add := Add())(
        left=IOKey("input", type=Tensor),
=======
    model += (add := Add())(
        left=IOKey("input", type=Tensor, differantiable=True),
>>>>>>> 5b9d92c4
        right=IOKey(value=Tensor(3)),
        output=IOKey(name="output"),
    )
    model |= Add()(
        left=IOKey("input2", type=Tensor),
        right=add.right,
        output=IOKey(name="output2"),
    )
    model2 = Model()
    model2 |= model(
        input2="input", output=IOKey(name="output"), output2=IOKey(name="output2")
    )

    model_dict_created = dict_conversions.model_to_dict(model2)
    model_recreated = dict_conversions.dict_to_model(model_dict_created)
    model_dict_recreated = dict_conversions.model_to_dict(model_recreated)

    assert model_dict_created == model_dict_recreated
    assert_models_equal(model2, model_recreated)

    backend = JaxBackend(dtype=mithril.float64)
    assert_evaluations_equal(
        model2, model_recreated, backend, static_keys={"input": backend.ones([4, 256])}
    )


def test_linear_directly():
    model = Linear(dimension=42)
    model_dict_created = dict_conversions.model_to_dict(model)
    model_recreated = dict_conversions.dict_to_model(model_dict_created)
    model_dict_recreated = dict_conversions.model_to_dict(model_recreated)

    assert model_dict_created == model_dict_recreated
    assert_models_equal(model, model_recreated)

    backend = JaxBackend(dtype=mithril.float64)
    assert_evaluations_equal(
        model, model_recreated, backend, static_keys={"input": backend.ones([4, 256])}
    )


def test_mlp_directly():
    model = MLP(dimensions=[11, 76], activations=[Sigmoid(), Relu()])

    model_dict_created = dict_conversions.model_to_dict(model)
    model_recreated = dict_conversions.dict_to_model(model_dict_created)
    model_dict_recreated = dict_conversions.model_to_dict(model_recreated)

    assert model_dict_created == model_dict_recreated
    assert_models_equal(model, model_recreated)

    backend = JaxBackend(dtype=mithril.float64)
    assert_evaluations_equal(
        model, model_recreated, backend, static_keys={"input": backend.ones([4, 256])}
    )


def test_composite_1():
    model = Model()
    model |= Linear(dimension=10)(
        input="input", weight="weight", output=IOKey(name="output")
    )
    model |= Linear(dimension=71)(
        input="output", weight="weight1", output=IOKey(name="output2")
    )

    model_dict_created = dict_conversions.model_to_dict(model)
    model_recreated = dict_conversions.dict_to_model(model_dict_created)
    model_dict_recreated = dict_conversions.model_to_dict(model_recreated)
    assert model_dict_created == model_dict_recreated
    assert_models_equal(model, model_recreated)

    backend = JaxBackend(dtype=mithril.float64)
    assert_evaluations_equal(
        model, model_recreated, backend, static_keys={"input": backend.ones([4, 256])}
    )


def test_composite_2():
    model = Model()
    model |= Linear(dimension=10)(
        input="input", weight="weight", output=IOKey(name="output")
    )
    model |= Linear(dimension=71)(
        input=model.output,  # type: ignore
        weight="weight1",
        output=IOKey(name="output2"),
    )

    model_dict_created = dict_conversions.model_to_dict(model)
    model_recreated = dict_conversions.dict_to_model(model_dict_created)
    model_dict_recreated = dict_conversions.model_to_dict(model_recreated)
    assert model_dict_created == model_dict_recreated
    assert_models_equal(model, model_recreated)

    backend = JaxBackend(dtype=mithril.float64)
    assert_evaluations_equal(
        model, model_recreated, backend, static_keys={"input": backend.ones([4, 256])}
    )


def test_composite_2_1():
    model = Model()
    model |= (l1 := Linear(dimension=10))(
        input="input", weight="weight", output=IOKey(name="output")
    )
    model |= Linear(dimension=71)(
        input=l1.output, weight="weight1", output=IOKey(name="output2")
    )

    model_dict_created = dict_conversions.model_to_dict(model)
    model_recreated = dict_conversions.dict_to_model(model_dict_created)
    model_dict_recreated = dict_conversions.model_to_dict(model_recreated)
    assert model_dict_created == model_dict_recreated
    assert_models_equal(model, model_recreated)

    backend = JaxBackend(dtype=mithril.float64)
    assert_evaluations_equal(
        model, model_recreated, backend, static_keys={"input": backend.ones([4, 256])}
    )


def test_composite_2_2():
    model = Model()
    model |= (l1 := Linear(dimension=10))(input="input", weight="weight")
    model |= Linear(dimension=71)(
        input=l1.output, weight="weight1", output=IOKey(name="output2")
    )

    model_dict_created = dict_conversions.model_to_dict(model)
    model_recreated = dict_conversions.dict_to_model(model_dict_created)
    model_dict_recreated = dict_conversions.model_to_dict(model_recreated)
    assert model_dict_created == model_dict_recreated
    assert_models_equal(model, model_recreated)

    backend = JaxBackend(dtype=mithril.float64)
    assert_evaluations_equal(
        model, model_recreated, backend, static_keys={"input": backend.ones([4, 256])}
    )


def test_composite_2_3():
    model = Model()
    model |= (l1 := Linear())(input="input", weight="weight")
    model |= Linear()(
        input=l1.output, weight=l1.weight, bias=l1.bias, output=IOKey(name="output2")
    )

    model_dict_created = dict_conversions.model_to_dict(model)
    model_recreated = dict_conversions.dict_to_model(model_dict_created)
    model_dict_recreated = dict_conversions.model_to_dict(model_recreated)
    assert model_dict_created == model_dict_recreated
    assert_models_equal(model, model_recreated)

    backend = JaxBackend(dtype=mithril.float64)
    assert_evaluations_equal(
        model, model_recreated, backend, static_keys={"input": backend.ones([4, 256])}
    )


def test_composite_3():
    model = Model()
    model |= (l1 := Linear(dimension=10))(
        input="input", weight="weight", output=IOKey(name="output")
    )
    model |= Linear(dimension=71)(
        input=l1.output, weight="weight1", output=IOKey(name="output2")
    )
    model |= Linear(dimension=71)(
        input="input2", weight="weight1", output=IOKey(name="output3")
    )

    model_dict_created = dict_conversions.model_to_dict(model)
    model_recreated = dict_conversions.dict_to_model(model_dict_created)
    model_dict_recreated = dict_conversions.model_to_dict(model_recreated)
    assert model_dict_created == model_dict_recreated
    assert_models_equal(model, model_recreated)

    backend = JaxBackend(dtype=mithril.float64)
    assert_evaluations_equal(
        model,
        model_recreated,
        backend,
        static_keys={"input": backend.ones([4, 256]), "input2": backend.ones([4, 10])},
    )


def test_composite_4():
    model = Model()
    model |= (l1 := Linear(dimension=10))(
        input="input", weight="weight", output=IOKey(name="output")
    )
    model |= Linear(dimension=71)(
        input=l1.output, weight="weight1", output=IOKey(name="output2")
    )
    model |= Linear(dimension=71)(
        input=l1.output, weight="weight1", output=IOKey(name="output3")
    )

    model_dict_created = dict_conversions.model_to_dict(model)
    model_recreated = dict_conversions.dict_to_model(model_dict_created)
    model_dict_recreated = dict_conversions.model_to_dict(model_recreated)
    assert model_dict_created == model_dict_recreated
    assert_models_equal(model, model_recreated)

    backend = JaxBackend(dtype=mithril.float64)
    assert_evaluations_equal(
        model, model_recreated, backend, static_keys={"input": backend.ones([4, 256])}
    )


def test_composite_5():
    model = Model()
    model |= Linear(dimension=10)(
        input="input", weight="weight", output=IOKey(name="output")
    )
    model |= Linear(dimension=71)(
        input=model.cout, weight="weight1", output=IOKey(name="output2")
    )
    model |= Linear(dimension=71)(
        input=model.cout, weight="weight2", output=IOKey(name="output3")
    )

    model_dict_created = dict_conversions.model_to_dict(model)
    model_recreated = dict_conversions.dict_to_model(model_dict_created)
    model_dict_recreated = dict_conversions.model_to_dict(model_recreated)
    assert model_dict_created == model_dict_recreated
    assert_models_equal(model, model_recreated)

    backend = JaxBackend(dtype=mithril.float64)
    assert_evaluations_equal(
        model,
        model_recreated,
        backend,
        static_keys={"input": backend.ones([4, 256])},
    )


def test_composite_6():
    model = Model()
    model |= Linear(dimension=10)(
        input="input", weight="weight", output=IOKey(name="output")
    )
    model |= Linear(dimension=71)(
        input=model.cout, weight="weight1", output=IOKey(name="output2")
    )
    model |= Layer(dimension=71, activation=Sigmoid())(
        input="output2", weight="weight2", output=IOKey(name="output3")
    )

    model_dict_created = dict_conversions.model_to_dict(model)
    model_recreated = dict_conversions.dict_to_model(model_dict_created)
    model_dict_recreated = dict_conversions.model_to_dict(model_recreated)
    assert model_dict_created == model_dict_recreated
    assert_models_equal(model, model_recreated)

    backend = JaxBackend(dtype=mithril.float64)
    assert_evaluations_equal(
        model,
        model_recreated,
        backend,
        static_keys={"input": backend.ones([4, 256])},
    )


def test_composite_7():
    model = Model()
    model |= (l1 := Linear(dimension=10))(
        input="my_input", weight="weight", output=IOKey(name="output")
    )
    model |= Linear(dimension=71)(input="input2", weight="weight1", output=l1.input)

    model_dict_created = dict_conversions.model_to_dict(model)
    model_recreated = dict_conversions.dict_to_model(model_dict_created)
    model_dict_recreated = dict_conversions.model_to_dict(model_recreated)
    assert model_dict_created == model_dict_recreated
    assert_models_equal(model, model_recreated)

    backend = JaxBackend(dtype=mithril.float64)
    assert_evaluations_equal(
        model, model_recreated, backend, static_keys={"input2": backend.ones([4, 256])}
    )


def test_composite_8():
    model = Model()
    model |= (l1 := Linear(dimension=10))(weight="weight", output=IOKey(name="output"))
    model |= Linear(dimension=71)(input="input2", weight="weight1", output=l1.input)

    model_dict_created = dict_conversions.model_to_dict(model)
    model_recreated = dict_conversions.dict_to_model(model_dict_created)
    model_dict_recreated = dict_conversions.model_to_dict(model_recreated)
    assert model_dict_created == model_dict_recreated
    assert_models_equal(model, model_recreated)

    backend = JaxBackend(dtype=mithril.float64)
    assert_evaluations_equal(
        model,
        model_recreated,
        backend,
        static_keys={"input2": backend.ones([4, 256])},
    )


def test_composite_9():
    model = Model()
    model |= (l1 := Linear(dimension=10))(weight="weight", output=IOKey(name="output"))
    model |= (l2 := Linear(dimension=10))(
        weight="weight1", output=IOKey(name="output2")
    )
    model |= Linear(dimension=71)(
        input="input", weight="weight2", output=IOKey(connections={l1.input, l2.input})
    )

    model_dict_created = dict_conversions.model_to_dict(model)
    model_recreated = dict_conversions.dict_to_model(model_dict_created)
    model_dict_recreated = dict_conversions.model_to_dict(model_recreated)

    assert model_dict_created == model_dict_recreated
    assert_models_equal(model, model_recreated)

    backend = JaxBackend(dtype=mithril.float64)
    assert_evaluations_equal(
        model, model_recreated, backend, static_keys={"input": backend.ones([4, 256])}
    )


def test_composite_10():
    model = Model()
    model |= Linear(dimension=10)(
        input="input2", weight="weight", output=IOKey(name="output")
    )
    model |= Linear(dimension=10)(
        input="input1", weight="weight1", output=IOKey(name="output2")
    )
    model |= Linear(dimension=71)(
        input="input",
        weight="weight2",
        output=IOKey(name="my_input", connections={"input1", "input2"}),
    )

    model_dict_created = dict_conversions.model_to_dict(model)
    model_recreated = dict_conversions.dict_to_model(model_dict_created)
    model_dict_recreated = dict_conversions.model_to_dict(model_recreated)

    assert model_dict_created == model_dict_recreated
    assert_models_equal(model, model_recreated)

    backend = JaxBackend(dtype=mithril.float64)
    assert_evaluations_equal(
        model, model_recreated, backend, static_keys={"input": backend.ones([4, 256])}
    )


def test_composite_10_expose_false():
    model = Model()
    model |= Linear(dimension=10)(
        input="input2", weight="weight", output=IOKey(name="output")
    )
    model |= Linear(dimension=10)(
        input="input1", weight="weight1", output=IOKey(name="output2")
    )
    model |= Linear(dimension=71)(
        input="input",
        weight="weight2",
        output=IOKey(name="my_input", connections={"input1", "input2"}, expose=False),
    )

    model_dict_created = dict_conversions.model_to_dict(model)
    model_recreated = dict_conversions.dict_to_model(model_dict_created)
    model_dict_recreated = dict_conversions.model_to_dict(model_recreated)

    assert model_dict_created == model_dict_recreated
    assert_models_equal(model, model_recreated)

    backend = JaxBackend(dtype=mithril.float64)
    assert_evaluations_equal(
        model, model_recreated, backend, static_keys={"input": backend.ones([4, 256])}
    )


def test_composite_11():
    mlp_model = MLP(activations=[Relu(), Relu(), Relu()], dimensions=[12, 24, None])
    model = TrainModel(mlp_model)
    model.add_loss(
        SquaredError(),
        input=mlp_model.cout,
        target=Tensor([[2.2, 4.2], [2.2, 4.2]]),
        reduce_steps=[Mean()],
    )

    context_dict = dict_conversions.model_to_dict(model)
    context_recreated = dict_conversions.dict_to_model(context_dict)
    context_dict_recreated = dict_conversions.model_to_dict(context_recreated)

    assert context_dict == context_dict_recreated
    assert_models_equal(model, context_recreated)


def test_composite_12():
    # Case where submodel output keys only named
    model = Model()
    model.extend(Linear(dimension=10), input="input2", weight="weight", output="output")
    model.extend(
        Linear(dimension=10), input="input1", weight="weight1", output="output2"
    )
    model.extend(
        Linear(dimension=71),
        input="input",
        weight="weight2",
        output=IOKey(name="my_input", connections={"input1", "input2"}),
    )
    model.set_cout("output2")

    model_dict_created = dict_conversions.model_to_dict(model)
    model_recreated = dict_conversions.dict_to_model(model_dict_created)
    model_dict_recreated = dict_conversions.model_to_dict(model_recreated)

    assert model_dict_created == model_dict_recreated

    backend = JaxBackend(dtype=mithril.float64)
    assert_evaluations_equal(
        model, model_recreated, backend, static_keys={"input": backend.ones([4, 256])}
    )


def test_composite_13():
    # Case where submodel output keys IOKey but not exposed
    model = Model()
    model.extend(
        Linear(dimension=10),
        input="input2",
        weight="weight",
        output=IOKey("output", expose=False),
    )
    model.extend(
        Linear(dimension=10),
        input="input1",
        weight="weight1",
        output=IOKey("output2", expose=False),
    )
    model.extend(
        Linear(dimension=71),
        input="input",
        weight="weight2",
        output=IOKey(name="my_input", connections={"input1", "input2"}),
    )
    model.set_cout("output2")

    model_dict_created = dict_conversions.model_to_dict(model)
    model_recreated = dict_conversions.dict_to_model(model_dict_created)
    model_dict_recreated = dict_conversions.model_to_dict(model_recreated)

    assert model_dict_created == model_dict_recreated

    backend = JaxBackend(dtype=mithril.float64)
    assert_evaluations_equal(
        model, model_recreated, backend, static_keys={"input": backend.ones([4, 256])}
    )


def test_basic_extend_from_input():
    model = Model()
    model |= Linear(dimension=10)(
        input="lin", weight="weight", output=IOKey(name="output")
    )
    model |= Linear(dimension=71)(input="input", weight="weight1", output="lin")

    model_dict_created = dict_conversions.model_to_dict(model)
    model_recreated = dict_conversions.dict_to_model(model_dict_created)
    model_dict_recreated = dict_conversions.model_to_dict(model_recreated)

    assert model_dict_created == model_dict_recreated

    backend = JaxBackend(dtype=mithril.float64)
    assert_evaluations_equal(
        model, model_recreated, backend, static_keys={"input": backend.ones([4, 256])}
    )


def test_auto_iadd_1():
    model = Model()
    model |= Sigmoid()(input="input", output=IOKey(name="output"))
    model |= Sigmoid()(output="output2")
    model_dict_created = dict_conversions.model_to_dict(model)
    model_recreated = dict_conversions.dict_to_model(model_dict_created)
    model_dict_recreated = dict_conversions.model_to_dict(model_recreated)

    assert model_dict_created == model_dict_recreated
    assert_models_equal(model, model_recreated)

    backend = JaxBackend(dtype=mithril.float64)
    assert_evaluations_equal(
        model,
        model_recreated,
        backend,
        static_keys={"input": backend.ones([4, 256])},
        inference=True,
    )


def test_auto_iadd_2():
    model = Model()
    model |= Sigmoid()(input="input", output=IOKey(name="output"))
    model |= Sigmoid()(output="output2")
    model_dict_created = dict_conversions.model_to_dict(model)
    model_recreated = dict_conversions.dict_to_model(model_dict_created)
    model_dict_recreated = dict_conversions.model_to_dict(model_recreated)

    assert model_dict_created == model_dict_recreated
    assert_models_equal(model, model_recreated)

    backend = JaxBackend(dtype=mithril.float64)
    assert_evaluations_equal(
        model,
        model_recreated,
        backend,
        static_keys={"input": backend.ones([4, 256])},
        inference=True,
    )


def test_convolution():
    model = Model()
    model |= Convolution2D(kernel_size=3, out_channels=20)(
        input="input", output=IOKey(name="output")
    )

    model_dict_created = dict_conversions.model_to_dict(model)
    model_recreated = dict_conversions.dict_to_model(model_dict_created)
    model_dict_recreated = dict_conversions.model_to_dict(model_recreated)
    assert model_dict_created == model_dict_recreated
    assert_models_equal(model, model_recreated)

    backend = JaxBackend(dtype=mithril.float64)
    assert_evaluations_equal(
        model,
        model_recreated,
        backend,
        static_keys={"input": backend.ones([4, 3, 32, 32])},
    )


def test_tbd():
    model = Model()
    model += Convolution2D(kernel_size=3, out_channels=20, stride=TBD)(
        input="input", output=IOKey(name="output"), stride=(1, 1)
    )

    model_dict_created = dict_conversions.model_to_dict(model)
    model_recreated = dict_conversions.dict_to_model(model_dict_created)
    model_dict_recreated = dict_conversions.model_to_dict(model_recreated)
    assert model_dict_created == model_dict_recreated
    assert_models_equal(model, model_recreated)

    backend = JaxBackend(dtype=mithril.float64)
    assert_evaluations_equal(
        model,
        model_recreated,
        backend,
        static_keys={"input": backend.ones([4, 3, 32, 32])},
    )


def test_train_context_1():
    model = Model()
    layer1 = Linear(dimension=16)
    layer2 = Linear(dimension=10)

    model |= layer1(input="input", weight="weight0", bias="bias0")
    model |= layer2(
        input=layer1.output, weight="weight1", bias="bias1", output=IOKey(name="output")
    )

    context = TrainModel(model)
    context.add_loss(CrossEntropy(), [Mean()], target="target", input=model.cout)
    context_dict = dict_conversions.model_to_dict(context)
    context_recreated = dict_conversions.dict_to_model(context_dict)
    context_dict_recreated = dict_conversions.model_to_dict(context_recreated)

    assert context_dict == context_dict_recreated
    assert_models_equal(context, context_recreated)

    backend = TorchBackend(dtype=mithril.float64)
    assert_evaluations_equal(
        context,
        context_recreated,
        backend,
        static_keys={
            "input": backend.ones([4, 32]),
            "target": backend.ones([4], dtype=mithril.int64),
        },
    )


def test_train_context_2():
    model = Model()
    layer1 = Linear(dimension=16)
    layer2 = Linear(dimension=10)

    model |= layer1(weight="weight0", bias="bias0", input="input")
    model |= layer2(
        input=layer1.output, weight="weight1", bias="bias1", output=IOKey(name="output")
    )

    context = TrainModel(model)
    context.add_loss(CrossEntropy(), [Mean()], target="target", input=model.cout)
    context.add_regularization(
        model=L2(), coef=Tensor(1e-1), input=re.compile("weight\\d")
    )
    context_dict = dict_conversions.model_to_dict(context)
    context_recreated = dict_conversions.dict_to_model(context_dict)
    context_dict_recreated = dict_conversions.model_to_dict(context_recreated)
    assert context_dict == context_dict_recreated
    assert_models_equal(context, context_recreated)

    backend = TorchBackend(dtype=mithril.float64)
    assert_evaluations_equal(
        context,
        context_recreated,
        backend,
        static_keys={
            "input": backend.ones([4, 32]),
            "target": backend.ones([4], dtype=mithril.core.Dtype.int64),
        },
    )


def test_set_values_constant_1():
    # Set value using IOKey
    model = Model()
    model |= Linear(10)(
        weight="weight0",
        bias="bias0",
        input="input",
        output=IOKey(name="output", expose=False),
    )
    model |= Linear(1)(
        weight="weight1",
        bias=IOKey(value=Tensor([123.0]), name="bias1"),
        input="input2",
        output=IOKey(name="output2"),
    )

    model_dict_created = dict_conversions.model_to_dict(model)
    model_recreated = dict_conversions.dict_to_model(model_dict_created)
    model_dict_recreated = dict_conversions.model_to_dict(model_recreated)

    assert model_dict_created == model_dict_recreated
    assert_models_equal(model, model_recreated)

    backend = JaxBackend(dtype=mithril.float64)
    assert_evaluations_equal(
        model,
        model_recreated,
        backend,
        static_keys={"input": backend.ones([10, 4]), "input2": backend.ones([10, 4])},
    )


def test_set_values_constant_2():
    # Set value using set_values api
    model = Model()
    model.extend(
        Linear(10),
        weight="weight0",
        bias="bias0",
        input="input",
        output=IOKey(name="output", expose=False),
    )
    model.extend(
        Linear(1),
        weight="weight1",
        bias="bias1",
        input="input2",
        output=IOKey(name="output2"),
    )
    model.set_values({"bias1": Tensor([123.0])})

    model_dict_created = dict_conversions.model_to_dict(model)
    model_recreated = dict_conversions.dict_to_model(model_dict_created)
    model_dict_recreated = dict_conversions.model_to_dict(model_recreated)

    assert model_dict_created == model_dict_recreated
    assert_models_equal(model, model_recreated)

    backend = JaxBackend(dtype=mithril.float64)
    assert_evaluations_equal(
        model,
        model_recreated,
        backend,
        static_keys={"input": backend.ones([10, 4]), "input2": backend.ones([10, 4])},
    )


def test_set_values_tbd_1():
    model = Model()
    model.extend(
        Linear(10),
        weight="weight0",
        bias="bias0",
        input="input",
        output=IOKey(name="output"),
    )
    model.extend(
        Linear(1), weight="weight1", bias=IOKey(value=TBD, name="bias1"), input="input2"
    )

    model_dict_created = dict_conversions.model_to_dict(model)
    model_recreated = dict_conversions.dict_to_model(model_dict_created)
    model_dict_recreated = dict_conversions.model_to_dict(model_recreated)

    assert model_dict_created == model_dict_recreated
    assert_models_equal(model, model_recreated)


def test_set_values_ellipsis_2():
    model = Model()
    model.extend(
        Linear(10),
        weight="weight0",
        bias="bias0",
        input="input",
        output=IOKey(name="output"),
    )
    lin2 = Linear(1)
    model.extend(lin2, weight="weight1", bias="bias1", input="input2")
    lin2.set_differentiability(bias=False)

    model_dict_created = dict_conversions.model_to_dict(model)
    model_recreated = dict_conversions.dict_to_model(model_dict_created)
    model_dict_recreated = dict_conversions.model_to_dict(model_recreated)

    assert model_dict_created == model_dict_recreated
    assert_models_equal(model, model_recreated)


@pytest.mark.skip(reason="Waiting for the fix in the conversion bug")
def test_make_shape_constraint():
    model = Model()

    def my_adder(input, rhs):
        return input + rhs

    TorchBackend.register_primitive(my_adder)  # After serialization is this available?

    class MyAdder(PrimitiveModel):
        def __init__(self, threshold=3) -> None:
            threshold *= 2
            super().__init__(
                formula_key="my_adder",
                output=BaseKey(shape=[("Var_out", ...)], type=Tensor),
                input=BaseKey(shape=[("Var_1", ...)], type=Tensor),
                rhs=BaseKey(type=int, value=threshold),
            )
            self.add_constraint(
                fn=squeeze_constraints, keys=[Operator.output_key, "input"]
            )

    model += MyAdder()(input="input")
    # model.extend(MyAdder(), input = "input")
    model.set_shapes({"input": [1, 128, 1, 8, 16]})

    model_dict_created = dict_conversions.model_to_dict(model)
    model_recreated = dict_conversions.dict_to_model(model_dict_created)
    model_dict_recreated = dict_conversions.model_to_dict(model_recreated)

    # TODO: Handle TensorType and Scalar conversions!!!
    assert model_dict_created == model_dict_recreated
    assert model.shapes == model_recreated.shapes
    assert_models_equal(model, model_recreated)
    TorchBackend.registered_primitives.pop("my_adder")


def test_valued_scalar_in_init():
    model = Model()
    model |= Buffer()(input="buff_input", output=IOKey(name="buff_out"))
    model |= Mean()(input="mean_input", output=IOKey(name="mean_out"))
    outer_model = Model()
    outer_model |= model()

    model_dict_created = dict_conversions.model_to_dict(model)
    model_recreated = dict_conversions.dict_to_model(model_dict_created)
    model_dict_recreated = dict_conversions.model_to_dict(model_recreated)

    assert model_dict_created == model_dict_recreated
    assert_models_equal(model, model_recreated)


def test_valued_scalar_in_extend():
    model = Model()
    model |= Buffer()(input="buff_input", output=IOKey(name="buff_out"))
    model |= Mean(axis=TBD)(input="mean_input", axis=1, output=IOKey(name="mean_out"))
    outer_model = Model()
    outer_model |= model()

    model_dict_created = dict_conversions.model_to_dict(model)
    model_recreated = dict_conversions.dict_to_model(model_dict_created)
    model_dict_recreated = dict_conversions.model_to_dict(model_recreated)

    assert model_dict_created == model_dict_recreated
    assert_models_equal(model, model_recreated)


def test_valued_scalar_iokey():
    model = Model()
    model |= Buffer()(input="buff_input", output=IOKey(name="buff_out"))
    model |= Mean(axis=TBD)(
        input="mean_input", axis="axis", output=IOKey(name="mean_out")
    )
    outer_model = Model()
    outer_model |= model(axis=IOKey(name="axis", value=1))

    model_dict_created = dict_conversions.model_to_dict(model)
    model_recreated = dict_conversions.dict_to_model(model_dict_created)
    model_dict_recreated = dict_conversions.model_to_dict(model_recreated)

    assert model_dict_created == model_dict_recreated
    assert_models_equal(model, model_recreated)


def test_non_valued_scalar():
    model = Model()
    model |= Buffer()(input="buff_input", output=IOKey(name="buff_out"))
    model |= Mean(axis=TBD)(input="mean_input", output=IOKey(name="mean_out"))
    outer_model = Model()
    outer_model |= model()

    model_dict_created = dict_conversions.model_to_dict(model)
    model_recreated = dict_conversions.dict_to_model(model_dict_created)
    model_dict_recreated = dict_conversions.model_to_dict(model_recreated)

    assert model_dict_created == model_dict_recreated
    assert_models_equal(model, model_recreated)<|MERGE_RESOLUTION|>--- conflicted
+++ resolved
@@ -193,13 +193,8 @@
 
 def test_constant_key_2():
     model = Model()
-<<<<<<< HEAD
     model |= (add := Add())(
-        left=IOKey("input", type=Tensor),
-=======
-    model += (add := Add())(
         left=IOKey("input", type=Tensor, differantiable=True),
->>>>>>> 5b9d92c4
         right=IOKey(value=Tensor(3)),
         output=IOKey(name="output"),
     )
