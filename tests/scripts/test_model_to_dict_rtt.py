--- conflicted
+++ resolved
@@ -505,14 +505,8 @@
     model |= (l2 := Linear(dimension=10))(
         weight="weight1", output=IOKey(name="output2")
     )
-<<<<<<< HEAD
     model.merge_connections(l1.input, l2.input)
-    model += Linear(dimension=71)(input="input", weight="weight2", output=l2.input)
-=======
-    model |= Linear(dimension=71)(
-        input="input", weight="weight2", output=IOKey(connections={l1.input, l2.input})
-    )
->>>>>>> f45c18f4
+    model |= Linear(dimension=71)(input="input", weight="weight2", output=l2.input)
 
     model_dict_created = dict_conversions.model_to_dict(model)
     model_recreated = dict_conversions.dict_to_model(model_dict_created)
@@ -535,16 +529,8 @@
     model |= Linear(dimension=10)(
         input="input1", weight="weight1", output=IOKey(name="output2")
     )
-<<<<<<< HEAD
     model.merge_connections("input1", "input2", name="my_input")
-    model += Linear(dimension=71)(input="input", weight="weight2", output="my_input")
-=======
-    model |= Linear(dimension=71)(
-        input="input",
-        weight="weight2",
-        output=IOKey(name="my_input", connections={"input1", "input2"}),
-    )
->>>>>>> f45c18f4
+    model |= Linear(dimension=71)(input="input", weight="weight2", output="my_input")
 
     model_dict_created = dict_conversions.model_to_dict(model)
     model_recreated = dict_conversions.dict_to_model(model_dict_created)
@@ -567,16 +553,8 @@
     model |= Linear(dimension=10)(
         input="input1", weight="weight1", output=IOKey(name="output2")
     )
-<<<<<<< HEAD
     model.merge_connections("input1", "input2", name="my_input")
-    model += Linear(dimension=71)(input="input", weight="weight2", output="my_input")
-=======
-    model |= Linear(dimension=71)(
-        input="input",
-        weight="weight2",
-        output=IOKey(name="my_input", connections={"input1", "input2"}, expose=False),
-    )
->>>>>>> f45c18f4
+    model |= Linear(dimension=71)(input="input", weight="weight2", output="my_input")
 
     model_dict_created = dict_conversions.model_to_dict(model)
     model_recreated = dict_conversions.dict_to_model(model_dict_created)
