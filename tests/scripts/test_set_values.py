# Copyright 2022 Synnada, Inc.
#
# Licensed under the Apache License, Version 2.0 (the "License");
# you may not use this file except in compliance with the License.
# You may obtain a copy of the License at
#
#     http://www.apache.org/licenses/LICENSE-2.0
#
# Unless required by applicable law or agreed to in writing, software
# distributed under the License is distributed on an "AS IS" BASIS,
# WITHOUT WARRANTIES OR CONDITIONS OF ANY KIND, either express or implied.
# See the License for the specific language governing permissions and
# limitations under the License.

import pytest

import mithril
from mithril import JaxBackend
from mithril.models import (
    TBD,
    Add,
    IOKey,
    Linear,
    Mean,
    Model,
    Relu,
    Shape,
    Tensor,
)

from ..utils import check_evaluations, compare_models, init_params
from .test_utils import assert_results_equal


def test_1():
    """Tests simple value setting for a model key using various
    setting styles.
    """

    model = Model()
    model += Linear(2)(input="input", weight="weight", bias="bias", output="output")
    model.set_values(bias=Tensor([1, 2.0]))
    model_1 = model

    model = Model()
    lin = Linear(2)
    model += lin(input="input", weight="weight", bias="bias", output="output")
    model.set_values({lin.bias: Tensor([1, 2.0])})
    model_2 = model

    model = Model()
    lin = Linear(2)
    model += lin(input="input", weight="weight", bias="bias", output="output")
    lin.set_values(bias=Tensor([1, 2.0]))
    model_3 = model

    model = Model()
    lin = Linear()
    model += lin(
        input="input",
        weight="weight",
        bias=IOKey(name="bias", value=Tensor([1, 2.0])),
        output="output",
    )
    model_4 = model

    # Provide backend and data.
    backend = JaxBackend()
    data = {"input": backend.array([[1.0, 2], [3, 4]])}
    # Check equality.
    compare_models(model_1, model_2, backend, data)
    compare_models(model_1, model_3, backend, data)

    # NOTE: model_4 is has different model ordering in DAG since
    # it adds ToTensor first and then Linear. Others all add Linear
    # first and then ToTensor while setting values. So we can check
    # physical model evaluations in order to compare.
    pm_1 = mithril.compile(model_1, backend=backend, constant_keys=data)
    pm_2 = mithril.compile(model_4, backend=backend, constant_keys=data)
    # Initialize parameters.
    params_1, params_2 = init_params(backend, pm_1, pm_2)
    # Check evaluations.
    check_evaluations(backend, pm_1, pm_2, params_1, params_2)


def test_set_values_scalar_1():
    backend = JaxBackend()
    model = Model()
    mean_model = Mean(axis=TBD)
    model += mean_model(
        input=IOKey("input", differantiable=True), output=IOKey("output", shape=[2, 2])
    )
    model.set_values({mean_model.axis: 1})

    pm = mithril.compile(model=model, backend=JaxBackend())
    params = {"input": backend.ones(2, 2)}
    data: dict = {}
    gradients = {"output": backend.ones(2)}

    ref_outputs = {"output": backend.ones(2)}

    ref_grads = {"input": backend.ones(2, 2) / 2}

    outputs, grads = pm.evaluate_all(params, data, gradients)

    assert_results_equal(grads, ref_grads)
    assert_results_equal(outputs, ref_outputs)


def test_set_values_scalar_1_kwargs_arg():
    backend = JaxBackend()
    model = Model()
    mean_model = Mean(axis=TBD)
    model += mean_model(
        input=IOKey("input", differantiable=True), output=IOKey("output", shape=[2, 2])
    )
    mean_model.set_values(axis=1)

    pm = mithril.compile(model=model, backend=JaxBackend())
    params = {"input": backend.ones(2, 2)}
    data: dict = {}
    gradients = {"output": backend.ones(2)}

    ref_outputs = {"output": backend.ones(2)}

    ref_grads = {"input": backend.ones(2, 2) / 2}

    outputs, grads = pm.evaluate_all(params, data, gradients)

    assert_results_equal(grads, ref_grads)
    assert_results_equal(outputs, ref_outputs)


def test_set_values_scalar_2():
    backend = JaxBackend()
    model = Model()
    mean_model = Mean(axis=TBD)
    model += mean_model(
        input=IOKey("input", differantiable=True),
        output=IOKey("output", shape=[2, 2]),
        axis="axis1",
    )
    model.set_values({model.axis1: 1})  # type: ignore

    pm = mithril.compile(model=model, backend=JaxBackend())
    params = {"input": backend.ones(2, 2)}
    data: dict = {}
    gradients = {"output": backend.ones(2)}

    ref_outputs = {"output": backend.ones(2)}

    ref_grads = {"input": backend.ones(2, 2) / 2}

    outputs, grads = pm.evaluate_all(params, data, gradients)

    assert_results_equal(grads, ref_grads)
    assert_results_equal(outputs, ref_outputs)


def test_set_values_scalar_3():
    backend = JaxBackend()
    model = Model()
    mean_model = Mean(axis=TBD)
    model += mean_model(
        input=IOKey("input", differantiable=True),
        output=IOKey("output", shape=[2, 2]),
        axis="axis1",
    )
    model.set_values(axis1=1)

    pm = mithril.compile(model=model, backend=JaxBackend())
    params = {"input": backend.ones(2, 2)}
    data: dict = {}
    gradients = {"output": backend.ones(2)}

    ref_outputs = {"output": backend.ones(2)}

    ref_grads = {"input": backend.ones(2, 2) / 2}

    outputs, grads = pm.evaluate_all(params, data, gradients)

    assert_results_equal(grads, ref_grads)
    assert_results_equal(outputs, ref_outputs)


def test_set_values_scalar_4():
    model = Model()
    shp_model = Shape()
    model += shp_model(input="input", output=IOKey("output"))
    with pytest.raises(ValueError) as err_info:
        model.set_values(output=(2, 3, 4))
    assert str(err_info.value) == "Values of internal and output keys cannot be set."


def test_set_values_scalar_5():
    model = Model()
    mean_model = Mean(axis=TBD)
    model += mean_model(input="input", axis="axis", output="output")
    model.set_values(axis=(0, 1))
    with pytest.raises(ValueError) as err_info:
        model.set_values(axis=(0, 2))
    assert (
        str(err_info.value)
        == "Value is set before as (0, 1). A value can not be reset."
    )


def test_set_values_scalar_6():
    model = Model()
    mean_model = Mean(axis=TBD)
    model += mean_model(input="input", axis="axis", output="output")
    with pytest.raises(ValueError) as err_info:
        # First set a value then attempt to reset it.
        model.set_values(axis=(0, 1))
        model.set_values(axis=(0, 2))
    assert (
        str(err_info.value)
        == "Value is set before as (0, 1). A value can not be reset."
    )


def test_set_values_scalar_6_kwargs_arg():
    model = Model()
    mean_model = Mean(axis=TBD)
    model += mean_model(input="input", axis="axis", output="output")
    with pytest.raises(ValueError) as err_info:
        # Setting once then trying to override.
        model.set_values(axis=(0, 2))
        model.set_values(axis=(0, 1))
    assert (
        str(err_info.value)
        == "Value is set before as (0, 2). A value can not be reset."
    )


def test_set_values_scalar_6_same_conn_in_config():
    model = Model()
    mean_model = Mean(axis=TBD)
    model += mean_model(input="input", axis="axis", output="output")
    with pytest.raises(ValueError) as err_info:
        model.set_values({mean_model.axis: (0, 2)}, axis=(0, 1))
    assert (
        str(err_info.value)
        == "Value is set before as (0, 2). A value can not be reset."
    )


def test_set_values_tensor_1():
    backend = JaxBackend()

    model1 = Model()
    add_model_1 = Add()

    model1 |= add_model_1(left="input1", right="input2", output=IOKey("output"))

    model2 = Model()
    add_model_2 = Add()
<<<<<<< HEAD
    model2 += model1(input1="input1", input2="sub_input", output=IOKey("output"))
    model2 += add_model_2(left="input1", right="input2", output="sub_input")
    add_model_2.set_values(right=Tensor([2.0]))
    model2.set_values(input1=Tensor([3.0]))
=======
    model2 |= model1(input1="input1", input2="sub_input", output=IOKey("output"))
    model2 |= add_model_2(left="input1", right="input2", output="sub_input")
    add_model_2.set_values({"right": Tensor([2.0])})
    model2.set_values({"input1": Tensor([3.0])})
>>>>>>> ec90603b
    pm = mithril.compile(model=model2, backend=JaxBackend(), inference=True)

    ref_outputs = {"output": backend.array([8.0])}

    outputs = pm.evaluate()

    assert_results_equal(ref_outputs, outputs)


def test_set_values_tensor_1_kwargs_arg():
    backend = JaxBackend()

    model1 = Model()
    add_model_1 = Add()

    model1 |= add_model_1(left="input1", right="input2", output=IOKey("output"))

    model2 = Model()
    add_model_2 = Add()
<<<<<<< HEAD
    model2 += model1(input1="input1", input2="sub_input", output=IOKey("output"))
    model2 += add_model_2(left="input1", right="input2", output="sub_input")
    model2.set_values(input1=Tensor([3.0]), input2=Tensor([2.0]))
=======
    model2 |= model1(input1="input1", input2="sub_input", output=IOKey("output"))
    model2 |= add_model_2(left="input1", right="input2", output="sub_input")
    # add_model_2.set_values({"right": [2.0]})
    model2.set_values({"input1": Tensor([3.0])}, input2=Tensor([2.0]))
>>>>>>> ec90603b
    pm = mithril.compile(model=model2, backend=JaxBackend(), inference=True)

    ref_outputs = {"output": backend.array([8.0])}

    outputs = pm.evaluate()

    assert_results_equal(ref_outputs, outputs)


def test_set_values_tensor_2():
    backend = JaxBackend()

    model1 = Model()
    add_model_1 = Add()

    model1 |= add_model_1(left="input1", right="input2", output=IOKey("output"))

    model2 = Model()
    add_model_2 = Add()
<<<<<<< HEAD
    model2 += model1(input1="input1", input2="sub_input", output=IOKey("output"))
    model2 += add_model_2(left="input1", right="input2", output="sub_input")
    add_model_2.set_values(right=Tensor([2.0]))
    model2.set_values(input1=Tensor([3.0]))
=======
    model2 |= model1(input1="input1", input2="sub_input", output=IOKey("output"))
    model2 |= add_model_2(left="input1", right="input2", output="sub_input")
    add_model_2.set_values({"right": Tensor([2.0])})
    model2.set_values({"input1": Tensor([3.0])})
>>>>>>> ec90603b
    pm = mithril.compile(model=model2, backend=JaxBackend(), inference=True)

    ref_outputs = {"output": backend.array([8.0])}

    outputs = pm.evaluate()

    assert_results_equal(ref_outputs, outputs)


def test_set_values_tensor_3():
    backend = JaxBackend()

    model1 = Model()
    add_model_1 = Add()

    model1 |= add_model_1(left="input1", right="input2", output=IOKey("output"))

    model2 = Model()
    add_model_2 = Add()
    model2 |= model1(input1="input1", input2="sub_input", output=IOKey("output"))
    model2 |= add_model_2(left="input1", right="input2", output="sub_input")
    add_model_2.set_values({model2.input2: Tensor([2.0])})  # type: ignore
    model2.set_values({add_model_2.left: Tensor([3.0])})
    pm = mithril.compile(model=model2, backend=JaxBackend(), inference=True)

    ref_outputs = {"output": backend.array([8.0])}

    outputs = pm.evaluate()

    assert_results_equal(ref_outputs, outputs)


def test_set_values_tensor_4():
    model = Model()
    relu1 = Relu()
    relu2 = Relu()
    relu3 = Relu()
    model |= relu1(input="input", output="sub_out_1")
    model |= relu2(input="sub_out_1", output="sub_out_2")
    model |= relu3(input="sub_out_2", output=IOKey("output"))

    with pytest.raises(Exception) as err_info:
        model.set_values(sub_out_2=Tensor([2, 3, 4]))
    assert str(err_info.value) == "Values of internal and output keys cannot be set."


def test_set_values_tensor_5():
    model = Model()
    relu1 = Relu()
    relu2 = Relu()
    relu3 = Relu()
    model |= relu1(input="input", output="sub_out_1")
    model |= relu2(input="sub_out_1", output="sub_out_2")
    model |= relu3(input="sub_out_2", output=IOKey("output"))

    with pytest.raises(Exception) as err_info:
        model.set_values(output=Tensor([2, 3, 4]))
    assert str(err_info.value) == "Values of internal and output keys cannot be set."


def test_set_values_tensor_6():
    model = Model()
    relu1 = Relu()
    relu2 = Relu()
    relu3 = Relu()
    model |= relu1(input=IOKey("input"), output="sub_out_1")
    model |= relu2(input="sub_out_1", output="sub_out_2")
    model |= relu3(input="sub_out_2", output=IOKey("output"))

    with pytest.raises(Exception) as err_info:
        model.set_values(output=Tensor([2, 3, 4]))
    assert str(err_info.value) == "Values of internal and output keys cannot be set."<|MERGE_RESOLUTION|>--- conflicted
+++ resolved
@@ -255,17 +255,10 @@
 
     model2 = Model()
     add_model_2 = Add()
-<<<<<<< HEAD
-    model2 += model1(input1="input1", input2="sub_input", output=IOKey("output"))
-    model2 += add_model_2(left="input1", right="input2", output="sub_input")
+    model2 |= model1(input1="input1", input2="sub_input", output=IOKey("output"))
+    model2 |= add_model_2(left="input1", right="input2", output="sub_input")
     add_model_2.set_values(right=Tensor([2.0]))
     model2.set_values(input1=Tensor([3.0]))
-=======
-    model2 |= model1(input1="input1", input2="sub_input", output=IOKey("output"))
-    model2 |= add_model_2(left="input1", right="input2", output="sub_input")
-    add_model_2.set_values({"right": Tensor([2.0])})
-    model2.set_values({"input1": Tensor([3.0])})
->>>>>>> ec90603b
     pm = mithril.compile(model=model2, backend=JaxBackend(), inference=True)
 
     ref_outputs = {"output": backend.array([8.0])}
@@ -285,16 +278,10 @@
 
     model2 = Model()
     add_model_2 = Add()
-<<<<<<< HEAD
-    model2 += model1(input1="input1", input2="sub_input", output=IOKey("output"))
-    model2 += add_model_2(left="input1", right="input2", output="sub_input")
-    model2.set_values(input1=Tensor([3.0]), input2=Tensor([2.0]))
-=======
     model2 |= model1(input1="input1", input2="sub_input", output=IOKey("output"))
     model2 |= add_model_2(left="input1", right="input2", output="sub_input")
     # add_model_2.set_values({"right": [2.0]})
-    model2.set_values({"input1": Tensor([3.0])}, input2=Tensor([2.0]))
->>>>>>> ec90603b
+    model2.set_values(input1=Tensor([3.0]), input2=Tensor([2.0]))
     pm = mithril.compile(model=model2, backend=JaxBackend(), inference=True)
 
     ref_outputs = {"output": backend.array([8.0])}
@@ -314,17 +301,10 @@
 
     model2 = Model()
     add_model_2 = Add()
-<<<<<<< HEAD
-    model2 += model1(input1="input1", input2="sub_input", output=IOKey("output"))
-    model2 += add_model_2(left="input1", right="input2", output="sub_input")
+    model2 |= model1(input1="input1", input2="sub_input", output=IOKey("output"))
+    model2 |= add_model_2(left="input1", right="input2", output="sub_input")
     add_model_2.set_values(right=Tensor([2.0]))
     model2.set_values(input1=Tensor([3.0]))
-=======
-    model2 |= model1(input1="input1", input2="sub_input", output=IOKey("output"))
-    model2 |= add_model_2(left="input1", right="input2", output="sub_input")
-    add_model_2.set_values({"right": Tensor([2.0])})
-    model2.set_values({"input1": Tensor([3.0])})
->>>>>>> ec90603b
     pm = mithril.compile(model=model2, backend=JaxBackend(), inference=True)
 
     ref_outputs = {"output": backend.array([8.0])}
