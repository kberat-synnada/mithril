# Copyright 2022 Synnada, Inc.
#
# Licensed under the Apache License, Version 2.0 (the "License");
# you may not use this file except in compliance with the License.
# You may obtain a copy of the License at
#
#     http://www.apache.org/licenses/LICENSE-2.0
#
# Unless required by applicable law or agreed to in writing, software
# distributed under the License is distributed on an "AS IS" BASIS,
# WITHOUT WARRANTIES OR CONDITIONS OF ANY KIND, either express or implied.
# See the License for the specific language governing permissions and
# limitations under the License.

import re
from contextlib import redirect_stdout
from copy import deepcopy
from io import StringIO

import pytest

import mithril
from mithril import JaxBackend, NumpyBackend, TorchBackend
from mithril.framework.common import (
    NOT_GIVEN,
    ShapeTemplateType,
    Table,
    Tensor,
    UniadicRecord,
    Variadic,
    get_summary_shapes,
)
from mithril.models import (
    L1,
    L2,
    MLP,
    Add,
    Buffer,
    Concat,
    Connection,
    Convolution1D,
    Convolution2D,
    CrossEntropy,
    Divide,
    Flatten,
    IOKey,
    KernelizedSVM,
    LeakyRelu,
    Linear,
    MatrixMultiply,
    Max,
    MaxPool1D,
    Mean,
    Min,
    Model,
    Power,
    RBFKernel,
    Relu,
    Shape,
    Sigmoid,
    Size,
    SquaredError,
    Sum,
    Tanh,
    ToTensor,
    TrainModel,
    define_unique_names,
)

# TODO: Remove dependency to examples folder (Create a model zoo and include ResNets)!
from .resnet_model import resnet18, resnet34


def create_layer(
    out_channels, kernel_size=3, stride=1, padding=2, maxpool_kernel_size=2
):
    model = Model()
    model += Convolution1D(
        kernel_size=kernel_size,
        out_channels=out_channels,
        stride=stride,
        padding=padding,
    )
    model += Relu()
    model += MaxPool1D(kernel_size=maxpool_kernel_size)
    return model


def test_extract_logical_connections_1():
    model1 = Model()
    lin1 = Linear()
    lin2 = Linear()
    lin3 = Linear()
    model1 |= lin1(
        input="input", weight="weight", bias="bias", output=IOKey(name="output")
    )
    model1 |= lin2(input=lin1.output, weight=lin1.output, output=IOKey(name="output2"))
    model1 |= lin3(input=lin1.weight, weight=lin1.weight, output=IOKey(name="output3"))
    name_mappings = define_unique_names(model1.dag.keys())
    conns = model1.extract_connection_info(name_mappings)
    assert conns == {
        "Linear_0": (
            {
                "weight": ["'weight'"],
                "$axes": ["None"],
                "input": ["'input'"],
                "bias": ["'bias'"],
            },
            {"output": ["Linear_1.weight", "Linear_1.input", "'output'"]},
        ),
        "Linear_1": (
            {
                "weight": ["Linear_0.output"],
                "$axes": ["None"],
                "input": ["Linear_0.output"],
                "bias": ["'$_bias_0'"],
            },
            {"output": ["'output2'"]},
        ),
        "Linear_2": (
            {
                "weight": ["'weight'"],
                "$axes": ["None"],
                "input": ["'weight'"],
                "bias": ["'$_bias_1'"],
            },
            {"output": ["'output3'"]},
        ),
    }


def test_extract_logical_connections_2():
    model = Model()
    sig1 = Sigmoid()
    sig2 = Sigmoid()
    model |= sig1(input="input1", output=IOKey(name="output1"))
    model |= sig2(input="input2", output=IOKey(name="output2"))
    model.set_cin("input1")
    model.set_cout("output1")
    buff3 = Relu()
    model2 = Model()
    model2 |= model()
    model2 |= buff3(input=model.output1, output=model.input2)  # type: ignore
    model2.set_cin(model.input1)  # type: ignore
    name_mappings = define_unique_names(model2.dag.keys())
    conns = model2.extract_connection_info(name_mappings)
    ref_conns = {
        "Model": (
            {"input1": ["'$input'"], "input2": ["Relu.output"]},
            {"output1": ["Relu.input"], "output2": []},
        ),
        "Relu": ({"input": ["Model.output1"]}, {"output": ["Model.input2"]}),
    }
    assert conns == ref_conns


def test_extract_logical_connections_3():
    # Same as test_extract_logical_connections_2
    model = Model()
    buff1 = Buffer()
    buff2 = Buffer()

    model |= buff2(output=IOKey(name="output"))
    model |= buff1(output=buff2.input, input="input")
    name_mappings = define_unique_names(model.dag.keys())
    conns = model.extract_connection_info(name_mappings)
    ref_conns = {
        "Buffer_0": ({"input": ["Buffer_1.output"]}, {"output": ["'output'"]}),
        "Buffer_1": ({"input": ["'input'"]}, {"output": ["Buffer_0.input"]}),
    }
    assert conns == ref_conns


def test_extract_logical_connections_4():
    three_out_model = Model()
    three_out_model |= Buffer()(input="input1", output=IOKey(name="output1"))
    three_out_model |= Buffer()(input="output1", output=IOKey(name="output2"))
    three_out_model |= Buffer()(input="input2", output=IOKey(name="output3"))

    model = Model()

    model_1, model_2 = deepcopy(three_out_model), deepcopy(three_out_model)

    model |= model_1(
        output1=IOKey(name="out_1"),
        output2=IOKey(name="out_2"),
        output3=IOKey(name="out_3"),
    )
    model |= model_2(
        output1=IOKey(connections={model_1.input1, model_1.input2}),  # type: ignore
        output2=IOKey(name="out_4"),
        output3=IOKey(name="out_5"),
        input1="in1",
        input2="in2",
    )

    name_mappings = define_unique_names(model.dag.keys())
    conns = model.extract_connection_info(name_mappings)

    ref_conns = {
        "Model_0": (
            {"input1": ["Model_1.output1"], "input2": ["Model_1.output1"]},
            {"output1": ["'out_1'"], "output2": ["'out_2'"], "output3": ["'out_3'"]},
        ),
        "Model_1": (
            {"input1": ["'in1'"], "input2": ["'in2'"]},
            {
                "output1": ["Model_0.input1", "Model_0.input2"],
                "output2": ["'out_4'"],
                "output3": ["'out_5'"],
            },
        ),
    }
    assert conns == ref_conns


def test_extract_logical_connections_5():
    model = Model()
    model += create_layer(16)
    model += create_layer(32)
    model += Flatten(start_dim=1)
    model += Linear(1000)
    model += Linear(1)

    name_mappings = define_unique_names(model.dag.keys())
    conns = model.extract_connection_info(name_mappings)

    ref_conns = {
        "Model_0": (
            {
                "$weight": ["'$weight_0'"],
                "$input": ["'$input'"],
                "$bias": ["'$bias_0'"],
            },
            {"$output": ["Model_1.$input"]},
        ),
        "Model_1": (
            {
                "$weight": ["'$weight_1'"],
                "$input": ["Model_0.$output"],
                "$bias": ["'$bias_1'"],
            },
            {"$output": ["Flatten.input"]},
        ),
        "Flatten": (
            {"input": ["Model_1.$output"], "start_dim": ["1"], "end_dim": ["-1"]},
            {"output": ["Linear_0.input"]},
        ),
        "Linear_0": (
            {
                "weight": ["'$weight_2'"],
                "$axes": ["None"],
                "input": ["Flatten.output"],
                "bias": ["'$bias_2'"],
            },
            {"output": ["Linear_1.input"]},
        ),
        "Linear_1": (
            {
                "weight": ["'$weight_3'"],
                "$axes": ["None"],
                "input": ["Linear_0.output"],
                "bias": ["'$bias_3'"],
            },
            {"output": ["'$output'"]},
        ),
    }

    assert conns == ref_conns


def test_extract_logical_connections_6():
    model = Model()
    model += Linear(dimension=3)(input="input", output=IOKey(name="output"))
    model += Flatten()
    model += Mean(keepdim=True)
    name_mappings = define_unique_names(model.dag.keys())
    conns = model.extract_connection_info(name_mappings)
    ref_conns = {
        "Linear": (
            {
                "weight": ["'$weight'"],
                "$axes": ["None"],
                "input": ["'input'"],
                "bias": ["'$bias'"],
            },
            {"output": ["Flatten.input", "'output'"]},
        ),
        "Flatten": (
            {"input": ["Linear.output"], "start_dim": ["0"], "end_dim": ["-1"]},
            {"output": ["Mean.input"]},
        ),
        "Mean": (
            {"input": ["Flatten.output"], "axis": ["None"], "keepdim": ["True"]},
            {"output": []},
        ),
    }
    assert conns == ref_conns


def test_extract_logical_connections_7():
    model = Model()
    model += Linear(dimension=3)(input="input", output=IOKey(name="output"))
    model += Sigmoid()
    model += Mean(keepdim=True)
    model_1, model_2 = deepcopy(model), deepcopy(model)
    model += model_1
    model += model_2
    model += Flatten()
    model += Buffer()
    name_mappings = define_unique_names(model.dag.keys())
    conns = model.extract_connection_info(name_mappings)

    ref_conns = {
        "Linear": (
            {
                "weight": ["'$weight_0'"],
                "$axes": ["None"],
                "input": ["'input'"],
                "bias": ["'$bias_0'"],
            },
            {"output": ["Sigmoid.input", "'output'"]},
        ),
        "Sigmoid": ({"input": ["Linear.output"]}, {"output": ["Mean.input"]}),
        "Mean": (
            {"input": ["Sigmoid.output"], "axis": ["None"], "keepdim": ["True"]},
            {"output": ["Model_0.input"]},
        ),
        "Model_0": (
            {
                "$weight": ["'$weight_1'"],
                "input": ["Mean.output"],
                "$bias": ["'$bias_1'"],
            },
            {"output": [], "$output": ["Model_1.input"]},
        ),
        "Model_1": (
            {
                "$weight": ["'$weight_2'"],
                "input": ["Model_0.$output"],
                "$bias": ["'$bias_2'"],
            },
            {"output": [], "$output": ["Flatten.input"]},
        ),
        "Flatten": (
            {"input": ["Model_1.$output"], "start_dim": ["0"], "end_dim": ["-1"]},
            {"output": ["Buffer.input"]},
        ),
        "Buffer": ({"input": ["Flatten.output"]}, {"output": []}),
    }
    assert conns == ref_conns


def test_extract_logical_connections_8():
    model_1 = Model()
    buff_1 = Buffer()
    model_1 |= Buffer()(input="input", output=IOKey(name="output1"))
    model_1 |= Sigmoid()(input="output1", output=IOKey(name="output2"))
    model_2 = Model()
    model_2 |= model_1
    model_2 += buff_1
    name_mappings = define_unique_names(model_2.dag.keys())
    conns = model_2.extract_connection_info(name_mappings)
    ref_conns = {
        "Model": (
            {"input": ["'$input'"]},
            {"output1": [], "output2": ["Buffer.input"]},
        ),
        "Buffer": ({"input": ["Model.output2"]}, {"output": ["'$output'"]}),
    }
    assert conns == ref_conns


def test_extract_logical_connections_9():
    model_1 = Model()
    buff_1 = Buffer()
    buff_2 = Buffer()
    model_1 |= buff_1(input="input", output=IOKey(name="output1"))
    model_1 |= buff_2(input="output1", output=IOKey(name="output2"))
    model_n = Model()
    for model in (deepcopy(model_1) for n in range(3)):
        model_n += model
    model_nm = Model()
    for model in (deepcopy(model_n) for m in range(3)):
        model_nm += model

    name_mappings = define_unique_names(model_nm.dag.keys())
    conns = model_nm.extract_connection_info(name_mappings)
    ref_conns = {
        "Model_0": ({"$input": ["'$input'"]}, {"$output2": ["Model_1.$input"]}),
        "Model_1": ({"$input": ["Model_0.$output2"]}, {"$output2": ["Model_2.$input"]}),
        "Model_2": ({"$input": ["Model_1.$output2"]}, {"$output2": ["'$output'"]}),
    }
    assert conns == ref_conns


def test_extract_logical_connections_10():
    model_0 = Model()
    buff_1 = Buffer()
    buff_2 = Buffer()
    buff_3 = Buffer()
    model_0 |= buff_1(input="input1")
    model_0 |= buff_2(input="input2")
    model_0 |= buff_3(input="input3")
    model_0.set_cin("input1")
    model_0.set_cout(buff_1.output)

    model_1 = deepcopy(model_0)
    model_2 = deepcopy(model_0)
    model_3 = deepcopy(model_0)
    model = Model()
    model |= model_0
    model += model_1
    model += model_2
    model += model_3

    name_mappings = define_unique_names(model.dag.keys())
    conns = model.extract_connection_info(name_mappings)

    ref_conns = {
        "Model_0": (
            {
                "input1": ["'$input'"],
                "input2": ["'$input2_0'"],
                "input3": ["'$input3_0'"],
            },
            {"$output": ["Model_1.input1"]},
        ),
        "Model_1": (
            {
                "input1": ["Model_0.$output"],
                "input2": ["'$input2_1'"],
                "input3": ["'$input3_1'"],
            },
            {"$output": ["Model_2.input1"]},
        ),
        "Model_2": (
            {
                "input1": ["Model_1.$output"],
                "input2": ["'$input2_2'"],
                "input3": ["'$input3_2'"],
            },
            {"$output": ["Model_3.input1"]},
        ),
        "Model_3": (
            {
                "input1": ["Model_2.$output"],
                "input2": ["'$input2_3'"],
                "input3": ["'$input3_3'"],
            },
            {"$output": ["'$output'"]},
        ),
    }

    assert conns == ref_conns


def test_extract_logical_connections_11():
    model_0 = Model()
    model_0 += Buffer()
    model_1, model_2 = deepcopy(model_0), deepcopy(model_0)
    model = Model()
    model += model_0
    model += model_1
    model += model_2
    name_mappings = define_unique_names(model.dag.keys())
    conns = model.extract_connection_info(name_mappings)
    ref_conns = {
        "Model_0": ({"$input": ["'$input'"]}, {"$output": ["Model_1.$input"]}),
        "Model_1": ({"$input": ["Model_0.$output"]}, {"$output": ["Model_2.$input"]}),
        "Model_2": ({"$input": ["Model_1.$output"]}, {"$output": ["'$output'"]}),
    }
    assert conns == ref_conns


def test_extract_logical_connections_12():
    model = Model()
    model += Sigmoid()
    model_1, model_2, model_3 = tuple(deepcopy(model) for _ in range(3))
    model += model_1
    model += model_2
    model += model_3
    name_mappings = define_unique_names(model.dag.keys())
    conns = model.extract_connection_info(name_mappings)
    ref_conns = {
        "Sigmoid": ({"input": ["'$input'"]}, {"output": ["Model_0.$input"]}),
        "Model_0": ({"$input": ["Sigmoid.output"]}, {"$output": ["Model_1.$input"]}),
        "Model_1": ({"$input": ["Model_0.$output"]}, {"$output": ["Model_2.$input"]}),
        "Model_2": ({"$input": ["Model_1.$output"]}, {"$output": ["'$output'"]}),
    }

    assert conns == ref_conns


def test_extract_logical_connections_13():
    model = Model()
    model += create_layer(16)
    model += create_layer(32)
    model += Flatten(start_dim=1)
    model += Linear(1000)
    model += Linear(1)

    name_mappings = define_unique_names(model.dag.keys())
    conns = model.extract_connection_info(name_mappings)
    ref_conns = {
        "Model_0": (
            {
                "$weight": ["'$weight_0'"],
                "$input": ["'$input'"],
                "$bias": ["'$bias_0'"],
            },
            {"$output": ["Model_1.$input"]},
        ),
        "Model_1": (
            {
                "$weight": ["'$weight_1'"],
                "$input": ["Model_0.$output"],
                "$bias": ["'$bias_1'"],
            },
            {"$output": ["Flatten.input"]},
        ),
        "Flatten": (
            {"input": ["Model_1.$output"], "start_dim": ["1"], "end_dim": ["-1"]},
            {"output": ["Linear_0.input"]},
        ),
        "Linear_0": (
            {
                "weight": ["'$weight_2'"],
                "$axes": ["None"],
                "input": ["Flatten.output"],
                "bias": ["'$bias_2'"],
            },
            {"output": ["Linear_1.input"]},
        ),
        "Linear_1": (
            {
                "weight": ["'$weight_3'"],
                "$axes": ["None"],
                "input": ["Linear_0.output"],
                "bias": ["'$bias_3'"],
            },
            {"output": ["'$output'"]},
        ),
    }
    assert conns == ref_conns


def test_extract_shapes_logical_1():
    model = Model()
    buff1 = Buffer()
    buff1.set_shapes({"input": [37, 23]})
    buff2 = Buffer()
    model |= buff1(input="input")
    model |= buff2(input=buff1.output)
    name_mappings = define_unique_names(model.dag.keys())
    uni_cache: dict[UniadicRecord, str] = {}
    var_cache: dict[Variadic, str] = {}
    conn_info = model.extract_connection_info(name_mappings)
    model_shapes = {
        sub_model_name: sub_model.get_shapes(uni_cache, var_cache, False, False)
        for sub_model, sub_model_name in name_mappings.items()
    }
    shape_info = get_summary_shapes(model_shapes, conn_info)
    assert shape_info == {
        "Buffer_0": ({"input": [37, 23]}, {"output": [37, 23]}),
        "Buffer_1": ({"input": [37, 23]}, {"output": [37, 23]}),
    }


def test_extract_shapes_logical_2():
    model = Model()
    buff1 = Buffer()
    buff2 = Buffer()
    model |= buff1(input="input")
    model |= buff2(input=buff1.output)
    model.set_shapes({"input": [45, 96, 2]})
    name_mappings = define_unique_names(model.dag.keys())
    uni_cache: dict[UniadicRecord, str] = {}
    var_cache: dict[Variadic, str] = {}
    conn_info = model.extract_connection_info(name_mappings)
    model_shapes = {
        sub_model_name: sub_model.get_shapes(uni_cache, var_cache, False, False)
        for sub_model, sub_model_name in name_mappings.items()
    }
    shape_info = get_summary_shapes(model_shapes, conn_info)
    assert shape_info == {
        "Buffer_0": ({"input": [45, 96, 2]}, {"output": [45, 96, 2]}),
        "Buffer_1": ({"input": [45, 96, 2]}, {"output": [45, 96, 2]}),
    }


def test_extract_shapes_logical_3():
    model = Model()
    linear_1 = Linear(dimension=4)
    linear_2 = Linear(dimension=2)
    linear_3 = Linear(dimension=1)
    relu_1 = Relu()
    relu_2 = Relu()
    relu_3 = Relu()

    model += linear_1(input="input", weight="weight", bias="bias")
    model += relu_1
    model += linear_2
    model += relu_2
    model += linear_3
    model += relu_3
    relu_2.set_shapes({"input": [4, 2]})
    name_mappings = define_unique_names(model.dag.keys())
    uni_cache: dict[UniadicRecord, str] = {}
    var_cache: dict[Variadic, str] = {}
    conn_info = model.extract_connection_info(name_mappings)
    model_shapes = {
        sub_model_name: sub_model.get_shapes(uni_cache, var_cache, symbolic=True)
        for sub_model, sub_model_name in name_mappings.items()
    }
    shape_info = get_summary_shapes(model_shapes, conn_info)
    assert shape_info == {
        "Linear_0": (
            {"weight": [4, "u1"], "$axes": None, "input": [4, "u1"], "bias": [4]},
            {"output": [4, 4]},
        ),
        "Relu_0": ({"input": [4, 4]}, {"output": [4, 4]}),
        "Linear_1": (
            {"weight": [2, 4], "$axes": None, "input": [4, 4], "bias": [2]},
            {"output": [4, 2]},
        ),
        "Relu_1": ({"input": [4, 2]}, {"output": [4, 2]}),
        "Linear_2": (
            {"weight": [1, 2], "$axes": None, "input": [4, 2], "bias": [1]},
            {"output": [4, 1]},
        ),
        "Relu_2": ({"input": [4, 1]}, {"output": [4, 1]}),
    }


def test_extract_shapes_logical_4():
    model = Model()
    conv_1 = Convolution2D(kernel_size=3, out_channels=3)
    conv_2 = Convolution2D(kernel_size=3, out_channels=5)
    conv_3 = Convolution2D(kernel_size=2, out_channels=5)
    relu_1 = Relu()
    relu_2 = Relu()
    relu_3 = Relu()
    conv_1.set_shapes({"input": [5, 4, 60, 60]})
    model += conv_1(input="input", weight="weight")
    model += relu_1
    model += conv_2
    model += relu_2
    model += conv_3
    model += relu_3
    name_mappings = define_unique_names(model.dag.keys())
    uni_cache: dict[UniadicRecord, str] = {}
    var_cache: dict[Variadic, str] = {}
    conn_info = model.extract_connection_info(name_mappings)
    model_shapes = {
        sub_model_name: sub_model.get_shapes(uni_cache, var_cache, symbolic=False)
        for sub_model, sub_model_name in name_mappings.items()
    }
    shape_info = get_summary_shapes(model_shapes, conn_info)
    assert shape_info == {
        "Convolution2D_0": (
            {
                "weight": [3, 4, 3, 3],
                "input": [5, 4, 60, 60],
                "bias": [1, 3, 1, 1],
                "padding": None,
                "stride": None,
                "dilation": None,
                "$start": None,
                "$stop": None,
                "$step": None,
            },
            {"output": [5, 3, 58, 58]},
        ),
        "Relu_0": ({"input": [5, 3, 58, 58]}, {"output": [5, 3, 58, 58]}),
        "Convolution2D_1": (
            {
                "weight": [5, 3, 3, 3],
                "padding": None,
                "stride": None,
                "dilation": None,
                "$start": None,
                "$stop": None,
                "$step": None,
                "input": [5, 3, 58, 58],
                "bias": [1, 5, 1, 1],
            },
            {"output": [5, 5, 56, 56]},
        ),
        "Relu_1": ({"input": [5, 5, 56, 56]}, {"output": [5, 5, 56, 56]}),
        "Convolution2D_2": (
            {
                "weight": [5, 5, 2, 2],
                "padding": None,
                "stride": None,
                "dilation": None,
                "$start": None,
                "$stop": None,
                "$step": None,
                "input": [5, 5, 56, 56],
                "bias": [1, 5, 1, 1],
            },
            {"output": [5, 5, 55, 55]},
        ),
        "Relu_2": ({"input": [5, 5, 55, 55]}, {"output": [5, 5, 55, 55]}),
    }


def test_extract_shapes_logical_5():
    model = Model()
    linear_1 = Linear(dimension=4)
    linear_2 = Linear(dimension=2)
    linear_3 = Linear(dimension=1)
    relu_1 = Relu()
    relu_2 = Relu()
    relu_3 = Relu()

    model += linear_1(input="input", weight="weight", bias="bias")
    model += relu_1
    model += linear_2
    model += relu_2
    model += linear_3
    model += relu_3
    relu_2.set_shapes({"input": [None, None]})
    name_mappings = define_unique_names(model.dag.keys())
    uni_cache: dict[UniadicRecord, str] = {}
    var_cache: dict[Variadic, str] = {}
    conn_info = model.extract_connection_info(name_mappings)
    model_shapes = {
        sub_model_name: sub_model.get_shapes(uni_cache, var_cache, symbolic=True)
        for sub_model, sub_model_name in name_mappings.items()
    }
    shape_info = get_summary_shapes(model_shapes, conn_info)
    assert shape_info == {
        "Linear_0": (
            {"weight": [4, "u1"], "$axes": None, "input": ["u2", "u1"], "bias": [4]},
            {"output": ["u2", 4]},
        ),
        "Relu_0": ({"input": ["u2", 4]}, {"output": ["u2", 4]}),
        "Linear_1": (
            {"weight": [2, 4], "$axes": None, "input": ["u2", 4], "bias": [2]},
            {"output": ["u2", 2]},
        ),
        "Relu_1": ({"input": ["u2", 2]}, {"output": ["u2", 2]}),
        "Linear_2": (
            {"weight": [1, 2], "$axes": None, "input": ["u2", 2], "bias": [1]},
            {"output": ["u2", 1]},
        ),
        "Relu_2": ({"input": ["u2", 1]}, {"output": ["u2", 1]}),
    }


def test_define_unique_names_1():
    model = Model()
    lin_0 = Linear()
    lin_1 = Linear()
    lin_2 = Linear()
    lin_3 = Linear()
    lin_4 = Linear()
    lin_5 = Linear()
    lin_6 = Linear()
    buffer = Buffer()
    KernelizedSVM_0 = KernelizedSVM(kernel=RBFKernel())
    KernelizedSVM_1 = KernelizedSVM(kernel=RBFKernel())
    model += lin_0
    model += lin_1
    model += lin_2
    model += lin_3
    model += lin_4
    model += lin_5
    model += lin_6
    model += buffer
    model |= KernelizedSVM_0(input1=model.cout)
    model |= KernelizedSVM_1(input1=model.cout)

    lin_0.set_differentiability(input=True)
    name_dict = define_unique_names(model.dag.keys())
    assert name_dict == {
        lin_0: "Linear_0",
        lin_1: "Linear_1",
        lin_2: "Linear_2",
        lin_3: "Linear_3",
        lin_4: "Linear_4",
        lin_5: "Linear_5",
        lin_6: "Linear_6",
        buffer: "Buffer",
        KernelizedSVM_0: "KernelizedSVM_0",
        KernelizedSVM_1: "KernelizedSVM_1",
    }


def test_define_unique_names_2():
    model = Model()
    model += (lin1 := Linear())
    model += (rel_1 := Relu())
    model += (lin2 := Linear())
    model += (rel_2 := Relu())
    name_dict = define_unique_names(model.dag.keys())
    assert name_dict == {
        lin1: "Linear_0",
        lin2: "Linear_1",
        rel_1: "Relu_0",
        rel_2: "Relu_1",
    }


def test_table_1():
    list_1 = [
        [["cell_11", "cell_12"], ["cell_3"], ["cell_4"]],
        [["cell_5"], ["cell_6"], ["cell_7__1", "cell_7____2", "cell_73", "cell_7__4"]],
    ]
    headers = ["header_1", "header_2", "header_3"]
    table = Table(name="sum1")
    table.add_header(headers)
    for list in list_1:
        table.add_row(list)
    table.compile(row_sep="  ")

    cells = table.cell_str
    n_of_rows = cells.count("\n") - 2
    assert n_of_rows == 7
    n_of_cols = cells.index("\n")
    assert n_of_cols == 31


def test_table_2():
    list_1 = [[["a", "b", "c", "d"], ["a", "b", "bc", "cde"], ["ab", "cdef"]]]
    headers = ["", "", ""]
    table = Table(name="sum1")
    table.add_header(headers)
    for list in list_1:
        table.add_row(list)
    table.compile(row_sep="  ")
    cells = table.cell_str
    n_of_rows = cells.count("\n") - 2
    assert n_of_rows == 4
    n_of_cols = cells.index("\n")
    assert n_of_cols == 12


def test_table_3():
    list_1 = [[["a", "b", "c", "d"], ["a", "b", "bc", "cde"], ["ab", "cdef"]]]
    headers = ["header1", "header2", "header3"]
    table = Table(name="sum2")
    table.add_header(headers)
    for list in list_1:
        table.add_row(list)
    table.compile(row_sep="  ")
    cells = table.cell_str
    n_of_rows = cells.count("\n") - 2
    assert n_of_rows == 4
    n_of_cols = cells.index("\n")
    assert n_of_cols == 25


def test_table_4():
    list_1 = [[["a", "b", "c", "d"], ["a", "b", "bc", "cde"], ["ab", "cdef"]]]
    headers = ["header1", "header2", "header3"]
    subheaders = ["subheader__1", "subheader_2", "subheader_3"]
    table = Table(name="sum2")
    table.add_header(headers)
    table.add_header(subheaders)
    for list in list_1:
        table.add_row(list)
    table.compile(row_sep=" | ")
    cells = table.cell_str
    n_of_rows = cells.count("\n") - 2
    assert n_of_rows == 4
    n_of_cols = cells.index("\n")
    assert n_of_cols == 40


def test_table_5():
    list_1 = [[["a", "b", "c", "d"]], [["a", "b", "bc", "cde"]], [["ab", "cdef"]]]
    headers = [""]
    subheaders = [""]
    table = Table(name="sum2")
    table.add_header(headers)
    table.add_header(subheaders)
    for list in list_1:
        table.add_row(list)
    table.compile(row_sep=" | ")
    cells = table.cell_str
    n_of_rows = cells.count("\n") - 2
    assert n_of_rows == 12
    n_of_cols = cells.index("\n")
    assert n_of_cols == 4


def test_physical_summary_1():
    model = Model()
    model += Linear(dimension=5)(input="input")
    model += LeakyRelu()
    model += (lin1 := Linear(dimension=3))
    model += (l_relu := LeakyRelu())(slope=NOT_GIVEN)
    l_relu.set_values({"slope": Tensor(1e-1)})
    model += Relu()
    lin1.set_shapes({"input": [3, 5]})
    comp_model = mithril.compile(
        model=model, backend=NumpyBackend(), data_keys={"input"}
    )

    with redirect_stdout(StringIO()) as summary:
        comp_model.summary(verbose=True)

    ref_table = ""
    with open("tests/scripts/summary_txts/test_physical_summary_1") as f:
        ref_table = f.read()
    assert summary.getvalue() == ref_table


def test_physical_summary_2():
    model1 = Model()
    model1 += Relu()
    model1 += Sigmoid()
    model = Model()
    model += Linear(dimension=5)(input="input")
    model += LeakyRelu()
    model += Linear(dimension=3)
    model += model1
    assert isinstance(model.cin, Connection)
    model.set_differentiability({model.cin: True})

    comp_model = mithril.compile(
        model=model, backend=NumpyBackend(), shapes={"input": [5, 5]}
    )

    with redirect_stdout(StringIO()) as summary:
        comp_model.summary(verbose=True, shapes=True, symbolic=True)

    ref_table = ""
    with open("tests/scripts/summary_txts/test_physical_summary_2") as f:
        ref_table = f.read()

    assert summary.getvalue() == ref_table


def test_physical_summary_3():
    model = Model()
    model_1 = KernelizedSVM(kernel=RBFKernel())
    model_1.set_differentiability(input1=True, input2=True)

    model_2 = MLP(
        activations=[Sigmoid(), Tanh(), Relu(), LeakyRelu()], dimensions=[3, 4, 5, 6]
    )
    model += model_1
    model += model_2
    comp_model = mithril.compile(
        model=model, backend=JaxBackend(), jit=False, safe_names=False
    )

    with redirect_stdout(StringIO()) as summary:
        comp_model.summary(verbose=True, shapes=True, symbolic=True, types=False)

    ref_table = ""
    with open("tests/scripts/summary_txts/test_physical_summary_3") as f:
        ref_table = f.read()

    assert summary.getvalue() == ref_table


def test_physical_summary_3_logical_with_depth():
    model = Model()
    model_1 = KernelizedSVM(kernel=RBFKernel())
<<<<<<< HEAD
    model_1.input1.set_differentiable(True)
    model_1.input2.set_differentiable(True)
    model_1.set_cin("input1")
=======
    model_1.set_differentiability(input1=True, input2=True)

>>>>>>> 5b9d92c4
    model_2 = MLP(
        activations=[Sigmoid(), Tanh(), Relu(), LeakyRelu()], dimensions=[3, 4, 5, 6]
    )
    model += model_1
    model += model_2

    with redirect_stdout(StringIO()) as summary:
        model.summary(
            shapes=True, symbolic=True, types=True, alternative_shapes=True, depth=1
        )

    ref_table = ""
    with open(
        "tests/scripts/summary_txts/test_physical_summary_3_logical_with_depth"
    ) as f:
        ref_table = f.read()

    assert summary.getvalue() == ref_table


def test_physical_summary_4():
    model = Model()
    model_1 = KernelizedSVM(kernel=RBFKernel())
    model_1.set_differentiability(input1=True, input2=True)
    model_1.set_cin("input1")
    model_2 = MLP(
        activations=[Sigmoid(), Tanh(), Relu(), LeakyRelu()], dimensions=[3, 4, 5, 6]
    )
    model += model_1
    model += model_2
    comp_model = mithril.compile(model=model, backend=JaxBackend(), safe_names=False)

    with redirect_stdout(StringIO()) as summary:
        comp_model.summary(model=model_2, shapes=True, verbose=True, depth=1)

    ref_table = ""
    with open("tests/scripts/summary_txts/test_physical_summary_4") as f:
        ref_table = f.read()
    assert summary.getvalue() == ref_table


def test_physical_summary_5():
    model = Model()
    model_1 = MLP(
        activations=[Sigmoid(), Relu(), Relu(), Sigmoid()], dimensions=[6, 7, 8, 9]
    )
    model_2 = MLP(activations=[Sigmoid(), Relu(), Relu()], dimensions=[3, 7, 9])
    model += model_1
    model += model_2
    comp_model = mithril.compile(model=model, backend=JaxBackend(), safe_names=False)
    with redirect_stdout(StringIO()) as summary:
        comp_model.summary(verbose=True, model=model_2, depth=1)
    ref_table = ""
    with open("tests/scripts/summary_txts/test_physical_summary_5") as f:
        ref_table = f.read()
    assert summary.getvalue() == ref_table


def test_physical_model_summary_5():
    model = Model()
    add = Add()
    divide = Divide()
    exp = Power()
    add_shape: ShapeTemplateType = ["u1", "u2"]
    add.set_shapes({"left": add_shape, "right": [1]})
    div_shape: ShapeTemplateType = ["u3", "u4"]
    divide.set_shapes({"numerator": div_shape, "denominator": [1]})
    exp.set_shapes({"base": div_shape, "exponent": [1]})
    model += add
    model += divide
    model += exp
    comp_model = mithril.compile(model=model, backend=JaxBackend(), safe_names=False)

    with redirect_stdout(StringIO()) as summary:
        comp_model.summary(verbose=True, shapes=True, symbolic=True)
    ref_table = ""
    with open("tests/scripts/summary_txts/test_physical_model_summary_5") as f:
        ref_table = f.read()
    assert summary.getvalue() == ref_table


def test_physical_model_summary_6():
    model = Model()
    random_kernel_model = Model()
    random_kernel_model |= (add1 := Add())(left="input1", right="input2")
    random_kernel_model |= (relu1 := Relu())(input=add1.output)
    random_kernel_model |= Sigmoid()(input=relu1.output, output="output")
    model |= random_kernel_model(input1="input1", input2="input2")
    model |= Linear()(
        input=random_kernel_model.output,  # type: ignore
        weight="weight",
        bias="b",
        output="output",
    )
    random_kernel_model.set_shapes({"input1": ["N", "M"], "input2": ["N", "M"]})

    comp_model = mithril.compile(model=model, backend=JaxBackend(), safe_names=False)

    with redirect_stdout(StringIO()) as summary:
        comp_model.summary(verbose=True, shapes=True, symbolic=True)
    ref_table = ""
    with open("tests/scripts/summary_txts/test_physical_model_summary_6") as f:
        ref_table = f.read()
    assert summary.getvalue() == ref_table


def test_physical_model_summary_7():
    random_kernel_model = Model()
    random_kernel_model |= (add1 := Add())(left="input1", right="input2")
    random_kernel_model |= (relu1 := Relu())(input=add1.output)
    random_kernel_model |= (sig1 := Sigmoid())(input=relu1.output)
    random_kernel_model |= Linear()(
        input=sig1.output, weight="weight", bias="b", output="output"
    )
    random_kernel_model.set_shapes({"input1": ["N", "M"], "input2": ["N", "M"]})

    comp_model = mithril.compile(
        model=random_kernel_model, backend=JaxBackend(), safe_names=False
    )

    with redirect_stdout(StringIO()) as summary:
        comp_model.summary(verbose=True, shapes=True, symbolic=True)
    ref_table = ""
    with open("tests/scripts/summary_txts/test_physical_model_summary_7") as f:
        ref_table = f.read()
    assert summary.getvalue() == ref_table


def test_physical_model_summary_8():
    model = Model()
    random_kernel_model = Model()
    another_random_model = Model()
    another_random_model |= Add()(
        left=IOKey("input1", type=Tensor),
        right=IOKey("input2", type=Tensor),
        output="output",
    )
    input1_shape: ShapeTemplateType = ["a", ("Var1", ...), "b"]
    another_random_model.set_shapes({"input1": input1_shape})
    another_random_model.set_cin("input1")

    random_kernel_model |= (add1 := Add())(left="input1", right="input2")
    random_kernel_model |= (relu1 := Relu())(input=add1.output)
    random_kernel_model |= Sigmoid()(input=relu1.output)
    random_kernel_model.set_shapes({"input1": ["N", "M"], "input2": ["N", "M"]})
    another_random_model.set_cin("input1")

    model += random_kernel_model
    model += another_random_model

    comp_model = mithril.compile(model=model, backend=JaxBackend(), safe_names=False)
    with redirect_stdout(StringIO()) as summary:
        comp_model.summary(verbose=True, shapes=False)
    ref_table = ""
    with open("tests/scripts/summary_txts/test_physical_model_summary_8") as f:
        ref_table = f.read()
    assert summary.getvalue() == ref_table


def test_physical_model_summary_9():
    model = Model()
    random_kernel_model = Model()
    random_kernel_model |= (add1 := Relu())(input="input1")
    random_kernel_model |= (relu1 := Relu())(input=add1.output)
    random_kernel_model |= Sigmoid()(input=relu1.output)
    random_kernel_model.set_shapes({"input1": ["N", "M"]})
    model += random_kernel_model
    model += Relu()

    comp_model = mithril.compile(model=model, backend=JaxBackend(), safe_names=False)
    with redirect_stdout(StringIO()) as summary:
        comp_model.summary(verbose=True, shapes=True, symbolic=True)

    ref_table = ""
    with open("tests/scripts/summary_txts/test_physical_model_summary_9") as f:
        ref_table = f.read()

    assert summary.getvalue() == ref_table


def test_physical_summary_10():
    model = Model()
    sig_model1 = Sigmoid()
    sig_model2 = Sigmoid()
<<<<<<< HEAD
    model |= sig_model1(input="input", output=IOKey("output1"))
    model |= sig_model2(input="input", output=IOKey("output2"))
    comp_model = mithril.compile(model=model, backend=JaxBackend(), jit=False)
=======
    model += sig_model1(input="input", output=IOKey("output1"))
    model += sig_model2(input="input", output=IOKey("output2"))
    comp_model = mithril.compile(
        model=model, backend=JaxBackend(), jit=False, safe_names=False
    )
>>>>>>> 5b9d92c4
    with redirect_stdout(StringIO()) as summary:
        comp_model.summary(
            verbose=True, shapes=True, symbolic=True, model=sig_model1, types=True
        )

    ref_table = ""
    with open("tests/scripts/summary_txts/test_physical_summary_10") as f:
        ref_table = f.read()

    assert summary.getvalue() == ref_table


def test_physical_summary_11():
    model = Model()
    sig_model1 = Sigmoid()
    sig_model2 = Sigmoid()
<<<<<<< HEAD
    model |= sig_model1(input="input", output=IOKey(name="output1"))
    model |= sig_model2(input="input", output=IOKey(name="output2"))
    comp_model = mithril.compile(model=model, backend=JaxBackend())
=======
    model += sig_model1(input="input", output=IOKey(name="output1"))
    model += sig_model2(input="input", output=IOKey(name="output2"))
    comp_model = mithril.compile(model=model, backend=JaxBackend(), safe_names=False)
>>>>>>> 5b9d92c4
    with redirect_stdout(StringIO()) as summary:
        comp_model.summary(verbose=True, shapes=True, symbolic=True, model=sig_model2)
    ref_table = ""
    with open("tests/scripts/summary_txts/test_physical_summary_11") as f:
        ref_table = f.read()
    assert summary.getvalue() == ref_table


def test_physical_summary_12():
    model = Model()
    sig_model1 = Sigmoid()
    sig_model2 = Sigmoid()
<<<<<<< HEAD
    model |= sig_model1(input="input", output=IOKey(name="output1"))
    model |= sig_model2(input="input", output=IOKey(name="output2"))
    comp_model = mithril.compile(model=model, backend=JaxBackend())
=======
    model += sig_model1(input="input", output=IOKey(name="output1"))
    model += sig_model2(input="input", output=IOKey(name="output2"))
    comp_model = mithril.compile(model=model, backend=JaxBackend(), safe_names=False)
>>>>>>> 5b9d92c4
    with redirect_stdout(StringIO()) as summary:
        comp_model.summary(verbose=True, shapes=True, symbolic=True)
    ref_table = ""
    with open("tests/scripts/summary_txts/test_physical_summary_12") as f:
        ref_table = f.read()
    assert summary.getvalue() == ref_table


def test_physical_summary_13():
    model = Model()
    sig_model1 = Sigmoid()
    sig_model2 = Sigmoid()
    sig_model3 = Sigmoid()
    model |= sig_model1(input="input", output="output1")
    model |= sig_model2(input="input", output="output2")
    model.set_cout("output2")
    comp_model = mithril.compile(model=model, backend=JaxBackend())
    with pytest.raises(ValueError) as err_info:
        comp_model.summary(model=sig_model3)
    assert str(err_info.value) == "Given model is not a part of compiled model"


def test_physical_summary_14():
    model = Model()
    sig_model1 = Add()
    sig_model1.set_types(left=Tensor, right=Tensor)
    sig_model2 = Add()
    model |= sig_model1(left="left", right="right", output=IOKey("output1"))
    model |= sig_model2(left="left", right="right", output=IOKey("output2"))
    comp_model = mithril.compile(
        model=model, backend=JaxBackend(), shapes={"left": [3, 4, 5]}, safe_names=False
    )
    with redirect_stdout(StringIO()) as summary:
        comp_model.summary(model=sig_model2, verbose=True)

    ref_table = ""
    with open("tests/scripts/summary_txts/test_physical_summary_14") as f:
        ref_table = f.read()

    assert summary.getvalue() == ref_table


def test_physical_summary_15():
    model = Model()
    lin_model_1 = Linear(dimension=3)
    lin_model_2 = Linear(dimension=3)
    lin_model_3 = Linear(dimension=3)
    lin_model_4 = Linear(dimension=3)
    model |= lin_model_1(
        input="input", weight="weight", bias="b", output=IOKey(name="output1")
    )
    model |= lin_model_2(
        input="input", weight="weight", bias="b", output=IOKey(name="output2")
    )
    model |= lin_model_3(
        input="input", weight="weight", bias="b", output=IOKey(name="output3")
    )
    model |= lin_model_4(
        input="input", weight="weight", bias="b", output=IOKey(name="output4")
    )
    lin_model_1.set_differentiability(input=True)

    comp_model = mithril.compile(model=model, backend=JaxBackend(), jit=False)

    with redirect_stdout(StringIO()) as summary:
        comp_model.summary(model=lin_model_4, verbose=True)

    ref_table = ""
    with open("tests/scripts/summary_txts/test_physical_summary_15") as f:
        ref_table = f.read()

    assert summary.getvalue() == ref_table


def test_physical_summary_16():
    model = Model()
    lin_model_1 = Linear(dimension=3)
    *_, add_model_1 = tuple(lin_model_1.dag.keys())
    lin_model_2 = Linear(dimension=3)
    lin_model_3 = Linear(dimension=3)

    model |= lin_model_1(
        input="input", weight="weight", bias="b", output=IOKey(name="output1")
    )
    model |= lin_model_2(
        input="input", weight="weight", bias="b", output=IOKey(name="output2")
    )
    model |= lin_model_3(
        input="input", weight="weight", bias="b", output=IOKey(name="output3")
    )

    comp_model = mithril.compile(model=model, backend=JaxBackend(), safe_names=False)

    with redirect_stdout(StringIO()) as summary:
        comp_model.summary(model=add_model_1, verbose=True, types=True)

    ref_table = ""
    with open("tests/scripts/summary_txts/test_physical_summary_16") as f:
        ref_table = f.read()

    assert summary.getvalue() == ref_table


def test_physical_summary_17():
    model = Model()
    lin_model_1 = Linear(dimension=3)
    _, matmul_model_1, _ = tuple(lin_model_1.dag.keys())
    lin_model_2 = Linear(dimension=3)
    lin_model_3 = Linear(dimension=3)
    model |= lin_model_1(input="input", weight="weight", bias="b", output="output1")
    model |= lin_model_2(input="input", weight="weight", bias="b", output="output2")
    model |= lin_model_3(input="input", weight="weight", bias="b", output="output3")
    model.set_cout("output3")
    lin_model_1.set_differentiability(input=True)

    comp_model = mithril.compile(model=model, backend=JaxBackend(), safe_names=False)

    with redirect_stdout(StringIO()) as summary:
        comp_model.summary(model=matmul_model_1, verbose=True, types=True)

    ref_table = ""
    with open("tests/scripts/summary_txts/test_physical_summary_17") as f:
        ref_table = f.read()

    assert summary.getvalue() == ref_table


def test_resnet_18_physical_summary():
    model = resnet18(1)
    assert isinstance(model.cin, Connection)
    model.set_differentiability({model.cin: True})

    comp_model = mithril.compile(model=model, backend=TorchBackend(), jit=False)

    with redirect_stdout(StringIO()) as summary:
        comp_model.summary(verbose=True, shapes=True, symbolic=True)

    ref_table = ""
    with open("tests/scripts/summary_txts/test_resnet_18_physical_summary") as f:
        ref_table = f.read()

    assert summary.getvalue() == ref_table


def test_resnet18_summary():
    model = resnet18(1)
    with redirect_stdout(StringIO()) as summary:
        model.summary(shapes=True, symbolic=True)

    ref_table = ""
    with open("tests/scripts/summary_txts/test_resnet18_summary") as f:
        ref_table = f.read()

    assert summary.getvalue() == ref_table


def test_logical_model_summary_1():
    model = MLP(
        activations=[Sigmoid(), Relu(), Relu(), Tanh()], dimensions=[32, 12, 14, 71]
    )
    with redirect_stdout(StringIO()) as summary:
        model.summary(shapes=True, symbolic=True)
    ref_table = ""
    with open("tests/scripts/summary_txts/test_logical_model_summary_1") as f:
        ref_table = f.read()

    assert summary.getvalue() == ref_table


def test_logical_model_summary_2():
    model = Model()
    model |= Convolution2D(kernel_size=4, out_channels=4)
    model += Relu()
    model += Convolution2D(kernel_size=4, out_channels=4)
    model += LeakyRelu()
    model += Flatten(start_dim=1)
    model += Linear(dimension=1)
    model += Sum()

    with redirect_stdout(StringIO()) as summary:
        model.summary(shapes=True, symbolic=True)

    ref_table = ""
    with open("tests/scripts/summary_txts/test_logical_model_summary_2") as f:
        ref_table = f.read()

    assert summary.getvalue() == ref_table


def test_logical_model_summary_3():
    model = Model()
    model |= Add()(
        left=IOKey("input1", type=Tensor),
        right=IOKey("input2", type=Tensor),
        output=IOKey(name="output1"),
    )
    model |= Add()(
        left="input1",
        right=IOKey("input3", type=Tensor),
        output=IOKey(name="output2"),
    )
    model |= Add()(left="input2", right="input3", output=IOKey(name="output3"))
    model.set_cin("input1")
    model.set_cout("output1")

    model_1 = Model()
    model_1 |= (m1 := deepcopy(model))()
    model_1 |= (m2 := deepcopy(model))(
        input1=m1.output1,  # type: ignore
        input2=m1.output2,  # type: ignore
        input3=m1.output3,  # type: ignore
    )
    model_1 |= deepcopy(model)(
        input1=m2.output1,  # type: ignore
        input2=m2.output2,  # type: ignore
        input3=m2.output3,  # type: ignore
        output1="output2",
        output2="output3",
        output3="output4",
    )
    model_1.set_cout("output2")
    with redirect_stdout(StringIO()) as summary:
        model.summary(shapes=True, symbolic=True)

    ref_table = ""
    with open("tests/scripts/summary_txts/test_logical_model_summary_3") as f:
        ref_table = f.read()

    assert "\n" + summary.getvalue() == ref_table


def test_logical_model_summary_4():
    model_n = Model()
    add = Add()
    add.set_cin("left")
    model_n |= add
    add.set_types(left=Tensor, right=Tensor)
    for _ in range(5):
        model_n += deepcopy(model_n)

    with redirect_stdout(StringIO()) as summary:
        model_n.summary(shapes=True, symbolic=True)

    ref_table = ""
    with open("tests/scripts/summary_txts/test_logical_model_summary_4") as f:
        ref_table = f.read()

    assert "\n" + summary.getvalue() == ref_table


def test_logical_model_summary_5():
    model = Model()
    model += create_layer(16)
    model += create_layer(32)
    model += Flatten(start_dim=1)
    model += Linear(1000)
    model += Linear(1)

    with redirect_stdout(StringIO()) as summary:
        model.summary(shapes=True, symbolic=True)

    ref_table = ""
    with open("tests/scripts/summary_txts/test_logical_model_summary_5") as f:
        ref_table = f.read()

    assert summary.getvalue() == ref_table


def test_logical_model_summary_6():
    model = Model()
    with redirect_stdout(StringIO()) as summary:
        model.summary(shapes=True, symbolic=True)

    ref_table = ""
    with open("tests/scripts/summary_txts/test_logical_model_summary_6") as f:
        ref_table = f.read()

    assert "\n" + summary.getvalue() == ref_table


def test_logical_model_summary_7():
    model_1 = Model()
    buff_1 = Sigmoid()
    buff_2 = Sigmoid()
    model_1 |= buff_1(input="input", output=IOKey(name="output1"))
    model_1 |= buff_2(input="output1", output=IOKey(name="output2"))
    model_n = Model()
    for model in (deepcopy(model_1) for n in range(3)):
        model_n += model
    model_nm = Model()
    for model in (deepcopy(model_n) for m in range(3)):
        model_nm += model

    with redirect_stdout(StringIO()) as summary:
        model.summary(shapes=True, symbolic=True)

    ref_table = ""
    with open("tests/scripts/summary_txts/test_logical_model_summary_7") as f:
        ref_table = f.read()

    assert "\n" + summary.getvalue() == ref_table


def test_logical_model_summary_8():
    model = Model()
    sig1, sig2, sig3, sig4 = Sigmoid(), Sigmoid(), Sigmoid(), Sigmoid()
    model |= sig1(input="input")
    model |= sig2(input=sig1.output, output=IOKey(name="out_1"))
    model |= sig3(input=sig1.output, output=IOKey(name="out_2"))
    model |= sig4(
        input=sig1.output,
        output=IOKey(
            name="outputoutputoutputoutputoutputoutputoutputoutputoutputoutput3"
        ),
    )
    with redirect_stdout(StringIO()) as summary:
        model.summary(shapes=True, symbolic=True)

    ref_table = ""
    with open("tests/scripts/summary_txts/test_logical_model_summary_8") as f:
        ref_table = f.read()

    assert "\n" + summary.getvalue() == ref_table


def test_logical_model_summary_9():
    model = Model()
    add_1, add_2 = Add(), Add()
    add_1.set_types(left=Tensor, right=Tensor)
    add_2.set_types(left=Tensor, right=Tensor)
    add_1.set_cin("left")
    add_2.set_cin("left")
    model |= add_1(left="left")
    model |= add_2(output=IOKey(connections={add_1.left, add_1.right}), left="left_1")
    with redirect_stdout(StringIO()) as summary:
        model.summary(shapes=True, symbolic=True)

    ref_table = ""
    with open("tests/scripts/summary_txts/test_logical_model_summary_9") as f:
        ref_table = f.read()

    assert "\n" + summary.getvalue() == ref_table


def test_logical_model_summary_10():
    model = Model()
    add_1, add_2 = Add(), Add()
    add_1.set_types(left=Tensor, right=Tensor)
    add_2.set_types(left=Tensor, right=Tensor)
    add_1.set_cin("left")
    add_2.set_cin("left")
    model |= add_1(left="left", right="right", output=IOKey(name="output"))
    model |= add_2(left=add_1.left, output=IOKey(name="output1"))

    with redirect_stdout(StringIO()) as summary:
        model.summary(shapes=True, symbolic=False)

    ref_table = ""
    with open("tests/scripts/summary_txts/test_logical_model_summary_10") as f:
        ref_table = f.read()

    assert "\n" + summary.getvalue() == ref_table


def test_logical_model_summary_11():
    model = Model()
    sig_1, sig_2, sig_3 = Sigmoid(), Sigmoid(), Sigmoid()
    model |= sig_1(input="input1", output=IOKey(name="output1"))
    model |= sig_2(input="input2", output=IOKey(name="output2"))
    model |= sig_3(input="input3", output=IOKey(name="output3"))
    model.set_cin("input1")
    model.set_cout("output1")

    model_1, model_2, model_3 = deepcopy(model), deepcopy(model), deepcopy(model)

    model_n = Model()

    model_n |= model_3(
        output1=IOKey(name="output1"),
        output2=IOKey(name="output2"),
        output3=IOKey(name="output3"),
    )
    model_n |= model_2(
        output1=IOKey(connections={model_3.input1, model_3.input2, model_3.input3}),  # type: ignore
        output2=IOKey(name="output4"),
        output3=IOKey(name="output5"),
    )
    model_n |= model_1(
        output1=IOKey(connections={model_2.input1, model_2.input2, model_2.input3}),  # type: ignore
    )

    with redirect_stdout(StringIO()) as summary:
        model_n.summary(shapes=True, symbolic=True)

    ref_table = ""
    with open("tests/scripts/summary_txts/test_logical_model_summary_11") as f:
        ref_table = f.read()

    assert "\n" + summary.getvalue() == ref_table


def test_logical_model_summary_12():
    # NOTE: In this test, summary table does not come in order of
    # Model_0, Model_1, Model_2. Instead, it comes in order of Model_0,
    # Model_2, Model_1. It stems from the way we handling initializations
    # of dict of infos. Should we lazily initialized all of the dicts,
    # there will be no such problem (or remove define_unique_names()
    # function and also handle model namings in for loop?) discuss later.
    model = Model()
    sig_1, sig_2, sig_3 = Sigmoid(), Sigmoid(), Sigmoid()
    model |= sig_1(input="input1", output=IOKey(name="output1"))
    model |= sig_2(input="input2", output=IOKey(name="output2"))
    model |= sig_3(input="input3", output=IOKey(name="output3"))

    model_1, model_2, model_3 = deepcopy(model), deepcopy(model), deepcopy(model)

    model_n = Model()

    model_n |= model_3(
        output1=IOKey(name="output1"),
        output2=IOKey(name="output2"),
        output3=IOKey(name="output3"),
    )
    model_n |= model_1(input1="input1", input2="input2", input3="input3")
    model_n |= model_2(
        input1=model_1.output1,  # type: ignore
        input2=model_1.output2,  # type: ignore
        input3=model_1.output3,  # type: ignore
        output1=IOKey(connections={model_3.input1, model_3.input2, model_3.input3}),  # type: ignore
        output2=IOKey(name="output4"),
        output3=IOKey(name="output5"),
    )

    with redirect_stdout(StringIO()) as summary:
        model_n.summary(shapes=True, symbolic=True)

    ref_table = ""
    with open("tests/scripts/summary_txts/test_logical_model_summary_12") as f:
        ref_table = f.read()

    assert "\n" + summary.getvalue() == ref_table


def test_logical_model_summary_13():
    model = Model()
    model1 = Model()
    linear1 = Linear()
    linear2 = Linear()
    linear3 = Linear()
    model |= linear1(output=IOKey("output1"))
    model |= linear2(input=model.output1)  # type: ignore
    model1 += model
    model1 |= linear3(input=model.output1)  # type: ignore
    model1.set_cout(linear3.output)

    with redirect_stdout(StringIO()) as summary:
        model1.summary(shapes=True, symbolic=True)

    ref_table = ""
    with open("tests/scripts/summary_txts/test_logical_model_summary_13") as f:
        ref_table = f.read()

    assert summary.getvalue() == ref_table


def test_simple_extend_from_input_summary():
    model = Model()
    model |= Linear(dimension=5)(input="lin", output="output")
    model |= Linear(dimension=3)(input="input", output="lin")

    model._freeze()

    with redirect_stdout(StringIO()) as summary:
        model.summary(shapes=True, symbolic=True)

    ref_table = ""
    with open("tests/scripts/summary_txts/test_simple_extend_from_input_summary") as f:
        ref_table = f.read()

    assert summary.getvalue() == ref_table


def test_primitive_model_summary_1():
    model = Relu()
    with redirect_stdout(StringIO()) as summary:
        model.summary()

    ref_table = ""
    with open("tests/scripts/summary_txts/test_primitive_model_summary_1") as f:
        ref_table = f.read()

    assert "\n" + summary.getvalue() == ref_table


def test_primitive_model_summary_2():
    model = Mean()
    with redirect_stdout(StringIO()) as summary:
        model.summary(shapes=True, symbolic=True)

    ref_table = ""
    with open("tests/scripts/summary_txts/test_primitive_model_summary_2") as f:
        ref_table = f.read()

    assert "\n" + summary.getvalue() == ref_table


def test_primitive_model_summary_3():
    model = ToTensor()
    with redirect_stdout(StringIO()) as summary:
        model.summary(shapes=True, symbolic=True)

    ref_table = ""
    with open("tests/scripts/summary_txts/test_primitive_model_summary_3") as f:
        ref_table = f.read()

    assert summary.getvalue() == ref_table


def generate_comp_model():
    matmul = MatrixMultiply()
    add = Add()
    sig = Sigmoid()
    l_relu = LeakyRelu()
    test_model = Model()
    test_model |= matmul(left="left", right="right")
    test_model |= add(left=IOKey("in1", type=Tensor), right=matmul.output)
    test_model |= sig(input=add.output)
    test_model |= l_relu(input=sig.output, output="output")
    comp_model = mithril.compile(model=test_model, backend=JaxBackend())
    return comp_model, matmul, add, sig, l_relu, test_model


def test_primitive_model_summary_4():
    with redirect_stdout(StringIO()) as summary:
        comp_model, matmul, _, _, _, _ = generate_comp_model()
        comp_model.summary(shapes=True, symbolic=True, model=matmul, verbose=True)

    ref_table = ""
    with open("tests/scripts/summary_txts/test_primitive_model_summary_4") as f:
        ref_table = f.read()

    assert summary.getvalue() == ref_table


def test_primitive_model_summary_5():
    with redirect_stdout(StringIO()) as summary:
        comp_model, _, add, _, _, _ = generate_comp_model()
        comp_model.summary(shapes=True, symbolic=True, model=add, verbose=True)

    ref_table = ""
    with open("tests/scripts/summary_txts/test_primitive_model_summary_5") as f:
        ref_table = f.read()

    assert summary.getvalue() == ref_table


def test_primitive_model_summary_6():
    with redirect_stdout(StringIO()) as summary:
        comp_model, _, _, sig, _, _ = generate_comp_model()
        comp_model.summary(shapes=True, symbolic=True, model=sig, verbose=True)

    ref_table = ""
    with open("tests/scripts/summary_txts/test_primitive_model_summary_6") as f:
        ref_table = f.read()

    assert "\n" + summary.getvalue() == ref_table


def test_primitive_model_summary_7():
    with redirect_stdout(StringIO()) as summary:
        comp_model, _, _, _, l_relu, _ = generate_comp_model()
        comp_model.summary(shapes=True, symbolic=True, model=l_relu, verbose=True)

    ref_table = ""
    with open("tests/scripts/summary_txts/test_primitive_model_summary_7") as f:
        ref_table = f.read()

    assert "\n" + summary.getvalue() == ref_table


def test_primitive_model_summary_8():
    with redirect_stdout(StringIO()) as summary:
        comp_model, _, _, _, _, test_model = generate_comp_model()
        comp_model.summary(shapes=True, symbolic=True, model=test_model, verbose=True)

    ref_table = ""
    with open("tests/scripts/summary_txts/test_primitive_model_summary_8") as f:
        ref_table = f.read()

    assert summary.getvalue() == ref_table


def test_primitive_model_summary_9():
    model = Concat(n=6, axis=4)
    with redirect_stdout(StringIO()) as summary:
        model.summary(shapes=True, symbolic=True)

    ref_table = ""
    with open("tests/scripts/summary_txts/test_primitive_model_summary_9") as f:
        ref_table = f.read()

    assert "\n" + summary.getvalue() == ref_table


def test_summary_nontensor_models():
    model = Model()
    mean_model = Mean()
    shape_model = Shape()
    size_model = Size()
    lin_model = Linear()
    to_tensor_model = ToTensor()

    model |= lin_model(input="input", weight="weight", bias="b")
    model |= shape_model(input=lin_model.output, output=IOKey("output1"))
    model |= mean_model(input=lin_model.output, output=IOKey("output2"))
    model |= size_model(input=lin_model.output, output=IOKey("output3"))
    model |= to_tensor_model(input=size_model.output, output=IOKey("output4"))
    with redirect_stdout(StringIO()) as summary:
        model.summary(shapes=True, symbolic=True)

    ref_table = ""
    with open("tests/scripts/summary_txts/test_summary_nontensor_models") as f:
        ref_table = f.read()

    assert summary.getvalue() == ref_table


def test_traincontext_summary():
    model = MLP(
        activations=[Relu(), Relu(), LeakyRelu(), Sigmoid()], dimensions=[7, 11, 4, 3]
    )
    ctx = TrainModel(model)
    ctx.add_loss(
        SquaredError(),
        input=model.output,
        target="target",
        reduce_steps=[Mean()],
        coef=Tensor(0.1),
    )
    ctx.add_regularization(L1(), coef=0.1, input="weight1")
    with redirect_stdout(StringIO()) as summary:
        ctx.summary()

    ref_table = ""
    with open("tests/scripts/summary_txts/test_traincontext_summary") as f:
        ref_table = f.read()

    assert summary.getvalue() == ref_table


def test_traincontext_summary_2():
    model = Model()
    add_1 = Add()
    add_2 = Add()
    add_1.set_types(left=Tensor, right=Tensor)
    add_2.set_types(left=Tensor, right=Tensor)
    matmul_1 = MatrixMultiply()
    model |= add_1(left="input1", right="input2", output=IOKey(name="output1"))
    model |= add_2(left="input3", right="input4", output=IOKey(name="output2"))
    model |= matmul_1(left="input5", right="input6", output=IOKey(name="output3"))
    ctx = TrainModel(model)
    ctx.add_loss(
        SquaredError(),
        input=model.output1,  # type: ignore
        target="target1",
        reduce_steps=[Mean()],
    )
    ctx.add_loss(
        CrossEntropy(),
        input=model.output2,  # type: ignore
        target="target2",
        reduce_steps=[Sum()],
    )
    loss_add = Add()
    loss_add.set_types(left=Tensor, right=Tensor)
    ctx.add_loss(loss_add, left=model.output3, right="right", reduce_steps=[Min()])  # type: ignore
    with redirect_stdout(StringIO()) as summary:
        ctx.summary(symbolic=True)
    ref_table = ""
    with open("tests/scripts/summary_txts/test_traincontext_summary_2") as f:
        ref_table = f.read()

    assert "\n" + summary.getvalue() == ref_table


def test_traincontext_summary_3():
    model = Model()
    add_1 = Add()
    add_2 = Add()
    add_1.set_types(left=Tensor, right=Tensor)
    add_2.set_types(left=Tensor, right=Tensor)
    add_1.set_cin("left")
    add_2.set_cin("left")
    matmul_1 = MatrixMultiply()
<<<<<<< HEAD
    model |= add_1(left="in1", right="in2", output=IOKey(name="output1"))
    model |= add_2(output=IOKey(name="output2"))
    model |= matmul_1(output=IOKey(name="output3"))
=======
    model += add_1(
        left=IOKey("in1", differantiable=True),
        right="in2",
        output=IOKey(name="output1"),
    )
    model += add_2(left="", output=IOKey(name="output2"))
    model += matmul_1(left="", output=IOKey(name="output3"))
>>>>>>> 5b9d92c4
    model.set_cin(matmul_1.left)
    ctx = TrainModel(model)
    ctx.add_loss(
        SquaredError(),
        input=model.output1,  # type: ignore
        target="target",
        reduce_steps=[Mean()],
    )
    ctx.add_loss(
        CrossEntropy(),
        input=model.output2,  # type: ignore
        target="target2",
        reduce_steps=[Sum()],
    )
    loss_add = Add()
    loss_add.set_types(left=Tensor, right=Tensor)
    ctx.add_loss(loss_add, left=model.output3, right="target3", reduce_steps=[Min()])  # type: ignore
    ctx.add_regularization(L1(), input=add_1.left, coef=0.1)

    with redirect_stdout(StringIO()) as summary:
        ctx.summary(symbolic=True, types=True)

    ref_table = ""
    with open("tests/scripts/summary_txts/test_traincontext_summary_3") as f:
        ref_table = f.read()

    assert summary.getvalue() == ref_table


def test_traincontext_summary_4():
    model = Model()
    add_1 = Add()
    add_2 = Add()
    add_1.set_types(left=Tensor, right=Tensor)
    add_2.set_types(left=Tensor, right=Tensor)
    add_1.set_cin("left")
    add_2.set_cin("left")
    matmul_1 = MatrixMultiply()
<<<<<<< HEAD
    model |= add_1(left="in1", right="in2", output=IOKey(name="output1"))
    model |= add_2(output=IOKey(name="output2"))
    model |= matmul_1(output=IOKey(name="output3"))
=======
    model += add_1(
        left=IOKey("in1", differantiable=True),
        right=IOKey("in2", differantiable=True),
        output=IOKey(name="output1"),
    )
    model += add_2(left="", output=IOKey(name="output2"))
    model += matmul_1(left="", output=IOKey(name="output3"))
>>>>>>> 5b9d92c4
    model.set_cin(matmul_1.left)

    ctx = TrainModel(model)
    ctx.add_loss(
        SquaredError(),
        input=model.output1,  # type: ignore
        target="target1",
        reduce_steps=[Mean(axis=-1)],
    )
    ctx.add_loss(
        SquaredError(),
        input=model.output2,  # type: ignore
        target="target2",
        reduce_steps=[Sum(axis=1), Max(axis=2), Mean(axis=-1)],
    )
    loss_add = Add()
    loss_add.set_types(left=Tensor, right=Tensor)
    ctx.add_loss(loss_add, left=model.output3, right="right")  # type: ignore
    ctx.add_regularization(L1(), input=add_1.left, coef=0.1)
    ctx.add_regularization(L1(), input=add_1.right, coef=0.1)

    with redirect_stdout(StringIO()) as summary:
        ctx.summary(shapes=False, types=True)

    ref_table = ""
    with open("tests/scripts/summary_txts/test_traincontext_summary_4") as f:
        ref_table = f.read()

    assert summary.getvalue() == ref_table


def test_traincontext_summary_5():
    model = Model()
    add_1 = Add()
    add_2 = Add()
    add_1.set_types(left=Tensor, right=Tensor)
    add_2.set_types(left=Tensor, right=Tensor)
    add_1.set_cin("left")
    add_2.set_cin("left")
    matmul_1 = MatrixMultiply()
<<<<<<< HEAD
    model |= add_1(left="in1", right="in2", output=IOKey(name="output1"))
=======
    model += add_1(
        left=IOKey("in1", differantiable=True),
        right=IOKey("in2", differantiable=True),
        output=IOKey(name="output1"),
    )
>>>>>>> 5b9d92c4
    model += add_2(output=IOKey(name="output2"))
    model += matmul_1(output=IOKey(name="output3"))
    ctx = TrainModel(model)
    ctx.add_loss(
        SquaredError(),
        input=model.output1,  # type: ignore
        target="target",
        reduce_steps=[Mean(axis=-1)],
    )
    ctx.add_loss(
        SquaredError(),
        input=model.output2,  # type: ignore
        target="target",
        reduce_steps=[Sum(axis=1), Max(axis=2), Mean(axis=-1)],
    )
    ctx.add_loss(Add(), left=model.output3, right="right")  # type: ignore
    ctx.add_regularization(L1(), input=add_1.left, coef=Tensor(0.1))
    ctx.add_regularization(L1(), input=add_1.right, coef=Tensor(0.1))
    comp_model = mithril.compile(model=ctx, backend=NumpyBackend(), safe_shapes=False)
    with redirect_stdout(StringIO()) as summary:
        comp_model.summary(model=add_1, verbose=True)
    ref_table = ""
    with open("tests/scripts/summary_txts/test_traincontext_summary_5") as f:
        ref_table = f.read()

    assert "\n" + summary.getvalue() == ref_table


def test_traincontext_summary_resnet():
    model = resnet34(1)
    ctx = TrainModel(model)
    ctx.add_loss(SquaredError(), input="output", target="target", reduce_steps=[Mean()])
    ctx.add_regularization(L1(), input="weight_20", coef=0.1)
    with redirect_stdout(StringIO()) as summary:
        ctx.summary(depth=1)
    ref_table = ""
    with open("tests/scripts/summary_txts/test_traincontext_summary_resnet") as f:
        ref_table = f.read()

    assert summary.getvalue() == ref_table


def test_traincontext_summary_regex_reg():
    model = MLP(
        dimensions=[10 for _ in range(10)], activations=[Relu() for _ in range(10)]
    )
    ctx = TrainModel(model)
    ctx.add_loss(SquaredError(), input="output", target="target", reduce_steps=[Mean()])
    ctx.add_regularization(L2(), input=re.compile("weight\\d"), coef=0.1)
    ctx.add_regularization(L1(), input=re.compile("weight\\d"), coef=0.1)
    with redirect_stdout(StringIO()) as summary:
        ctx.summary(depth=1)
    ref_table = ""
    with open("tests/scripts/summary_txts/test_traincontext_summary_regex_reg") as f:
        ref_table = f.read()

    assert summary.getvalue() == ref_table


def test_traincontext_summary_7():
    model = Model()
    model += MLP(
        dimensions=[10 for _ in range(10)], activations=[Relu() for _ in range(10)]
    )(input="input", output=IOKey(name="output"))

    ctx = TrainModel(model)

    reg_model = Model()
    reg_model += Relu()(input="foo", output=IOKey(name="output"))

    loss_model = Model()
    loss_model += Add()(
        left=IOKey("l1", type=Tensor),
        right=IOKey("r1", type=Tensor),
        output=IOKey(name="out"),
    )
    ctx.add_loss(loss_model, l1="output", r1="target", reduce_steps=[Mean()])
    ctx.add_regularization(reg_model, foo=re.compile("weight\\d"), coef=0.1)
    ctx.add_regularization(L1(), input=re.compile("weight\\d"), coef=0.1)
    with redirect_stdout(StringIO()) as summary:
        ctx.summary()
    ref_table = ""
    with open("tests/scripts/summary_txts/test_traincontext_summary_7") as f:
        ref_table = f.read()

    assert summary.getvalue() == ref_table


def test_summary_of_nested_composite_model_with_names():
    lin = Linear(name="lin")
    model = Model(name="my_model")
    model += lin

    with redirect_stdout(StringIO()) as summary:
        model.summary()

    ref_table = ""
    with open(
        "tests/scripts/summary_txts/test_summary_of_nested_composite_model_with_names"
    ) as f:
        ref_table = f.read()
    assert summary.getvalue() == ref_table<|MERGE_RESOLUTION|>--- conflicted
+++ resolved
@@ -962,14 +962,9 @@
 def test_physical_summary_3_logical_with_depth():
     model = Model()
     model_1 = KernelizedSVM(kernel=RBFKernel())
-<<<<<<< HEAD
-    model_1.input1.set_differentiable(True)
-    model_1.input2.set_differentiable(True)
+    model_1.set_differentiability(input1=True, input2=True)
     model_1.set_cin("input1")
-=======
-    model_1.set_differentiability(input1=True, input2=True)
-
->>>>>>> 5b9d92c4
+
     model_2 = MLP(
         activations=[Sigmoid(), Tanh(), Relu(), LeakyRelu()], dimensions=[3, 4, 5, 6]
     )
@@ -1154,17 +1149,11 @@
     model = Model()
     sig_model1 = Sigmoid()
     sig_model2 = Sigmoid()
-<<<<<<< HEAD
     model |= sig_model1(input="input", output=IOKey("output1"))
     model |= sig_model2(input="input", output=IOKey("output2"))
-    comp_model = mithril.compile(model=model, backend=JaxBackend(), jit=False)
-=======
-    model += sig_model1(input="input", output=IOKey("output1"))
-    model += sig_model2(input="input", output=IOKey("output2"))
     comp_model = mithril.compile(
         model=model, backend=JaxBackend(), jit=False, safe_names=False
     )
->>>>>>> 5b9d92c4
     with redirect_stdout(StringIO()) as summary:
         comp_model.summary(
             verbose=True, shapes=True, symbolic=True, model=sig_model1, types=True
@@ -1181,15 +1170,9 @@
     model = Model()
     sig_model1 = Sigmoid()
     sig_model2 = Sigmoid()
-<<<<<<< HEAD
     model |= sig_model1(input="input", output=IOKey(name="output1"))
     model |= sig_model2(input="input", output=IOKey(name="output2"))
-    comp_model = mithril.compile(model=model, backend=JaxBackend())
-=======
-    model += sig_model1(input="input", output=IOKey(name="output1"))
-    model += sig_model2(input="input", output=IOKey(name="output2"))
     comp_model = mithril.compile(model=model, backend=JaxBackend(), safe_names=False)
->>>>>>> 5b9d92c4
     with redirect_stdout(StringIO()) as summary:
         comp_model.summary(verbose=True, shapes=True, symbolic=True, model=sig_model2)
     ref_table = ""
@@ -1202,15 +1185,9 @@
     model = Model()
     sig_model1 = Sigmoid()
     sig_model2 = Sigmoid()
-<<<<<<< HEAD
     model |= sig_model1(input="input", output=IOKey(name="output1"))
     model |= sig_model2(input="input", output=IOKey(name="output2"))
-    comp_model = mithril.compile(model=model, backend=JaxBackend())
-=======
-    model += sig_model1(input="input", output=IOKey(name="output1"))
-    model += sig_model2(input="input", output=IOKey(name="output2"))
     comp_model = mithril.compile(model=model, backend=JaxBackend(), safe_names=False)
->>>>>>> 5b9d92c4
     with redirect_stdout(StringIO()) as summary:
         comp_model.summary(verbose=True, shapes=True, symbolic=True)
     ref_table = ""
@@ -1905,19 +1882,13 @@
     add_1.set_cin("left")
     add_2.set_cin("left")
     matmul_1 = MatrixMultiply()
-<<<<<<< HEAD
-    model |= add_1(left="in1", right="in2", output=IOKey(name="output1"))
-    model |= add_2(output=IOKey(name="output2"))
-    model |= matmul_1(output=IOKey(name="output3"))
-=======
-    model += add_1(
+    model |= add_1(
         left=IOKey("in1", differantiable=True),
         right="in2",
         output=IOKey(name="output1"),
     )
-    model += add_2(left="", output=IOKey(name="output2"))
-    model += matmul_1(left="", output=IOKey(name="output3"))
->>>>>>> 5b9d92c4
+    model |= add_2(left="", output=IOKey(name="output2"))
+    model |= matmul_1(left="", output=IOKey(name="output3"))
     model.set_cin(matmul_1.left)
     ctx = TrainModel(model)
     ctx.add_loss(
@@ -1956,19 +1927,13 @@
     add_1.set_cin("left")
     add_2.set_cin("left")
     matmul_1 = MatrixMultiply()
-<<<<<<< HEAD
-    model |= add_1(left="in1", right="in2", output=IOKey(name="output1"))
-    model |= add_2(output=IOKey(name="output2"))
-    model |= matmul_1(output=IOKey(name="output3"))
-=======
-    model += add_1(
+    model |= add_1(
         left=IOKey("in1", differantiable=True),
         right=IOKey("in2", differantiable=True),
         output=IOKey(name="output1"),
     )
-    model += add_2(left="", output=IOKey(name="output2"))
-    model += matmul_1(left="", output=IOKey(name="output3"))
->>>>>>> 5b9d92c4
+    model |= add_2(left="", output=IOKey(name="output2"))
+    model |= matmul_1(left="", output=IOKey(name="output3"))
     model.set_cin(matmul_1.left)
 
     ctx = TrainModel(model)
@@ -2009,15 +1974,11 @@
     add_1.set_cin("left")
     add_2.set_cin("left")
     matmul_1 = MatrixMultiply()
-<<<<<<< HEAD
-    model |= add_1(left="in1", right="in2", output=IOKey(name="output1"))
-=======
-    model += add_1(
+    model |= add_1(
         left=IOKey("in1", differantiable=True),
         right=IOKey("in2", differantiable=True),
         output=IOKey(name="output1"),
     )
->>>>>>> 5b9d92c4
     model += add_2(output=IOKey(name="output2"))
     model += matmul_1(output=IOKey(name="output3"))
     ctx = TrainModel(model)
