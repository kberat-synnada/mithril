--- conflicted
+++ resolved
@@ -186,14 +186,9 @@
         output2=IOKey(name="out_2"),
         output3=IOKey(name="out_3"),
     )
-<<<<<<< HEAD
     model.merge_connections(model_1.input1, model_1.input2)  # type: ignore
-    model += model_2(
+    model |= model_2(
         output1=model_1.input1,  # type: ignore
-=======
-    model |= model_2(
-        output1=IOKey(connections={model_1.input1, model_1.input2}),  # type: ignore
->>>>>>> f45c18f4
         output2=IOKey(name="out_4"),
         output3=IOKey(name="out_5"),
         input1="in1",
@@ -1524,16 +1519,11 @@
     add_1, add_2 = Add(), Add()
     add_1.set_types(left=Tensor, right=Tensor)
     add_2.set_types(left=Tensor, right=Tensor)
-<<<<<<< HEAD
-    model += add_1(left="left")
-    model.merge_connections(add_1.left, add_1.right)
-    model += add_2(output=add_1.left, left="left_1")
-=======
     add_1.set_cin("left")
     add_2.set_cin("left")
     model |= add_1(left="left")
-    model |= add_2(output=IOKey(connections={add_1.left, add_1.right}), left="left_1")
->>>>>>> f45c18f4
+    model.merge_connections(add_1.left, add_1.right)    
+    model |= add_2(output=add_1.left, left="left_1")
     with redirect_stdout(StringIO()) as summary:
         model.summary(shapes=True, symbolic=True)
 
@@ -1582,26 +1572,14 @@
         output2=IOKey(name="output2"),
         output3=IOKey(name="output3"),
     )
-<<<<<<< HEAD
     model_n.merge_connections(model_3.input1, model_3.input2, model_3.input3)  # type: ignore
-    model_n += model_2(
-        input1="",
+    model_n |= model_2(
         output1=model_3.input1,  # type: ignore
         output2=IOKey(name="output4"),
         output3=IOKey(name="output5"),
     )
     model_n.merge_connections(model_2.input1, model_2.input2, model_2.input3)  # type: ignore
-    model_n += model_1(input1="", output1=model_2.input1)  # type: ignore
-=======
-    model_n |= model_2(
-        output1=IOKey(connections={model_3.input1, model_3.input2, model_3.input3}),  # type: ignore
-        output2=IOKey(name="output4"),
-        output3=IOKey(name="output5"),
-    )
-    model_n |= model_1(
-        output1=IOKey(connections={model_2.input1, model_2.input2, model_2.input3}),  # type: ignore
-    )
->>>>>>> f45c18f4
+    model_n |= model_1(output1=model_2.input1)  # type: ignore
 
     with redirect_stdout(StringIO()) as summary:
         model_n.summary(shapes=True, symbolic=True)
@@ -1635,14 +1613,9 @@
         output2=IOKey(name="output2"),
         output3=IOKey(name="output3"),
     )
-<<<<<<< HEAD
-    model_n += model_1(input1="input1", input2="input2", input3="input3")  # type: ignore
+    model_n |= model_1(input1="input1", input2="input2", input3="input3")  # type: ignore
     model_n.merge_connections(model_3.input1, model_3.input2, model_3.input3)  # type: ignore
-    model_n += model_2(
-=======
-    model_n |= model_1(input1="input1", input2="input2", input3="input3")
     model_n |= model_2(
->>>>>>> f45c18f4
         input1=model_1.output1,  # type: ignore
         input2=model_1.output2,  # type: ignore
         input3=model_1.output3,  # type: ignore
