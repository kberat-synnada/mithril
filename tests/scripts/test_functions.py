# Copyright 2022 Synnada, Inc.
#
# Licensed under the Apache License, Version 2.0 (the "License");
# you may not use this file except in compliance with the License.
# You may obtain a copy of the License at
#
#     http://www.apache.org/licenses/LICENSE-2.0
#
# Unless required by applicable law or agreed to in writing, software
# distributed under the License is distributed on an "AS IS" BASIS,
# WITHOUT WARRANTIES OR CONDITIONS OF ANY KIND, either express or implied.
# See the License for the specific language governing permissions and
# limitations under the License.
import os
import typing
from copy import deepcopy
from importlib import import_module

import mithril
from mithril import CBackend, JaxBackend, NumpyBackend, TorchBackend
from mithril.backends.with_manualgrad.numpy_backend.ops_grad import add_grad
from mithril.framework.common import Tensor
from mithril.models import (
    Absolute,
    Add,
    Arange,
    BinaryCrossEntropy,
    Buffer,
    CartesianDifference,
    Cosine,
    CrossEntropy,
    Divide,
    IOKey,
    Layer,
    Linear,
    LinearSVM,
    Mean,
    Model,
    Multiply,
    Power,
    Relu,
    Sigmoid,
    Sine,
    Size,
    Softmax,
    Softplus,
    Subtract,
    TrainModel,
)
from mithril.utils.utils import BiMultiMap
from tests.scripts.test_utils import compare_callables

from ..utils import MyAdder, with_temp_file

# ruff: noqa: F821


def test_bimultimap_1():
    values = [["a", "b", "c"], ["c", "b", "a"], ["a", "a", "a", "a", "a"]]
    keys = ["x", "y", "z"]
    dict_1 = {key: value for key, value in zip(keys, values, strict=False)}
    bi_multi_map_obj: BiMultiMap[str, list[str]] = BiMultiMap(dict_1)
    assert bi_multi_map_obj.inverse == {
        "a": ["x", "y", "z", "z", "z", "z", "z"],
        "b": ["x", "y"],
        "c": ["x", "y"],
    }


def test_bimultimap_2():
    values = [["a", "b", "c"], ["c", "b", "a"], ["a", "a", "a", "a", "a"]]
    keys = ["x", "y", "z"]
    dict_1 = {key: value for key, value in zip(keys, values, strict=False)}
    bi_multi_map_obj: BiMultiMap[str, list[str]] = BiMultiMap(dict_1)
    bi_multi_map_obj_inv: BiMultiMap[str, list[str]] = BiMultiMap(
        bi_multi_map_obj.inverse
    )
    bi_multi_map_obj_inv_inv: BiMultiMap[str, list[str]] = BiMultiMap(
        bi_multi_map_obj_inv.inverse
    )
    table1 = bi_multi_map_obj._table
    table2 = bi_multi_map_obj_inv_inv._table

    table1_inverse = bi_multi_map_obj.inverse
    table2_inverse = bi_multi_map_obj_inv_inv.inverse

    for key, values in table1.items():
        value1 = table2[key]
        value1.sort()
        values.sort()
        assert values == value1

    for key, values in table1_inverse.items():  # type: ignore
        value1 = table2_inverse[key]
        value1.sort()
        values.sort()
        assert values == value1


def test_bimultimap_3():
    values = [["a", "b", "c"], ["c", "b", "a"], ["a", "a", "a", "a", "a"]]
    keys = ["x", "y", "z"]
    remove_item = "x"
    dict_1 = {key: value for key, value in zip(keys, values, strict=False)}
    bi_multi_map_obj: BiMultiMap[str, list[str]] = BiMultiMap(dict_1)
    table1_inv = deepcopy(bi_multi_map_obj.inverse)
    del bi_multi_map_obj[remove_item]
    table2_inv = bi_multi_map_obj.inverse

    for key, values in table1_inv.items():  # type: ignore
        value1 = list(filter(lambda a: a != remove_item, values))
        value2 = table2_inv[key]
        value1.sort()
        value2.sort()
        assert value1 == value2


def test_topological_sort_1():
    linear1 = Linear()
    linear2 = Linear()
    relu1 = Relu()
    relu2 = Relu()
    relu3 = Relu()
    svm1 = LinearSVM()
    model = Model()

    model |= linear1()
    model |= linear2(input=linear1.output)
    model |= relu1(input=linear2.output)
    model |= relu2(input=relu1.output)
    model |= relu3(input=relu2.output)
    model |= svm1(input=relu3.output, output=IOKey(name="output"))
    graph = model.get_models_in_topological_order()
    assert graph == [linear1, linear2, relu1, relu2, relu3, svm1]


def test_topological_sort_2():
    relu1 = Relu()
    relu2 = Relu()
    relu3 = Relu()
    relu4 = Relu()
    relu5 = Relu()
    relu6 = Relu()
    model = Model()
    model |= relu1()
    model |= relu2(output=relu1.input)
    model |= relu3(input=relu1.output)
    model |= relu4(input=relu3.output)
    model |= relu5(output=relu2.input)
    model |= relu6(output=relu5.input)
    graph = model.get_models_in_topological_order()
    assert graph == [relu6, relu5, relu2, relu1, relu3, relu4]


def test_topological_sort_3():
    model = Model()
    model1 = Model()
    model2 = Model()
    add1 = Add()
    add2 = Add()
    buff1 = Buffer()
    buff2 = Buffer()
    model1 |= add1(left="input", right="input", output=IOKey(name="output"))
    model2 |= buff1(input="input", output=IOKey(name="output"))
    model |= model1(input="input")
    model |= model2(input=model1.output)  # type: ignore
    model |= add2(left=model2.output, right="output")  # type: ignore
    model |= buff2(output=add2.right)
    graph = model.get_models_in_topological_order()
    assert graph == [model1, model2, buff2, add2]


def test_flatten_dag_1():
    model1 = Model()
    model2 = Model()
    model3 = Model()
    model4 = Model()
    add = Add()
    cart = CartesianDifference()
    substract = Subtract()
    mult1 = Multiply()
    power = Power()
    div = Divide()

    ordered_model_list = [add, mult1, cart, substract, power, div]

    model1 |= add(left="in1", right="in2")
    model1 |= mult1(left=add.output, right="in2", output=IOKey(name="output"))

    model2 |= cart(left="in1", right="in2")
    model2 |= substract(left=cart.output, right=cart.output)
    model2 |= power(base="in1", exponent=substract.output, output=IOKey(name="output"))

    model3 |= div(numerator="in1", denominator="in2", output=IOKey(name="output"))

    model4 |= model1(in1="input1", in2="input2")
    model4 |= model2(in1=model1.output, in2=model1.output)  # type: ignore
    model4 |= model3(in1=model2.output, in2=model2.output, output=IOKey(name="output"))  # type: ignore

    comp_model = mithril.compile(
        model=model4, backend=JaxBackend(dtype=mithril.float64)
    )

    flatted_primitive_model_list = [
        key.__class__ for key in comp_model.flat_graph.get_models()
    ]

    assert flatted_primitive_model_list == [
        model.submodel.__class__ for model in ordered_model_list
    ]


def test_flatten_dag_2():
    model1 = Model()
    model2 = Model()
    model3 = Model()
    model4 = Model()

    relu_0 = Relu()
    sigmoid = Sigmoid()
    softmax = Softmax()
    softplus = Softplus()
    relu = Relu()
    leakyrelu = Relu()
    abs = Absolute()
    sine = Sine()
    cosine = Cosine()

    ordered_model_list = [
        relu_0,
        sigmoid,
        softmax,
        sine,
        cosine,
        softplus,
        relu,
        leakyrelu,
        abs,
    ]

    model1 |= relu_0(input="in1")
    model1 |= sigmoid(input="in1", output=IOKey(name="out1"))
    model1 |= softmax(input=relu_0.output, output=IOKey(name="out2"))

    model2 |= softplus(input="in1")
    model2 |= relu(input=softplus.output, output=IOKey(name="out1"))
    model2 |= leakyrelu(input="in2")
    model2 |= abs(input=leakyrelu.output, output=IOKey(name="out2"))

    model3 |= sine(input="in1")
    model3 |= cosine(input=sine.output, output=IOKey(name="out"))

    model4 |= model1(in1="in1")
    model4 |= model3(in1=model1.out1)  # type: ignore
    model4 |= model2(
        in1=model3.out,  # type: ignore
        in2=model1.out2,  # type: ignore
        out1=IOKey(name="out1"),
        out2=IOKey(name="out2"),
    )

    comp_model = mithril.compile(
        model=model4, backend=JaxBackend(dtype=mithril.float64)
    )

    flatted_primitive_model_list = [
        key.__class__ for key in comp_model.flat_graph.get_models()
    ]

    assert flatted_primitive_model_list == [
        model.submodel.__class__ for model in ordered_model_list
    ]


def test_flatten_dag_3():
    model1 = Model()

    relu_0 = Relu()
    sigmoid = Sigmoid()
    softmax = Softmax()
    softplus = Softplus()
    relu = Relu()
    leakyrelu = Relu()
    abs = Absolute()
    sine = Sine()

    model1 |= relu_0(input="in1")
    model1 |= sigmoid(input="in2")
    model1 |= softmax(input="in3")
    model1 |= softplus(input="in4")
    model1 |= relu(input=softplus.output, output=IOKey(name="out4"))
    model1 |= leakyrelu(input=softmax.output, output=IOKey(name="out3"))
    model1 |= abs(input=sigmoid.output, output=IOKey(name="out2"))
    model1 |= sine(input=relu_0.output, output=IOKey(name="out1"))

    ordered_model_list = [
        relu_0,
        sigmoid,
        softmax,
        softplus,
        relu,
        leakyrelu,
        abs,
        sine,
    ]

    comp_model = mithril.compile(
        model=model1, backend=JaxBackend(dtype=mithril.float64)
    )

    flatted_primitive_model_list = [
        key.__class__ for key in comp_model.flat_graph.get_models()
    ]

    assert flatted_primitive_model_list == [
        model.submodel.__class__ for model in ordered_model_list
    ]


@with_temp_file(".py")
def test_code_generator_1(file_path: str):
    model = Model()
    Lin1 = Linear()

    model |= Lin1(input="add1", output=IOKey(name="output"))

    mithril.compile(
        model=model,
        backend=JaxBackend(dtype=mithril.float64),
        jit=False,
        file_path=file_path,
    )

    file_name = os.path.basename(file_path).split(".")[0]
    eval_func = import_module("tmp." + file_name).evaluate

    @typing.no_type_check
    def evaluate(params, data, cache):
        add1 = data["add1"]
        bias = params["bias"]
        weight = params["weight"]
        output_0 = transpose(weight, None)
        output_1 = matrix_multiplication(add1, output_0)
        del output_0
        output = add(output_1, bias)
        del output_1
        return {"output": output}

    compare_callables(evaluate, eval_func)


@with_temp_file(".py")
def test_code_generator_2(file_path: str):
    model = Model()
    buff1 = Buffer()
    buff2 = Buffer()
    buff3 = Buffer()
    buff4 = Buffer()

    model |= buff1(input=IOKey("input", type=Tensor), output=IOKey(name="output1"))
    model |= buff2(input=buff1.output)
    model |= buff3(input=buff1.output)
    model |= buff4(input=buff2.output, output=IOKey(name="output2"))

    mithril.compile(
        model=model,
        backend=JaxBackend(dtype=mithril.float64),
        jit=False,
        file_path=file_path,
    )

    file_name = os.path.basename(file_path).split(".")[0]
    eval_func = import_module("tmp." + file_name).evaluate

    def evaluate(params, data, cache):
        input = data["input"]
        return {"output1": input, "output2": input}

    compare_callables(evaluate, eval_func)


@with_temp_file(".py")
def test_code_generator_3(file_path: str):
    model = Model()
    Linear1 = Linear()
    Linear2 = Linear()

    model |= Linear1(input="input")
    model += Linear2(output=IOKey(name="output"))

    mithril.compile(
        model=model,
        backend=JaxBackend(dtype=mithril.float64),
        jit=False,
        file_path=file_path,
    )

    file_name = os.path.basename(file_path).split(".")[0]
    eval_func = import_module("tmp." + file_name).evaluate

    @typing.no_type_check
    def evaluate(params, data, cache):
        bias_0 = params["bias_0"]
        bias_1 = params["bias_1"]
        input = data["input"]
        weight_0 = params["weight_0"]
        weight_1 = params["weight_1"]
        output_0 = transpose(weight_0, None)
        output_1 = matrix_multiplication(input, output_0)
        del output_0
        output_2 = add(output_1, bias_0)
        del output_1
        output_3 = transpose(weight_1, None)
        output_4 = matrix_multiplication(output_2, output_3)
        del output_2
        del output_3
        output = add(output_4, bias_1)
        del output_4
        return {"output": output}

    compare_callables(evaluate, eval_func)


@with_temp_file(".py")
def test_code_generator_4(file_path: str):
    model = Model()

    def my_adder(left, right, cache: None):
        return left + right

    NumpyBackend.register_primitive(my_adder, add_grad)

<<<<<<< HEAD
    model |= MyAdder()(left="left", right="right", output=IOKey(name="output"))
=======
    model += MyAdder()(left="left", right="right", output=IOKey(name="output"))
    model.set_differentiability(left=True)
    model.set_differentiability(right=True)

>>>>>>> 5b9d92c4
    context = TrainModel(model)
    context.add_loss(
        BinaryCrossEntropy(), reduce_steps=[Mean()], input="output", target="target"
    )
    mithril.compile(
        model=context,
        backend=NumpyBackend(dtype=mithril.float64),
        jit=False,
        file_path=file_path,
        data_keys={"target"},
    )

    file_name = os.path.basename(file_path).split(".")[0]
    eval_func = import_module("tmp." + file_name)

    @typing.no_type_check
    def evaluate(params, data, cache):
        left = params["left"]
        output_0_cache = cache["output_0_cache"]
        output_1_cache = cache["output_1_cache"]
        output_cache = cache["output_cache"]
        right = params["right"]
        target = data["target"]
        output = output_cache["output"] = make_array(
            my_adder(left, right, output_cache)
        )
        output_0 = output_0_cache["output"] = make_array(
            binary_cross_entropy_with_logits(
                output, target, 2.2250738585072014e-308, cache=output_0_cache
            )
        )
        output_1 = output_1_cache["output"] = make_array(
            reduce_mean(output_0, cache=output_1_cache)
        )
        del output_0
        return {"final_cost": output_1, "output": output}

    @typing.no_type_check
    def evaluate_gradients(params, gradients, data, cache):
        left = params["left"]
        output = cache["output_cache"]["output"]
        output_0 = cache["output_0_cache"]["output"]
        output_0_cache = cache["output_0_cache"]
        output_1_cache = cache["output_1_cache"]
        output_cache = cache["output_cache"]
        right = params["right"]
        target = data["target"]
        gradients["output_1"] += gradients["final_cost"]
        gradients["output_0"] += accumulate_grads(
            make_array(
                reduce_mean_grad(gradients["output_1"], output_1_cache, 0, output_0)
            ),
            output_0,
            output_1_cache,
            0,
        )
        gradients["output"] += make_array(
            binary_cross_entropy_with_logits_grad(
                gradients["output_0"],
                output_0_cache,
                0,
                output,
                target,
                2.2250738585072014e-308,
            )
        )
        gradients["left"] += accumulate_grads(
            make_array(add_grad(gradients["output"], output_cache, 0, left, right)),
            left,
            output_cache,
            0,
        )
        gradients["right"] += accumulate_grads(
            make_array(add_grad(gradients["output"], output_cache, 1, left, right)),
            right,
            output_cache,
            1,
        )

    compare_callables(evaluate, eval_func.evaluate)
    compare_callables(evaluate_gradients, eval_func.evaluate_gradients)
    NumpyBackend.registered_primitives = {}


@with_temp_file(".py")
def test_code_generator_5(file_path: str):
    model = Model()

    def my_adder(left, right):
        return left + right

    JaxBackend.register_primitive(my_adder)

    model += MyAdder()(left="left", right="right", output=IOKey(name="output"))
    model.set_differentiability(left=True)
    model.set_differentiability(right=True)

    context = TrainModel(model)
    add = Add()
    add.set_types(right=Tensor)
<<<<<<< HEAD
    add.set_cin("left")
=======
    add.set_differentiability(right=True)

>>>>>>> 5b9d92c4
    context.add_loss(
        BinaryCrossEntropy(), reduce_steps=[add], input="output", target="target"
    )
    mithril.compile(
        model=context,
        backend=JaxBackend(dtype=mithril.float64),
        jit=False,
        file_path=file_path,
        data_keys={"target"},
    )

    file_name = os.path.basename(file_path).split(".")[0]
    eval_func = import_module("tmp." + file_name)

    @typing.no_type_check
    def evaluate(params, data, cache):
        left = params["left"]
        right = params["right"]
        right_0 = params["right_0"]
        target = data["target"]
        output = my_adder(left, right)
        output_0 = binary_cross_entropy_with_logits(
            output, target, 2.2250738585072014e-308
        )
        output_1 = add(output_0, right_0)
        del output_0
        return {"final_cost": output_1, "output": output}

    compare_callables(evaluate, eval_func.evaluate)
    JaxBackend.registered_primitives = {}


@with_temp_file(".py")
def test_code_generator_6(file_path: str):
    # Case array creator primitive used in static

    backend = TorchBackend(device="cpu")

    model = Model()
    layer2 = Layer(dimension=2, activation=Softmax())
    model |= layer2(input="input", weight="w1", bias="b1")
    model |= (arange := Arange())(stop=2, output=IOKey(name="arange_res"))
    model |= Add()(left=arange.output, right=layer2.output, output=IOKey(name="output"))

    context = TrainModel(model)
    context.add_loss(
        CrossEntropy(input_type="probs"), [Mean()], target="target", input="output"
    )

    static_keys = {"target": backend.array([0])}

    mithril.compile(
        context,
        backend=backend,
        constant_keys=static_keys,  # type: ignore
        jit=False,
        file_path=file_path,
    )

    file_name = os.path.basename(file_path).split(".")[0]
    eval_func = import_module("tmp." + file_name)

    @typing.no_type_check
    def evaluate(params, data, cache):
        arange_res = cache["arange_res"]
        b1 = params["b1"]
        cutoff = cache["cutoff"]
        input = data["input"]
        target = cache["target"]
        w1 = params["w1"]
        output_0 = transpose(w1, None)
        output_1 = matrix_multiplication(input, output_0)
        del output_0
        output_2 = add(output_1, b1)
        del output_1
        output_3 = softmax(output_2)
        del output_2
        output = add(arange_res, output_3)
        del output_3
        output_4 = cross_entropy(output, target, False, cutoff)
        output_5 = reduce_mean(output_4)
        del output_4
        return {"arange_res": arange_res, "final_cost": output_5, "output": output}

    compare_callables(evaluate, eval_func.evaluate)
    JaxBackend.registered_primitives = {}


@with_temp_file(".py")
def test_code_generator_7(file_path: str):
    # Case array creator partially initialized

    backend = TorchBackend(device="cpu")

    model = Model()
    layer2 = Layer(dimension=2, activation=Softmax())
    model |= layer2(input="input", weight="w1", bias="b1")
    model += (s := Size(dim=1))
    model |= (arange := Arange())(stop=s.output, output=IOKey(name="arange_res"))
    model |= Add()(left=arange.output, right=layer2.output, output=IOKey(name="output"))

    context = TrainModel(model)
    context.add_loss(
        CrossEntropy(input_type="probs"), [Mean()], target="target", input="output"
    )

    static_keys = {"target": backend.array([0])}

    mithril.compile(
        context,
        backend=backend,
        constant_keys=static_keys,  # type: ignore
        jit=False,
        file_path=file_path,
    )

    file_name = os.path.basename(file_path).split(".")[0]
    eval_func = import_module("tmp." + file_name)

    @typing.no_type_check
    def evaluate(params, data, cache):
        arange_res = cache["arange_res"]
        b1 = params["b1"]
        cutoff = cache["cutoff"]
        input = data["input"]
        target = cache["target"]
        w1 = params["w1"]
        output_0 = transpose(w1, None)
        output_1 = matrix_multiplication(input, output_0)
        del output_0
        output_2 = add(output_1, b1)
        del output_1
        output_3 = softmax(output_2)
        del output_2
        output = add(arange_res, output_3)
        del output_3
        output_5 = cross_entropy(output, target, False, cutoff)
        output_6 = reduce_mean(output_5)
        del output_5
        return {"arange_res": arange_res, "final_cost": output_6, "output": output}

    compare_callables(evaluate, eval_func.evaluate)


@with_temp_file(".c")
def test_code_generator_8(file_path: str):
    # Case array creator partially initialized

    backend = CBackend()

    model = Model()
    add = Add()
    add.set_types(left=Tensor, right=Tensor)
<<<<<<< HEAD
    model |= add(left="left", right="right")
    model |= Multiply()(left=add.output, right="right2", output="output")
=======
    add.set_differentiability(left=True)
    add.set_differentiability(right=True)

    model += add(left="left", right="right")
    model += Multiply()(left=add.output, right="right2", output="output")
>>>>>>> 5b9d92c4

    mithril.compile(model, backend=backend, jit=False, file_path=file_path)

    code = []
    with open(file_path) as f:
        code = f.readlines()

    eval_code = ""

    start_line = -1
    end_line = -1

    for idx, line in enumerate(code):
        if "evaluate" in line:
            start_line = idx
            break

    for idx, line in enumerate(code[start_line:]):
        if line == "\n":
            end_line = idx
            break

    eval_code = "".join(code[start_line : start_line + end_line])

    evaluate_gradient_code = ""

    start_line = -1
    end_line = len(code)

    for idx, line in enumerate(code):
        if "evaluate_gradients" in line:
            start_line = idx
            break

    evaluate_gradient_code = "".join(code[start_line:end_line])

    reference_eval_code = (
        "void evaluate(\n\tArray * left,\n\tArray * output,\n\tArray * output_0"
        ",\n\tArray * right,\n\tArray * right2\n)\n{\n    add(output_0, left, "
        "right);\n    multiplication(output, output_0, right2);\n}\n"
    )

    reference_eval_grad_code = (
        "void evaluate_gradients(\n\tArray * left,\n\tArray * "
        "left_grad,\n\tArray * output,\n\tArray * output_0,\n\t"
        "Array * output_0_grad,\n\tArray * output_grad,\n\tArray * right,\n\tArray "
        "* right2,\n\tArray * right2_grad,\n\tArray * right_grad\n)\n{\n    "
        "multiplication_grad(output_grad, 0, output, output_0, right2, "
        "output_0_grad, right2_grad);\n    multiplication_grad(output_grad"
        ", 1, output, output_0, right2, output_0_grad, right2_grad);\n"
        "    add_grad(output_0_grad, 0, output_0, left, right, left_grad,"
        " right_grad);\n    add_grad(output_0_grad, 1, output_0, left, "
        "right, left_grad, right_grad);\n}"
    )

    assert eval_code == reference_eval_code
    assert evaluate_gradient_code == reference_eval_grad_code
    os.remove(file_path.replace(".c", ".so"))<|MERGE_RESOLUTION|>--- conflicted
+++ resolved
@@ -430,14 +430,10 @@
 
     NumpyBackend.register_primitive(my_adder, add_grad)
 
-<<<<<<< HEAD
     model |= MyAdder()(left="left", right="right", output=IOKey(name="output"))
-=======
-    model += MyAdder()(left="left", right="right", output=IOKey(name="output"))
     model.set_differentiability(left=True)
     model.set_differentiability(right=True)
 
->>>>>>> 5b9d92c4
     context = TrainModel(model)
     context.add_loss(
         BinaryCrossEntropy(), reduce_steps=[Mean()], input="output", target="target"
@@ -538,12 +534,9 @@
     context = TrainModel(model)
     add = Add()
     add.set_types(right=Tensor)
-<<<<<<< HEAD
     add.set_cin("left")
-=======
     add.set_differentiability(right=True)
 
->>>>>>> 5b9d92c4
     context.add_loss(
         BinaryCrossEntropy(), reduce_steps=[add], input="output", target="target"
     )
@@ -697,16 +690,11 @@
     model = Model()
     add = Add()
     add.set_types(left=Tensor, right=Tensor)
-<<<<<<< HEAD
+    add.set_differentiability(left=True)
+    add.set_differentiability(right=True)
+
     model |= add(left="left", right="right")
     model |= Multiply()(left=add.output, right="right2", output="output")
-=======
-    add.set_differentiability(left=True)
-    add.set_differentiability(right=True)
-
-    model += add(left="left", right="right")
-    model += Multiply()(left=add.output, right="right2", output="output")
->>>>>>> 5b9d92c4
 
     mithril.compile(model, backend=backend, jit=False, file_path=file_path)
 
