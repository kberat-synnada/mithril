--- conflicted
+++ resolved
@@ -216,40 +216,24 @@
             input="prev_hidden", index=slice_1.output, output=IOKey("hidden_compl")
         )
 
-<<<<<<< HEAD
-        self |= slice_2(stop=indexer.output)
+        self |= slice_2(start="", stop=indexer.output)
         self |= tensor_item_2(input="prev_hidden", index=slice_2.output)
-        self |= mult_model_1(left="input", right="w_ih")
-        self |= mult_model_2(left=tensor_item_2.output, right="w_hh")
+        self |= mult_model_1(left="input", right=IOKey("w_ih", differantiable=True))
+        self |= mult_model_2(
+            left=tensor_item_2.output, right=IOKey("w_hh", differantiable=True)
+        )
         self |= sum_model_1(left=mult_model_1.output, right=mult_model_2.output)
         self |= sum_model_2(
-            left=sum_model_1.output, right=IOKey("bias_hh", type=Tensor)
-=======
-        self |= slice_2(start="", stop=indexer.output)
-        self += tensor_item_2(input="prev_hidden", index=slice_2.output)
-        self += mult_model_1(left="input", right=IOKey("w_ih", differantiable=True))
-        self += mult_model_2(
-            left=tensor_item_2.output, right=IOKey("w_hh", differantiable=True)
-        )
-        self += sum_model_1(left=mult_model_1.output, right=mult_model_2.output)
-        self += sum_model_2(
             left=sum_model_1.output,
             right=IOKey("bias_hh", type=Tensor, differantiable=True),
->>>>>>> 5b9d92c4
         )
         self |= sum_model_3(
             left=sum_model_2.output,
             right=IOKey("bias_ih", type=Tensor, differantiable=True),
         )
-<<<<<<< HEAD
         self |= tanh(input=sum_model_3.output, output=IOKey("hidden"))
-        self |= mult_model_3(left="hidden", right="w_ho")
+        self |= mult_model_3(left="hidden", right=IOKey("w_ho", differantiable=True))
         self |= sum_model_4(
-=======
-        self += tanh(input=sum_model_3.output, output=IOKey("hidden"))
-        self += mult_model_3(left="hidden", right=IOKey("w_ho", differantiable=True))
-        self += sum_model_4(
->>>>>>> 5b9d92c4
             left=mult_model_3.output,
             right=IOKey("bias_o", type=Tensor, differantiable=True),
             output=IOKey("output"),
@@ -362,26 +346,16 @@
         self |= tensor_item_1(
             input="prev_hidden", index=slice_1.output, output=IOKey("hidden_compl")
         )
-<<<<<<< HEAD
-        self |= slice_2(stop=indexer.output)
+        self |= slice_2(start="", stop=indexer.output)
         self |= tensor_item_2(input="prev_hidden", index=slice_2.output)
-        self |= mult_model_1(left="input", right="w_ih")
-        self |= mult_model_2(left=tensor_item_2.output, right="w_hh")
+        self |= mult_model_1(left="input", right=IOKey("w_ih", differantiable=True))
+        self |= mult_model_2(
+            left=tensor_item_2.output, right=IOKey("w_hh", differantiable=True)
+        )
         self |= sum_model_1(left=mult_model_1.output, right=mult_model_2.output)
         self |= sum_model_2(
-            left=sum_model_1.output, right=IOKey("bias_hh", type=Tensor)
-=======
-        self |= slice_2(start="", stop=indexer.output)
-        self += tensor_item_2(input="prev_hidden", index=slice_2.output)
-        self += mult_model_1(left="input", right=IOKey("w_ih", differantiable=True))
-        self += mult_model_2(
-            left=tensor_item_2.output, right=IOKey("w_hh", differantiable=True)
-        )
-        self += sum_model_1(left=mult_model_1.output, right=mult_model_2.output)
-        self += sum_model_2(
             left=sum_model_1.output,
             right=IOKey("bias_hh", type=Tensor, differantiable=True),
->>>>>>> 5b9d92c4
         )
         self |= sum_model_3(
             left=sum_model_2.output,
