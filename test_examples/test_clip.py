# Copyright 2022 Synnada, Inc.
#
# Licensed under the Apache License, Version 2.0 (the "License");
# you may not use this file except in compliance with the License.
# You may obtain a copy of the License at
#
#     http://www.apache.org/licenses/LICENSE-2.0
#
# Unless required by applicable law or agreed to in writing, software
# distributed under the License is distributed on an "AS IS" BASIS,
# WITHOUT WARRANTIES OR CONDITIONS OF ANY KIND, either express or implied.
# See the License for the specific language governing permissions and
# limitations under the License.

import os
import platform
import sys
from collections.abc import Mapping

import clip as cliptorch
import numpy as np
import pytest
import torch
import torch.nn as nn

# noqa: N801
import torch.nn.functional as f
from PIL import Image

import mithril as ml
from examples.clip.model import (
    attention_pool2d,
    bottleneck,
    clip,
    modified_resnet,
    multi_head_attention,
    multi_head_attention_forward,
    residual_attention_block,
    transformer,
    vision_transformer,
)

from .clip_torch import Clip, ResidualAttentionBlock, Transformer, VisionTransformer
from .resnet_torch import AttentionPool2d, Bottleneck, ClipRN, ModifiedResNet

installed_backends = [ml.TorchBackend, ml.JaxBackend]
sys.setrecursionlimit(3500)

if platform.system() == "Darwin":
    installed_backends.append(ml.MlxBackend)


def load_weights(
    param_shapes: Mapping, torch_model: torch.nn.Module, backend: ml.Backend
):
    ml_params = {}
    torch_state_dict = torch_model.state_dict()

    for torch_key in torch_state_dict:
        ml_key = torch_key.replace(".", "_").lower()
        if ml_key not in param_shapes:
            continue

        param_shape = param_shapes[ml_key]

        if torch_state_dict[torch_key].shape != param_shape:
            parameter = torch_state_dict[torch_key].numpy().reshape(param_shape)
        else:
            parameter = torch_state_dict[torch_key].numpy().reshape(param_shape)
        ml_params[ml_key] = backend.array(parameter)

    return ml_params


@pytest.mark.parametrize("backend_type", installed_backends)
class TestLayers:
    def test_multi_head(self, backend_type):
        m_model = multi_head_attention(768, 12, True)
        o_model = nn.MultiheadAttention(768, 12)

        backend = backend_type()

        pm = ml.compile(
            m_model,
            backend=backend,
            shapes={"queries": (77, 1, 768)},
            data_keys={"queries"},
            use_short_namings=False,
        )

        params = load_weights(pm.shapes, o_model, backend)

        torch_query = torch.randn(77, 1, 768)

        expected_result = o_model(
            torch_query,
            torch_query,
            torch_query,
            need_weights=False,
            attn_mask=build_attention_mask(),
        )[0]

        qr = backend.array(torch_query.numpy())
        outs = pm.evaluate(params, {"queries": qr})

        res = outs["output"]
        np.testing.assert_allclose(
            np.array(res), expected_result.cpu().detach().numpy(), 1e-5, 1e-5
        )  # type: ignore

    def test_res_block(self, backend_type):
        torch_query = torch.randn(77, 1, 768)
        m_model = residual_attention_block(768, 12, True)
        o_model = ResidualAttentionBlock(768, 12, attn_mask=build_attention_mask())

        backend = backend_type()

        pm = ml.compile(
            m_model,
            backend=backend,
            shapes={"input": (77, 1, 768)},
            data_keys={"input"},
            use_short_namings=False,
        )

        params = load_weights(pm.shapes, o_model, backend)

        expected_result = o_model(torch_query)

        qr = backend.array(torch_query.numpy())
        outs = pm.evaluate(params, {"input": qr})
        res = outs["output"]
        np.testing.assert_allclose(
            np.array(res), expected_result.cpu().detach().numpy(), 1e-5, 1e-5
        )  # type: ignore

    def test_transformer(self, backend_type):
        torch_query = torch.randn(77, 1, 768)
        m_model = transformer(768, 12, 12, True)
        o_model = Transformer(768, 12, 12, attn_mask=build_attention_mask())

        backend = backend_type()

        pm = ml.compile(
            m_model,
            backend=backend,
            shapes={"input": (77, 1, 768)},
            data_keys={"input"},
            use_short_namings=False,
        )

        params = load_weights(pm.shapes, o_model, backend)

        expected_result = o_model(torch_query)

        qr = backend.array(torch_query.numpy())
        outs = pm.evaluate(params, {"input": qr})
        res = outs["output"]
        np.testing.assert_allclose(
            np.array(res), expected_result.cpu().detach().numpy(), 1e-5, 1e-5
        )  # type: ignore

    def test_vision_transformer(self, backend_type):
        torch_input = torch.randn(1, 3, 224, 224)
        m_model = vision_transformer(224, 14, 1024, 24, 16, 768, True)
        o_model = VisionTransformer(224, 14, 1024, 24, 16, 768)

        backend = backend_type()

        pm = ml.compile(
            m_model,
            backend=backend,
            shapes={"input": (1, 3, 224, 224)},
            data_keys={"input"},
            use_short_namings=False,
        )

        params = load_weights(pm.shapes, o_model, backend)

        expected_result = o_model(torch_input)

        qr = backend.array(torch_input.numpy())
<<<<<<< HEAD
        outs, state = pm.evaluate(params, {"input": qr}, state=pm.initial_state_dict)
=======
        outs = pm.evaluate(params, {"input": qr})
>>>>>>> c9b85e7b
        res = outs["output"]
        np.testing.assert_allclose(
            np.array(res), expected_result.cpu().detach().numpy(), 1e-5, 1e-5
        )  # type: ignore

    def test_clip_vitl14(self, backend_type):
        torch_image = torch.randn(2, 3, 224, 224)
        torch_text = torch.randint(0, 49408, size=(6, 77))
        m_model = clip(
            embed_dim=768,
            image_resolution=224,
            vision_layers=24,
            vision_width=1024,
            vision_patch_size=14,
            context_length=77,
            vocab_size=49408,
            transformer_width=768,
            transformer_heads=12,
            transformer_layers=12,
        )
        o_model = Clip(768, 224, 24, 1024, 14, 77, 49408, 768, 12, 12)

        backend = backend_type()

        pm = ml.compile(
            m_model,
            backend=backend,
            shapes={"image": (2, 3, 224, 224), "text": (6, 77)},
            data_keys={"image", "text"},
            use_short_namings=False,
        )

        params = load_weights(pm.shapes, o_model, backend)

        _, expected_result = o_model(torch_image, torch_text)

        image = backend.array(torch_image.numpy())
        text = backend.array(torch_text.numpy())
<<<<<<< HEAD
        outs, state = pm.evaluate(
            params, {"image": image, "text": text}, state=pm.initial_state_dict
        )
=======
        outs = pm.evaluate(params, {"image": image, "text": text})
>>>>>>> c9b85e7b
        res = outs["logits_per_text"]
        np.testing.assert_allclose(
            np.array(res), expected_result.cpu().detach().numpy(), 1e-5, 1e-5
        )  # type: ignore

    def test_bottleneck(self, backend_type):
        m_model = bottleneck(64, 64)
        o_model = Bottleneck(64, 64)
        backend = backend_type()
        input_shape = (1, 64, 56, 56)
        pm = ml.compile(
            m_model,
            backend=backend,
            shapes={"input": input_shape},  # check shape
            data_keys={"input"},
            use_short_namings=False,
        )

        params = load_weights(pm.shapes, o_model, backend)
        torch_input = torch.randn(input_shape)
        expected_result = o_model(torch_input)
        input_backend = backend.array(torch_input.numpy())
        outs = pm.evaluate(params, {"input": input_backend})

        res = outs["output"]
        np.testing.assert_allclose(
            np.array(res), expected_result.cpu().detach().numpy(), atol=1e-4, rtol=1e-4
        )

    def test_attentionpool2d(self, backend_type):
        m_model = attention_pool2d(7, 2048, 32, 512)
        o_model = AttentionPool2d(7, 2048, 32, 512)

        backend = backend_type()
        input_shape = (1, 2048, 7, 7)

        shapes = {"input": input_shape}

        data_keys = {"input"}
        torch_input = torch.randn(input_shape)

        backend = backend_type()
        pm = ml.compile(
            m_model,
            backend=backend,
            shapes=shapes,
            data_keys=data_keys,
            use_short_namings=False,
            inference=True,
        )

        input_backend = backend.array(torch_input.numpy())
        params = load_weights(pm.shapes, o_model, backend)
        expected_result = o_model(torch_input)
        print(expected_result)

        outs = pm.evaluate(params, {"input": input_backend})

        res = outs["output"]
        np.testing.assert_allclose(
            np.array(res), expected_result.cpu().detach().numpy(), atol=1e-4, rtol=1e-4
        )

    def test_multi_head_forward(self, backend_type):
        m_model = multi_head_attention_forward(2048, 32, 0.0)

        backend = backend_type()
        shapes = {
            "query": (1, 1, 2048),
            "key": (50, 1, 2048),
            "value": (50, 1, 2048),
            "q_proj_weight": (2048, 2048),
            "k_proj_weight": (2048, 2048),
            "v_proj_weight": (2048, 2048),
            "in_proj_bias": (6144,),
            "out_proj_weight": (512, 2048),
            "out_proj_bias": (512,),
        }
        data_keys = {
            "query",
            "key",
            "value",
            "q_proj_weight",
            "k_proj_weight",
            "v_proj_weight",
            "in_proj_bias",
            "out_proj_weight",
            "out_proj_bias",
        }

        torch_inputs = {key: torch.randn(*shape) for key, shape in shapes.items()}
        backend_inputs = {
            key: backend.array(tensor.numpy()) for key, tensor in torch_inputs.items()
        }

        pm = ml.compile(
            m_model,
            backend=backend,
            shapes=shapes,
            data_keys=data_keys,
            use_short_namings=False,
            inference=True,
        )
        params = pm.randomize_params()
        outs = pm.evaluate(params, backend_inputs)

        expected_result, attn_weights = f.multi_head_attention_forward(
            query=torch_inputs["query"],
            key=torch_inputs["key"],
            value=torch_inputs["value"],
            embed_dim_to_check=2048,
            num_heads=32,
            in_proj_weight=None,
            in_proj_bias=torch_inputs["in_proj_bias"],
            bias_k=None,
            bias_v=None,
            add_zero_attn=False,
            dropout_p=0.0,
            out_proj_weight=torch_inputs["out_proj_weight"],
            out_proj_bias=torch_inputs["out_proj_bias"],
            training=True,
            key_padding_mask=None,
            need_weights=True,
            attn_mask=None,
            use_separate_proj_weight=True,
            q_proj_weight=torch_inputs["q_proj_weight"],
            k_proj_weight=torch_inputs["k_proj_weight"],
            v_proj_weight=torch_inputs["v_proj_weight"],
            static_k=None,
            static_v=None,
            average_attn_weights=True,
            is_causal=False,
        )

        np.testing.assert_allclose(
            np.array(outs["output"]),
            expected_result.cpu().detach().numpy(),
            atol=1e-1,
            rtol=1e-1,
        )

    def test_modified_resnet(self, backend_type):
        m_model = modified_resnet((3, 4, 6, 3), 512, 32, 224, 64)
        o_model = ModifiedResNet((3, 4, 6, 3), 512, 32, 224, 64)

        backend = backend_type()
        input_shape = (1, 3, 224, 224)

        shapes = {"input": input_shape}

        data_keys = {"input"}

        torch_input = torch.randn(input_shape)

        backend = backend_type()
        pm = ml.compile(
            m_model,
            backend=backend,
            shapes=shapes,
            data_keys=data_keys,
            use_short_namings=False,
            inference=True,
        )

        params = load_weights(pm.shapes, o_model, backend)
        input_backend = backend.array(torch_input.numpy())
        inputs = {"input": input_backend}
        outs = pm.evaluate(params, inputs)
        expected_result = o_model(torch_input)

        np.testing.assert_allclose(
            np.array(outs["output"]),
            expected_result.cpu().detach().numpy(),
            atol=1e-5,
            rtol=1e-5,
        )

    def test_clip_resnet50(self, backend_type):
        torch_image = torch.randn(2, 3, 224, 224)
        torch_text = torch.randint(0, 49408, size=(2, 77))
        m_model = clip(
            embed_dim=512,
            image_resolution=224,
            vision_layers=(3, 4, 6, 3),
            vision_width=64,
            vision_patch_size=0,
            context_length=77,
            vocab_size=49408,
            transformer_width=512,
            transformer_heads=8,
            transformer_layers=12,
            name="RN50_CLIP",
        )
        o_model = ClipRN(512, 224, (3, 4, 6, 3), 64, 0, 77, 49408, 512, 8, 12)

        backend = backend_type()

        pm = ml.compile(
            m_model,
            backend=backend,
            shapes={"image": (2, 3, 224, 224), "text": (2, 77)},
            data_keys={"image", "text"},
            use_short_namings=False,
        )

        params = load_weights(pm.shapes, o_model, backend)

        _, expected_result = o_model(torch_image, torch_text)

        image = backend.array(torch_image.numpy())
        text = backend.array(torch_text.numpy())
        outs = pm.evaluate(params, {"image": image, "text": text})
        res = outs["logits_per_text"]
        np.testing.assert_allclose(
            np.array(res), expected_result.cpu().detach().numpy(), 1e-5, 1e-5
        )  # type: ignore


def build_attention_mask():
    # lazily create causal attention mask, with full attention between the vision tokens
    # pytorch uses additive attention mask; fill with -inf
    mask = torch.empty(77, 77)
    mask.fill_(float("-inf"))
    mask.triu_(1)  # zero out the lower diagonal
    return mask


class TestClipEndToEnd:
    def test_clip(self):
        device = "cpu"
        model, preprocess = cliptorch.load("ViT-L/14", device=device)
        img_path = os.path.join(
            os.path.dirname(__file__), "..", "examples", "clip", "CLIP.png"
        )
        image = preprocess(Image.open(img_path)).unsqueeze(0).to(device)
        text = cliptorch.tokenize(["a dog", "a diagram", "a cat"]).to(device)
        logits_per_image, logits_per_text = model(image, text)

        clip_mithril = clip(
            embed_dim=768,
            image_resolution=224,
            vision_layers=24,
            vision_width=1024,
            vision_patch_size=14,
            context_length=77,
            vocab_size=49408,
            transformer_width=768,
            transformer_heads=12,
            transformer_layers=12,
        )

        pm = ml.compile(
            clip_mithril,
            backend=ml.TorchBackend(),
            shapes={"image": (1, 3, 224, 224), "text": (3, 77)},
            data_keys={"image", "text"},
            use_short_namings=False,
        )

        params = load_weights(pm.shapes, model, ml.TorchBackend())
<<<<<<< HEAD
        data = {"image": image, "text": text}
        output, _ = pm.evaluate(params, data, state=pm.initial_state_dict)
=======

        output = pm.evaluate(params, {"image": image, "text": text})
>>>>>>> c9b85e7b

        mithril_logits_per_image = output["logits_per_image"]
        mithril_logits_per_text = output["logits_per_text"]

        torch.testing.assert_close(
            mithril_logits_per_image, logits_per_image, atol=1e-3, rtol=1e-3
        )

        torch.testing.assert_close(
            mithril_logits_per_text, logits_per_text, atol=1e-3, rtol=1e-3
        )<|MERGE_RESOLUTION|>--- conflicted
+++ resolved
@@ -180,11 +180,7 @@
         expected_result = o_model(torch_input)
 
         qr = backend.array(torch_input.numpy())
-<<<<<<< HEAD
         outs, state = pm.evaluate(params, {"input": qr}, state=pm.initial_state_dict)
-=======
-        outs = pm.evaluate(params, {"input": qr})
->>>>>>> c9b85e7b
         res = outs["output"]
         np.testing.assert_allclose(
             np.array(res), expected_result.cpu().detach().numpy(), 1e-5, 1e-5
@@ -223,13 +219,9 @@
 
         image = backend.array(torch_image.numpy())
         text = backend.array(torch_text.numpy())
-<<<<<<< HEAD
         outs, state = pm.evaluate(
             params, {"image": image, "text": text}, state=pm.initial_state_dict
         )
-=======
-        outs = pm.evaluate(params, {"image": image, "text": text})
->>>>>>> c9b85e7b
         res = outs["logits_per_text"]
         np.testing.assert_allclose(
             np.array(res), expected_result.cpu().detach().numpy(), 1e-5, 1e-5
@@ -490,13 +482,8 @@
         )
 
         params = load_weights(pm.shapes, model, ml.TorchBackend())
-<<<<<<< HEAD
         data = {"image": image, "text": text}
         output, _ = pm.evaluate(params, data, state=pm.initial_state_dict)
-=======
-
-        output = pm.evaluate(params, {"image": image, "text": text})
->>>>>>> c9b85e7b
 
         mithril_logits_per_image = output["logits_per_image"]
         mithril_logits_per_text = output["logits_per_text"]
